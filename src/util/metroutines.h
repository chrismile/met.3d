--- conflicted
+++ resolved
@@ -4,13 +4,8 @@
 **  three-dimensional visual exploration of numerical ensemble weather
 **  prediction data.
 **
-<<<<<<< HEAD
-**  Copyright 2015-2017 Marc Rautenhaus
-**  Copyright 2017      Michael Kern
-=======
 **  Copyright 2015-2018 Marc Rautenhaus
 **  Copyright 2015-2017 Michael Kern
->>>>>>> 418dae4a
 **
 **  Computer Graphics and Visualization Group
 **  Technische Universitaet Muenchen, Garching, Germany
@@ -352,6 +347,7 @@
 
 }
 
+
 inline double crossProduct(const QVector2D& a, const QVector2D& b)
 {
     return a.x() * b.y() - a.y() * b.x();
@@ -370,7 +366,6 @@
         const QVector2D& p, const QVector2D& p2,
         const QVector2D& q, const QVector2D& q2);
 
-
 } // namespace Met3D
 
 #endif // METROUTINES_H