/******************************************************************************
**
**  This file is part of Met.3D -- a research environment for the
**  three-dimensional visual exploration of numerical ensemble weather
**  prediction data.
**
**  Copyright 2015-2017 Marc Rautenhaus
**  Copyright 2015-2017 Bianca Tost
**
**  Computer Graphics and Visualization Group
**  Technische Universitaet Muenchen, Garching, Germany
**
**  Met.3D is free software: you can redistribute it and/or modify
**  it under the terms of the GNU General Public License as published by
**  the Free Software Foundation, either version 3 of the License, or
**  (at your option) any later version.
**
**  Met.3D is distributed in the hope that it will be useful,
**  but WITHOUT ANY WARRANTY; without even the implied warranty of
**  MERCHANTABILITY or FITNESS FOR A PARTICULAR PURPOSE.  See the
**  GNU General Public License for more details.
**
**  You should have received a copy of the GNU General Public License
**  along with Met.3D.  If not, see <http://www.gnu.org/licenses/>.
**
*******************************************************************************/
#ifndef MUTIL_H
#define MUTIL_H

// standard library imports
#include <typeinfo>

// related third party imports
#include <QtCore>
#include "log4cplus/logger.h"

// local application imports


/******************************************************************************
***                      VERSION INFORMATION                                ***
*******************************************************************************/

<<<<<<< HEAD
const QString met3dVersionString = "1.2.2-experimental_jets";
=======
const QString met3dVersionString = "1.3-devel";
>>>>>>> bfb69e8b
// String containing default value for missing version number in config.
const QString defaultConfigVersion = "1.0.0";
const QString met3dBuildDate = QString("built on %1 %2").arg(__DATE__).arg(__TIME__);


/******************************************************************************
***                             LOGGING                                     ***
*******************************************************************************/

// Global reference to the Met3D application logger (defined in mutil.cpp).
extern log4cplus::Logger mlog;


/******************************************************************************
***                              MACROS                                     ***
*******************************************************************************/

// Shortcut for OpenGL error checking.
#define GLErr(x) x; checkOpenGLError(__FILE__, __LINE__)
#define CHECK_GL_ERROR checkOpenGLError(__FILE__, __LINE__)

// Define a floating point modulo function that behaves like the Python
// modulo, i.e. -40.2 mod 360. == 319.8 and NOT -40.2, as the C++ fmod()
// function does. Required for cyclic grids.
#define MMOD(a, b) ((a) - floor((a) / (b)) * (b))

#define MFRACT(a) ((a) - int(a))

#define MMIX(x, y, a) (((x) * (1.-(a))) + ((y)*(a)))


/******************************************************************************
***                 DEFINES COMMON TO THE ENTIRE SYSTEM                     ***
*******************************************************************************/

// Maximum number of OpenGL contexts that can display a scene.
#define MET3D_MAX_SCENEVIEWS 4

#define M_MISSING_VALUE -999.E9f
#define M_INVALID_TRAJECTORY_POS -999.99f

//WORKAROUND
    // NOTE (mr, Dec2013): Workaround to fix a float accuracy problem
    // occuring with some NetCDF data files (e.g. converted from GRIB with
    // netcdf-java): For example, such longitude arrays can occur:
    // -18, -17, -16, -15, -14, -13, -12, -11, -10, -9.000004, -8.000004,
    // The latter should be equal to -9.0, -8.0 etc. The inaccuracy causes
    // problems in MNWP2DHorizontalActorVariable::computeRenderRegionParameters()
    // and MClimateForecastReader::readGrid(), hence we compare to this
    // absolute epsilon to determine equality of two float values.
    // THIS WORKAROUND NEEDS TO BE REMOVED WHEN HIGHER RESOLUTIONS THAN 0.00001
    // ARE HANDLED BY MET.3D.
    // Cf. http://randomascii.wordpress.com/2012/02/25/comparing-floating-point-numbers-2012-edition/
    // for potentially better solutions.
#define M_LONLAT_RESOLUTION 0.00001


/******************************************************************************
***                            FUNCTIONS                                    ***
*******************************************************************************/

void checkOpenGLError(const char* file="", int line=-1);

inline float clamp(float x, float a, float b)
{
    return x < a ? a : (x > b ? b : x);
}

inline float clamp(double x, double a, double b)
{
    return x < a ? a : (x > b ? b : x);
}

inline int clamp(int x, int a, int b)
{
    return x < a ? a : (x > b ? b : x);
}

QStringList readConfigVersionID(QSettings *settings);

/**
  Expands environment variables of format $VARIABLE in the string @p path.
  Example: If the envrionment variable "MET3D_HOME" is set to "/home/user/m3d",
  the path "$MET3D_HOME/config/data" would be expaned to
  "/home/user/m3d/config/data".
 */
QString expandEnvironmentVariables(QString path);

#endif // MUTIL_H<|MERGE_RESOLUTION|>--- conflicted
+++ resolved
@@ -41,11 +41,7 @@
 ***                      VERSION INFORMATION                                ***
 *******************************************************************************/
 
-<<<<<<< HEAD
-const QString met3dVersionString = "1.2.2-experimental_jets";
-=======
 const QString met3dVersionString = "1.3-devel";
->>>>>>> bfb69e8b
 // String containing default value for missing version number in config.
 const QString defaultConfigVersion = "1.0.0";
 const QString met3dBuildDate = QString("built on %1 %2").arg(__DATE__).arg(__TIME__);
