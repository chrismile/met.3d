/******************************************************************************
**
**  This file is part of Met.3D -- a research environment for the
**  three-dimensional visual exploration of numerical ensemble weather
**  prediction data.
**
**  Copyright 2015-2017 Marc Rautenhaus
**  Copyright 2015-2017 Bianca Tost
**
**  Computer Graphics and Visualization Group
**  Technische Universitaet Muenchen, Garching, Germany
**
**  Met.3D is free software: you can redistribute it and/or modify
**  it under the terms of the GNU General Public License as published by
**  the Free Software Foundation, either version 3 of the License, or
**  (at your option) any later version.
**
**  Met.3D is distributed in the hope that it will be useful,
**  but WITHOUT ANY WARRANTY; without even the implied warranty of
**  MERCHANTABILITY or FITNESS FOR A PARTICULAR PURPOSE.  See the
**  GNU General Public License for more details.
**
**  You should have received a copy of the GNU General Public License
**  along with Met.3D.  If not, see <http://www.gnu.org/licenses/>.
**
*******************************************************************************/
#ifndef MUTIL_H
#define MUTIL_H

// standard library imports
#include <typeinfo>

// related third party imports
#include <QtCore>
#include "log4cplus/logger.h"

// local application imports


/******************************************************************************
***                      VERSION INFORMATION                                ***
*******************************************************************************/

<<<<<<< HEAD
const QString met3dVersionString = "1.3.0-experimental-jetcores";
=======
// Fill this with your own ID, e.g., "-research-my-name".
const QString met3dVersionBranchID = "";
// Set to "-devel" for development versions.
const QString met3dVersionDevelID = "-devel";

const QString met3dVersionString = "1.4.0" + met3dVersionDevelID
        + met3dVersionBranchID;
>>>>>>> 529b393a
// String containing default value for missing version number in config.
const QString defaultConfigVersion = "1.0.0";
const QString met3dBuildDate = QString("built on %1 %2").arg(__DATE__).arg(__TIME__);


/******************************************************************************
***                             LOGGING                                     ***
*******************************************************************************/

// Global reference to the Met3D application logger (defined in mutil.cpp).
extern log4cplus::Logger mlog;


/******************************************************************************
***                              MACROS                                     ***
*******************************************************************************/

// Shortcut for OpenGL error checking.
#define GLErr(x) x; checkOpenGLError(__FILE__, __LINE__)
#define CHECK_GL_ERROR checkOpenGLError(__FILE__, __LINE__)

// Define a floating point modulo function that behaves like the Python
// modulo, i.e. -40.2 mod 360. == 319.8 and NOT -40.2, as the C++ fmod()
// function does. Required for cyclic grids.
#define MMOD(a, b) ((a) - floor((a) / (b)) * (b))

#define MFRACT(a) ((a) - int(a))

#define MMIX(x, y, a) (((x) * (1.-(a))) + ((y)*(a)))


/******************************************************************************
***                 DEFINES COMMON TO THE ENTIRE SYSTEM                     ***
*******************************************************************************/

// Maximum number of OpenGL contexts that can display a scene.
#define MET3D_MAX_SCENEVIEWS 4

#define M_MISSING_VALUE -999.E9f
#define M_INVALID_TRAJECTORY_POS -999.99f

//WORKAROUND
    // NOTE (mr, Dec2013): Workaround to fix a float accuracy problem
    // occuring with some NetCDF data files (e.g. converted from GRIB with
    // netcdf-java): For example, such longitude arrays can occur:
    // -18, -17, -16, -15, -14, -13, -12, -11, -10, -9.000004, -8.000004,
    // The latter should be equal to -9.0, -8.0 etc. The inaccuracy causes
    // problems in MNWP2DHorizontalActorVariable::computeRenderRegionParameters()
    // and MClimateForecastReader::readGrid(), hence we compare to this
    // absolute epsilon to determine equality of two float values.
    // THIS WORKAROUND NEEDS TO BE REMOVED WHEN HIGHER RESOLUTIONS THAN 0.00001
    // ARE HANDLED BY MET.3D.
    // Cf. http://randomascii.wordpress.com/2012/02/25/comparing-floating-point-numbers-2012-edition/
    // for potentially better solutions.
#define M_LONLAT_RESOLUTION 0.00001


/******************************************************************************
***                            FUNCTIONS                                    ***
*******************************************************************************/

void checkOpenGLError(const char* file="", int line=-1);

inline float clamp(float x, float a, float b)
{
    return x < a ? a : (x > b ? b : x);
}

inline float clamp(double x, double a, double b)
{
    return x < a ? a : (x > b ? b : x);
}

inline int clamp(int x, int a, int b)
{
    return x < a ? a : (x > b ? b : x);
}

QStringList readConfigVersionID(QSettings *settings);

/**
  Expands environment variables of format $VARIABLE in the string @p path.
  Example: If the envrionment variable "MET3D_HOME" is set to "/home/user/m3d",
  the path "$MET3D_HOME/config/data" would be expaned to
  "/home/user/m3d/config/data".
 */
QString expandEnvironmentVariables(QString path);

#endif // MUTIL_H<|MERGE_RESOLUTION|>--- conflicted
+++ resolved
@@ -41,17 +41,14 @@
 ***                      VERSION INFORMATION                                ***
 *******************************************************************************/
 
-<<<<<<< HEAD
-const QString met3dVersionString = "1.3.0-experimental-jetcores";
-=======
 // Fill this with your own ID, e.g., "-research-my-name".
-const QString met3dVersionBranchID = "";
+const QString met3dVersionBranchID = "-experimental-jetcores";
 // Set to "-devel" for development versions.
 const QString met3dVersionDevelID = "-devel";
 
 const QString met3dVersionString = "1.4.0" + met3dVersionDevelID
         + met3dVersionBranchID;
->>>>>>> 529b393a
+
 // String containing default value for missing version number in config.
 const QString defaultConfigVersion = "1.0.0";
 const QString met3dBuildDate = QString("built on %1 %2").arg(__DATE__).arg(__TIME__);
