/******************************************************************************
**
**  This file is part of Met.3D -- a research environment for the
**  three-dimensional visual exploration of numerical ensemble weather
**  prediction data.
**
**  Copyright 2015-2017 Marc Rautenhaus
**  Copyright 2015-2017 Bianca Tost
**  Copyright 2017      Philipp Kaiser
**
**  Computer Graphics and Visualization Group
**  Technische Universitaet Muenchen, Garching, Germany
**
**  Met.3D is free software: you can redistribute it and/or modify
**  it under the terms of the GNU General Public License as published by
**  the Free Software Foundation, either version 3 of the License, or
**  (at your option) any later version.
**
**  Met.3D is distributed in the hope that it will be useful,
**  but WITHOUT ANY WARRANTY; without even the implied warranty of
**  MERCHANTABILITY or FITNESS FOR A PARTICULAR PURPOSE.  See the
**  GNU General Public License for more details.
**
**  You should have received a copy of the GNU General Public License
**  along with Met.3D.  If not, see <http://www.gnu.org/licenses/>.
**
*******************************************************************************/
#ifndef MUTIL_H
#define MUTIL_H

// standard library imports
#include <typeinfo>

// related third party imports
#include <QtCore>
#include "log4cplus/logger.h"

// local application imports


/******************************************************************************
***                      VERSION INFORMATION                                ***
*******************************************************************************/

// Fill this with your own ID, e.g., "-research-my-name".
const QString met3dVersionBranchID = "";
// Set to "-devel" for development versions.
const QString met3dVersionDevelID = "-devel";

const QString met3dVersionString = "1.4.0" + met3dVersionDevelID
        + met3dVersionBranchID;
// String containing default value for missing version number in config.
const QString defaultConfigVersion = "1.0.0";
const QString met3dBuildDate = QString("built on %1 %2").arg(__DATE__).arg(__TIME__);


/******************************************************************************
***                             LOGGING                                     ***
*******************************************************************************/

// Global reference to the Met3D application logger (defined in mutil.cpp).
extern log4cplus::Logger mlog;


/******************************************************************************
***                              MACROS                                     ***
*******************************************************************************/

// Shortcut for OpenGL error checking.
#define GLErr(x) x; checkOpenGLError(__FILE__, __LINE__)
#define CHECK_GL_ERROR checkOpenGLError(__FILE__, __LINE__)

// Define a floating point modulo function that behaves like the Python
// modulo, i.e. -40.2 mod 360. == 319.8 and NOT -40.2, as the C++ fmod()
// function does. Required for cyclic grids.
#define MMOD(a, b) ((a) - floor((a) / (b)) * (b))

#define MFRACT(a) ((a) - int(a))

#define MMIX(x, y, a) (((x) * (1.-(a))) + ((y)*(a)))


/******************************************************************************
***                 DEFINES COMMON TO THE ENTIRE SYSTEM                     ***
*******************************************************************************/

// Maximum number of OpenGL contexts that can display a scene.
#define MET3D_MAX_SCENEVIEWS 4

#define M_MISSING_VALUE -999.E9f
#define M_INVALID_TRAJECTORY_POS -999.99f

#define IS_MISSING(x) (abs((x) - (M_MISSING_VALUE)) < 0.0001)

#define LAT_TO_METER 1.112e5

//WORKAROUND
    // NOTE (mr, Dec2013): Workaround to fix a float accuracy problem
    // occuring with some NetCDF data files (e.g. converted from GRIB with
    // netcdf-java): For example, such longitude arrays can occur:
    // -18, -17, -16, -15, -14, -13, -12, -11, -10, -9.000004, -8.000004,
    // The latter should be equal to -9.0, -8.0 etc. The inaccuracy causes
    // problems in MNWP2DHorizontalActorVariable::computeRenderRegionParameters()
    // and MClimateForecastReader::readGrid(), hence we compare to this
    // absolute epsilon to determine equality of two float values.
    // THIS WORKAROUND NEEDS TO BE REMOVED WHEN HIGHER RESOLUTIONS THAN 0.00001
    // ARE HANDLED BY MET.3D.
    // Cf. http://randomascii.wordpress.com/2012/02/25/comparing-floating-point-numbers-2012-edition/
    // for potentially better solutions.
#define M_LONLAT_RESOLUTION 0.00001


/******************************************************************************
***                            FUNCTIONS                                    ***
*******************************************************************************/

void checkOpenGLError(const char* file="", int line=-1);

inline float clamp(float x, float a, float b)
{
    return x < a ? a : (x > b ? b : x);
}

inline float clamp(double x, double a, double b)
{
    return x < a ? a : (x > b ? b : x);
}

inline int clamp(int x, int a, int b)
{
    return x < a ? a : (x > b ? b : x);
}

QStringList readConfigVersionID(QSettings *settings);

/**
  Expands environment variables of format $VARIABLE in the string @p path.
  Example: If the envrionment variable "MET3D_HOME" is set to "/home/user/m3d",
  the path "$MET3D_HOME/config/data" would be expaned to
  "/home/user/m3d/config/data".
 */
QString expandEnvironmentVariables(QString path);

/**
<<<<<<< HEAD
  Parse pressure levels string @p levels which should contain pressure levels
  either given by a range (e.g. "[0, 100, 10]") or by a list of values (e.g.
  "10, 20, 50, 100, 200, 500, 700, 900").
 */
QVector<float> parsePressureLevelString(QString levels);

/**
  Builds a string containing all values given by @p levels by separating the
  values by @p delimiter.
 */
QString encodePressureLevels(QVector<float> levels, QString delimiter);
=======
   @brief Checks if @p name is a valid name for actors, bounding boxes, sync
   controls or waypoint models. (e.g. "None" is not a valid name.)
 */
bool isValidObjectName(QString name);
>>>>>>> 6b91215d

#endif // MUTIL_H<|MERGE_RESOLUTION|>--- conflicted
+++ resolved
@@ -142,7 +142,12 @@
 QString expandEnvironmentVariables(QString path);
 
 /**
-<<<<<<< HEAD
+   @brief Checks if @p name is a valid name for actors, bounding boxes, sync
+   controls or waypoint models. (e.g. "None" is not a valid name.)
+ */
+bool isValidObjectName(QString name);
+
+/**
   Parse pressure levels string @p levels which should contain pressure levels
   either given by a range (e.g. "[0, 100, 10]") or by a list of values (e.g.
   "10, 20, 50, 100, 200, 500, 700, 900").
@@ -154,11 +159,5 @@
   values by @p delimiter.
  */
 QString encodePressureLevels(QVector<float> levels, QString delimiter);
-=======
-   @brief Checks if @p name is a valid name for actors, bounding boxes, sync
-   controls or waypoint models. (e.g. "None" is not a valid name.)
- */
-bool isValidObjectName(QString name);
->>>>>>> 6b91215d
 
 #endif // MUTIL_H