/******************************************************************************
**
**  This file is part of Met.3D -- a research environment for the
**  three-dimensional visual exploration of numerical ensemble weather
**  prediction data.
**
**  Copyright 2015-2017 Marc Rautenhaus
**  Copyright 2017      Philipp Kaiser
**
**  Computer Graphics and Visualization Group
**  Technische Universitaet Muenchen, Garching, Germany
**
**  Met.3D is free software: you can redistribute it and/or modify
**  it under the terms of the GNU General Public License as published by
**  the Free Software Foundation, either version 3 of the License, or
**  (at your option) any later version.
**
**  Met.3D is distributed in the hope that it will be useful,
**  but WITHOUT ANY WARRANTY; without even the implied warranty of
**  MERCHANTABILITY or FITNESS FOR A PARTICULAR PURPOSE.  See the
**  GNU General Public License for more details.
**
**  You should have received a copy of the GNU General Public License
**  along with Met.3D.  If not, see <http://www.gnu.org/licenses/>.
**
*******************************************************************************/

#include "mutil.h"

// standard library imports
#include <iostream>

// related third party imports
#include "GL/glew.h"
#include <log4cplus/loggingmacros.h>

// local application imports

using namespace std;


/******************************************************************************
***                             LOGGING                                     ***
*******************************************************************************/

// Global reference to the Met3D application logger (defined in mutil.cpp).
log4cplus::Logger mlog =
        log4cplus::Logger::getInstance(LOG4CPLUS_TEXT("met3d"));


/******************************************************************************
***                          UTILITY FUNCTIONS                              ***
*******************************************************************************/

void checkOpenGLError(const char* file, int line)
{
    GLenum error = glGetError();
    if (error != GL_NO_ERROR)
    {
        if (line >= 0)
        {
            LOG4CPLUS_ERROR(mlog, "OPENGL ERROR # " << gluErrorString(error)
                            << " (line " << line << " in " << file << ")");
        }
        else
        {
            LOG4CPLUS_ERROR(mlog, "OPENGL ERROR # " << gluErrorString(error));
        }
    }
}


QStringList readConfigVersionID(QSettings *settings)
{
    QStringList groupList = settings->group().split("/",
                                                    QString::SkipEmptyParts);
    // To get to FileFormat group end all current groups.
    for (int i = 0; i < groupList.size(); i++)
    {
        settings->endGroup();
    }

    settings->beginGroup("FileFormat");
    QString versionString = (settings->value("met3dVersion",
                                             defaultConfigVersion).toString());
    settings->endGroup();

    // Remove appendix.
    QStringList versionList = versionString.split("-");
    versionList = versionList.first().split(".");

    // Restore group state from before entering this function.
    foreach (QString groupName, groupList)
    {
        settings->beginGroup(groupName);
    }

    return versionList;
}


QString expandEnvironmentVariables(QString path)
{
    QRegExp regExpEnvVar("\\$([A-Za-z0-9_]+)");

    int i;
    while ((i = regExpEnvVar.indexIn(path)) != -1)
    {
        QString envVar = regExpEnvVar.cap(1);
        QString expansion;
        if (envVar == "$HOME")
        {
            // Special case "$HOME" environment variable: use QDir::homePath()
            // to obtain correct home directory on all platforms.
            expansion = QDir::homePath();
        }
        else
        {
            expansion = QProcessEnvironment::systemEnvironment().value(
                                envVar);
        }

        if (expansion.isEmpty())
        {
            LOG4CPLUS_ERROR(mlog, "ERROR: Environment variable "
                            << envVar.toStdString()
                            << " has not been defined. Cannot expand variable.");
            break;
        }
        else
        {
            path.remove(i, regExpEnvVar.matchedLength());
            path.insert(i, expansion);
        }
    }

    return path;
}


<<<<<<< HEAD
QVector<float> parsePressureLevelString(QString levels)
{
    // Clear the current list of pressure line levels. If pLevelStr does not
    // match any accepted format, no pressure lines are drawn.
    QVector<float> pressureLevels;

    // Empty strings, i.e. no pressure lines, are accepted.
    if (levels.isEmpty())
    {
        return pressureLevels;
    }

    // Match strings of format "[0,100,10]" or "[0.5,10,0.5]".
    QRegExp rxRange("^\\[([\\-|\\+]*\\d+\\.*\\d*),([\\-|\\+]*\\d+\\.*\\d*),"
                            "([\\-|\\+]*\\d+\\.*\\d*)\\]$");
    // Match strings of format "1,2,3,4,5" or "0,0.5,1,1.5,5,10" (number of
    // values is arbitrary).
    QRegExp rxList("^([\\-|\\+]*\\d+\\.*\\d*,*)+$");

    if (rxRange.exactMatch(levels))
    {
        QStringList rangeValues = rxRange.capturedTexts();

        bool ok;
        double from = rangeValues.value(1).toFloat(&ok);
        double to   = rangeValues.value(2).toFloat(&ok);
        double step = rangeValues.value(3).toFloat(&ok);

        if (step > 0)
        {
            for (float d = from; d <= to; d += step)
            {
                pressureLevels << d;
            }
        }
        else if (step < 0)
        {
            for (float d = from; d >= to; d += step)
            {
                pressureLevels << d;
            }
        }
    }
    else if (rxList.exactMatch(levels))
    {
        QStringList listValues = levels.split(",");

        bool ok;
        for (int i = 0; i < listValues.size(); i++)
        {
            pressureLevels << listValues.value(i).toFloat(&ok);
        }
    }

    return pressureLevels;
}


QString encodePressureLevels(QVector<float> levels, QString delimiter)
{
    // Create empty string.
    QString stringValue = QString("");

    // Add values to string with given delimiter.
    for (int i = 0; i < levels.size(); i++)
    {
        if (i == 0)
        {
            stringValue.append(QString("%1").arg(levels.at(i)));
        }
        else
        {
            stringValue.append(QString("%1%2").arg(delimiter).arg(levels.at(i)));
        }
    }

    return stringValue;
=======
bool isValidObjectName(QString name)
{
    return name != "None";
>>>>>>> 6b91215d
}<|MERGE_RESOLUTION|>--- conflicted
+++ resolved
@@ -138,7 +138,12 @@
 }
 
 
-<<<<<<< HEAD
+bool isValidObjectName(QString name)
+{
+    return name != "None";
+}
+
+
 QVector<float> parsePressureLevelString(QString levels)
 {
     // Clear the current list of pressure line levels. If pLevelStr does not
@@ -216,9 +221,4 @@
     }
 
     return stringValue;
-=======
-bool isValidObjectName(QString name)
-{
-    return name != "None";
->>>>>>> 6b91215d
 }