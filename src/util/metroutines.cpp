/******************************************************************************
**
**  This file is part of Met.3D -- a research environment for the
**  three-dimensional visual exploration of numerical ensemble weather
**  prediction data.
**
**  Copyright 2015-2019 Marc Rautenhaus [*, previously +]
**  Copyright 2015-2018 Michael Kern [+]
**
**  * Regional Computing Center, Visualization
**  Universitaet Hamburg, Hamburg, Germany
**
**  + Computer Graphics and Visualization Group
**  Technische Universitaet Muenchen, Garching, Germany
**
**  Met.3D is free software: you can redistribute it and/or modify
**  it under the terms of the GNU General Public License as published by
**  the Free Software Foundation, either version 3 of the License, or
**  (at your option) any later version.
**
**  Met.3D is distributed in the hope that it will be useful,
**  but WITHOUT ANY WARRANTY; without even the implied warranty of
**  MERCHANTABILITY or FITNESS FOR A PARTICULAR PURPOSE.  See the
**  GNU General Public License for more details.
**
**  You should have received a copy of the GNU General Public License
**  along with Met.3D.  If not, see <http://www.gnu.org/licenses/>.
**
*******************************************************************************/
#include "metroutines.h"

// standard library imports
#include <iostream>
#include <cmath>

// related third party imports
#include <log4cplus/loggingmacros.h>

// local application imports
#include "util/mutil.h"

using namespace std;


namespace Met3D
{

inline double degreesToRadians(double angle)
{
    return angle / 180. * M_PI;
}


inline double haversin(double radians)
{
    double sinValue = sin(radians / 2.);
    return sinValue * sinValue;
}


double gcDistanceUnitSphere_2(
        const double lon1_rad, const double lat1_rad,
        const double lon2_rad, const double lat2_rad)
{
    const double deltaLon = lon2_rad - lon1_rad;
    const double deltaLat = lat2_rad - lat1_rad;

    // Compute distance using the haversine formula.
    const double havSinAlpha =
            haversin(deltaLat) + std::cos(lat1_rad) * std::cos(lat2_rad)
            * haversin(deltaLon);

    return 2. * std::asin(std::sqrt(havSinAlpha));
}


double gcDistanceUnitSphere(
        const double lon1_rad, const double lat1_rad,
        const double lon2_rad, const double lat2_rad)
{
    double dlon = lon2_rad - lon1_rad;
    double dlat = lat2_rad - lat1_rad;

    double sin_dlat = sin(dlat/2.);
    double sin_dlon = sin(dlon/2.);
    double a = sin_dlat*sin_dlat
            + cos(lat1_rad) * cos(lat2_rad) * sin_dlon*sin_dlon;
    double c = 2. * asin(min(1.,sqrt(a)));
    return c;
}


double gcDistance(const double lon1_rad, const double lat1_rad,
                  const double lon2_rad, const double lat2_rad,
                  const double radius)
{
    return gcDistanceUnitSphere(
                lon1_rad, lat1_rad, lon2_rad, lat2_rad) * radius;
}


double gcDistance_deg(const double lon1, const double lat1,
                      const double lon2, const double lat2,
                      const double radius)
{
    return gcDistanceUnitSphere(
                degreesToRadians(lon1), degreesToRadians(lat1),
                degreesToRadians(lon2), degreesToRadians(lat2)) * radius;
}


inline double cot(double radians)
{
    return 1. / std::tan(radians);
}


double gcTriangleArea(const double lon1, const double lat1,
                      const double lon2, const double lat2,
                      const double lon3, const double lat3,
                      const double radius)
{
    using namespace std;

    // Great circle distances between the vertices.
    const double c = gcDistanceUnitSphere(
                degreesToRadians(lon1), degreesToRadians(lat1),
                degreesToRadians(lon2), degreesToRadians(lat2));

    const double a = gcDistanceUnitSphere(
                degreesToRadians(lon2), degreesToRadians(lat2),
                degreesToRadians(lon3), degreesToRadians(lat3));

    const double b = gcDistanceUnitSphere(
                degreesToRadians(lon1), degreesToRadians(lat1),
                degreesToRadians(lon3), degreesToRadians(lat3));

    const double PI_HALF = M_PI / 2.0f;

    // Angles between the triangle sides in radians.
    double A,B,C;

    // Sherical excess.
    double E = 0;

    // Handle quadrantal triangle case by applying napier's rule.
    const double PRECISION = 0.000001;

    // If all sides are PI_HALF...
    if (abs(a - PI_HALF) <= PRECISION &&
            abs(b - PI_HALF) <= PRECISION &&
            abs(c - PI_HALF) <= PRECISION)
    {
        // ...all three angles are M_PI / 2.
        E = PI_HALF;
    }

    // If two sides are PI_HALF the corresponding two angles are PI_HALF,
    // the third angle = opposite side.
    else if (abs(a - PI_HALF) <= PRECISION &&
             abs(b - PI_HALF) <= PRECISION)
    {
        E = c;
    }

    else if (abs(b - PI_HALF) <= PRECISION &&
             abs(c - PI_HALF) <= PRECISION)
    {
        E = a;
    }

    else if (abs(a - PI_HALF) <= PRECISION &&
             abs(c - PI_HALF) <= PRECISION)
    {
        E = b;
    }

    // If one side is PI_HALF apply Napier's rule.
    else if (abs(a - PI_HALF) <= PRECISION)
    {
        A = acos(-cot(c) * cot(b) );
        B = asin( sin(A) * sin(b) );
        C = asin( sin(A) * sin(c) );

        E = A + B + C - M_PI;
    }
    else if (abs(b - PI_HALF) <= PRECISION)
    {
        B = acos(-cot(c) * cot(a) );
        A = asin( sin(B) * sin(a) );
        C = asin( sin(B) * sin(c) );

        E = A + B + C - M_PI;
    }
    else if (abs(c - PI_HALF) <= PRECISION)
    {
        C = acos(-cot(a) * cot(b) );
        A = asin( sin(C) * sin(a) );
        B = asin( sin(C) * sin(b) );

        E = A + B + C - M_PI;
    }

    // ...else apply spherical trigonometry.
    else
    {
        const double cosa = cos(a);
        const double cosb = cos(b);
        const double cosc = cos(c);

        const double sina = sin(a);
        const double sinb = sin(b);
        const double sinc = sin(c);

        A = acos( (cosa - cosb * cosc) / (sinb * sinc) );
        B = acos( (cosb - cosc * cosa) / (sinc * sina) );
        C = acos( (cosc - cosa * cosb) / (sina * sinb) );

        E = A + B + C - M_PI;
    }

    return radius * radius * E;
}


double gcQuadrilateralArea(const double lon1, const double lat1,
                           const double lon2, const double lat2,
                           const double lon3, const double lat3,
                           const double lon4, const double lat4,
                           const double radius)
{
    return gcTriangleArea(lon1, lat1, lon2, lat2, lon3, lat3, radius) +
            gcTriangleArea(lon3, lat3, lon2, lat2, lon4, lat4, radius);
}


double pressure2metre_standardICAO(double p_Pa)
{
    // g and R are used by all equations below.
    double g = MetConstants::GRAVITY_ACCELERATION;
    double R = MetConstants::GAS_CONSTANT_DRY_AIR;

    double z = 0.;
    if (p_Pa < 1011.)
    {
        // Pressure to metre conversion not implemented for z > 32km
        // (p ~ 10.11 hPa).
        return M_MISSING_VALUE;
    }

    else if (p_Pa < 5475.006582501095)
    {
        // ICAO standard atmosphere between 20 and 32 km: T(z=20km) = -56.5
        // degC, p(z=20km) = 54.75 hPa. Temperature gradient is -1.0 K/km.
        double z0 = 20000.;
        double T0 = 216.65;
        double gamma = -1.0e-3;
        double p0 = 5475.006582501095;

        // Hydrostatic equation with linear temperature gradient.
        z = 1./gamma * (T0 - (T0-gamma*z0) * exp(gamma*R/g * log(p_Pa/p0)));
    }

    else if (p_Pa < 22632.)
    {
        // ICAO standard atmosphere between 11 and 20 km: T(z=11km) = -56.5
        // degC, p(z=11km) = 226.32 hPa. Temperature is constant at -56.5 degC.
        double z0 = 11000.;
        double p0 = 22632.;
        double T = 216.65;

        // Hydrostatic equation with constant temperature profile.
        z = z0 - (R*T)/g * log(p_Pa/p0);
    }

    else
    {
        // ICAO standard atmosphere between 0 and 11 km: T(z=0km) = 15 degC,
        // p(z=0km) = 1013.25 hPa. Temperature gradient is 6.5 K/km.
        double z0 = 0.;
        double T0 = 288.15;
        double gamma = 6.5e-3;
        double p0 = 101325.;

        // Hydrostatic equation with linear temperature gradient.
        z = 1./gamma * (T0 - (T0-gamma*z0) * exp(gamma*R/g * log(p_Pa/p0)));
    }

    return z;
}


double metre2pressure_standardICAO(double z_m)
{
    // g and R are used by all equations below.
    double g = MetConstants::GRAVITY_ACCELERATION;
    double R = MetConstants::GAS_CONSTANT_DRY_AIR;

    if (z_m <= 11000.)
    {
        // ICAO standard atmosphere between 0 and 11 km: T(z=0km) = 15 degC,
        // p(z=0km) = 1013.25 hPa. Temperature gradient is 6.5 K/km.
        double z0 = 0.;
        double T0 = 288.15;
        double gamma = 6.5e-3;
        double p0 = 101325.;

        // Hydrostatic equation with linear temperature gradient.
        double p = p0 * pow((T0-gamma*z_m) / (T0-gamma*z0), g/(gamma*R));
        return p;
    }

    else if (z_m <= 20000.)
    {
        // ICAO standard atmosphere between 11 and 20 km: T(z=11km) = -56.5
        // degC, p(z=11km) = 226.32 hPa. Temperature is constant at -56.5 degC.
        double z0 = 11000.;
        double p0 = 22632.;
        double T = 216.65;

        // Hydrostatic equation with constant temperature profile.
        double p = p0 * exp(-g * (z_m-z0) / (R*T));
        return p;
    }

    else if (z_m <= 32000.)
    {
        // ICAO standard atmosphere between 20 and 32 km: T(z=20km) = -56.5
        // degC, p(z=20km) = 54.75 hPa. Temperature gradient is -1.0 K/km.
        double z0 = 20000.;
        double T0 = 216.65;
        double gamma = -1.0e-3;
        double p0 = 5475.006582501095;

        // Hydrostatic equation with linear temperature gradient.
        double p = p0 * pow((T0-gamma*z_m) / (T0-gamma*z0), g/(gamma*R));
        return p;
    }

    else
    {
        // Metre to pressure conversion not implemented for z > 32km.
        return M_MISSING_VALUE;
    }
}


double isaTemperature(double z_m)
{
    if (z_m <= 11000.)
    {
        // ICAO standard atmosphere between 0 and 11 km: T(z=0km) = 15 degC,
        // p(z=0km) = 1013.25 hPa. Temperature gradient is 6.5 K/km.
        double T0 = 288.15;
        double gamma = 6.5e-3;
        return T0-gamma*z_m;
    }

    else if (z_m <= 20000.)
    {
        // ICAO standard atmosphere between 11 and 20 km: T(z=11km) = -56.5 degC,
        // p(z=11km) = 226.32 hPa. Temperature is constant at -56.5 degC.
        double T = 216.65;
        return T;
    }

    else if (z_m <= 32000.)
    {
        // ICAO standard atmosphere between 20 and 32 km: T(z=20km) = -56.5 degC,
        // p(z=20km) = 54.75 hPa. Temperature gradient is -1.0 K/km.
        double z0 = 20000.;
        double T0 = 216.65;
        double gamma = -1.0e-3;
        return T0-gamma*(z_m-z0);
    }

    else
    {
        // ISA temperature from flight level not implemented for z > 32km.
        return M_MISSING_VALUE;
    }
}


double flightlevel2metre(double flightlevel)
{
    // Convert flight level (ft) to m (1 ft = 30.48 cm; 1/0.3048m = 3.28...).
    return flightlevel * 100. / 3.28083989501;
}


double metre2flightlevel(double z_m)
{
    // Convert flight level (ft) to m (1 ft = 30.48 cm; 1/0.3048m = 3.28...).
    return z_m * 3.28083989501 / 100.;
}


double columnAirmass(double pbot_Pa, double ptop_Pa, double area_m2)
{
    // Gravity acceleration (m/s2).
    double g = MetConstants::GRAVITY_ACCELERATION;

    // m*g = dp*A --> m = dp/g * A
    double mass_kg = abs(pbot_Pa - ptop_Pa) / g * area_m2;
    return mass_kg;
}


double boxVolume_dry(double p_Pa, double mass_kg, double temp_K)
{
    // Gas constant for dry air.
    double R_dry = MetConstants::GAS_CONSTANT_DRY_AIR;

    // Ideal gas law, pV = mRT.
    double vol = mass_kg * R_dry * temp_K / p_Pa;
    return vol;
}


double boxVolume_dry(double northWestLon, double northWestLat,
                     double southEastLon, double southEastLat,
                     double pmid_Pa, double pbot_Pa, double ptop_Pa,
                     double temp_K)
{
    double area_km2 = gcQuadrilateralArea(northWestLon, southEastLat,
                                          southEastLon, southEastLat,
                                          northWestLon, northWestLat,
                                          southEastLon, northWestLat,
                                          MetConstants::EARTH_RADIUS_km);

    double area_m2 = area_km2 * 1.E6;
    double mass_kg = columnAirmass(pbot_Pa, ptop_Pa, area_m2);

    if (temp_K == M_MISSING_VALUE)
        temp_K  = isaTemperature(pressure2metre_standardICAO(pmid_Pa));

    return boxVolume_dry(pmid_Pa, mass_kg, temp_K);
}


double windSpeed_ms(double u_ms, double v_ms)
{
    return sqrt(pow(u_ms, 2) + pow(v_ms, 2));
}


double windSpeed3D_ms(double u_ms, double v_ms, double w_ms)
{
    return sqrt(pow(u_ms, 2) + pow(v_ms, 2) + pow(w_ms, 2));
}


double potentialTemperature_K(double T_K, double p_Pa)
{
    return T_K * pow( 100000. / p_Pa,
                      MetConstants::GAS_CONSTANT_DRY_AIR /
                      MetConstants::SPECIFIC_HEAT_DRYAIR_CONST_PRESSURE );
}


double ambientTemperatureOfPotentialTemperature_K(double theta_K, double p_Pa)
{
    return theta_K / pow( 100000. / p_Pa,
                          MetConstants::GAS_CONSTANT_DRY_AIR /
                          MetConstants::SPECIFIC_HEAT_DRYAIR_CONST_PRESSURE );
}


double virtualTemperature_K(double T_K, double q_kgkg)
{
    return T_K * (q_kgkg + 0.622*(1.-q_kgkg)) / 0.622;
}


double geopotentialThicknessOfLayer_m(
        double layerMeanVirtualTemperature_K, double p_bot, double p_top)
{
    // Layer mean scale height; Holten 3rd ed. p. 21 (before eq. 1.19):
    //   H = R <Tv> / g0, with <Tv> being the layer mean temperature.
    double layerMeanScaleHeight =
            (MetConstants::GAS_CONSTANT_DRY_AIR
             * layerMeanVirtualTemperature_K) /
            MetConstants::GRAVITY_ACCELERATION;

    // Holton eq. 1.19: Z_T = H * ln(p1/p2)
    return layerMeanScaleHeight * log(p_bot / p_top);
}


double mixingRatio_kgkg(double q_kgkg)
{
    return q_kgkg / (1.-q_kgkg);
}


double specificHumidity_kgkg(double w_kgkg)
{
    return w_kgkg / (1.+w_kgkg);
}


double dewPointTemperature_K_Bolton(double p_Pa, double q_kgkg)
{
    // Compute mixing ratio w from specific humidiy q.
    double w = mixingRatio_kgkg(q_kgkg);

    // Compute vapour pressure from pressure and mixing ratio
    // (Wallace and Hobbs 2nd ed. eq. 3.59).
    double eq = w / (w + 0.622) * p_Pa;

    double td = 243.5 / (17.67 / log(eq / 100. / 6.112) - 1.) + 273.15;

    return td;
}


double equivalentPotentialTemperature_K_Bolton(
        double T_K, double p_Pa, double q_kgkg)
{
    // Compute dewpoint Td in [K].
    const double Td_K = dewPointTemperature_K_Bolton(p_Pa, q_kgkg);

    // Mixing ratio in [kg/kg].
    double r = mixingRatio_kgkg(q_kgkg);
    // Convert r from kg/kg to g/kg.
    r *= 1000;

    // Computation based on Bolton's paper:

    // Eq. 15: temperature at lifting condensation level.
    const double Tl = 1.0 / (1.0 / (Td_K - 56.0) +
                             std::log(T_K / Td_K) / 800.0) + 56.;

    // Eq. 43: equivalent potential temperature (as recommended by Bolton).
    const double thetaW_K = T_K * std::pow(100000. / p_Pa,
                                           0.2854 * (1 - 0.28E-3 * r));

    const double thetaE_K = thetaW_K * std::exp((3.376 / Tl - 2.54E-3) *
                                                r * (1 + 0.81E-3 * r));

    return thetaE_K;
}


<<<<<<< HEAD
QVector2D getLineSegmentsIntersectionPoint(
        const QVector2D& p, const QVector2D& p2,
        const QVector2D& q, const QVector2D& q2)
{
    QVector2D r = p2 - p;
    QVector2D s = q2 - q;
    QVector2D qmp = (q - p);
    double rxs = crossProduct(r, s);
    double t = crossProduct(qmp, s) / rxs;
    double u = crossProduct(qmp, r) / rxs;

    // If r x s != 0 and 0 <= t <= 1 and 0 <= u <= 1 ,
    // the two line segments meet at the point p + t r = q + u s.
    if ((0.0 <= t && t <= 1.0) && (0.0 <= u && u <= 1.0))
    {
        // We can calculate the intersection point using either t or u.
        return p + t * r;
    }

    // tag2017 Kann (0,0) kein Schnittpunktu sein? Wäre es nicht sinnvoller
    // einen leeren Vektor zurückzugeben, falls es keinen Schnittpunkt gibt?

    // Otherwise, the two line segments are not parallel but do not intersect.
    return  QVector2D(0, 0);
=======
const double coefficients_ambientT_MoisseevaStull[11][21] = {
    {-4.559811259892786989e-49, -1.612607116252546465e-46, -2.025298194696236504e-44, -6.656052926567021360e-43, 7.840358416489628333e-41, 7.635048211278595187e-39, 7.859031280030359095e-38, -1.735458962185854857e-35, -7.051644435298396131e-34, 8.656975041268894382e-33, 1.052019706721087690e-30, 1.324364900285066085e-29, -4.670619298819146183e-28, -1.389203299626408788e-26, -7.683027529023923257e-26, 1.311828666829898514e-24, 4.952846494858583883e-23, 1.242755995082067048e-21, 9.927197312050702977e-21, -1.041821390650925685e-19, -3.056910341802732861e-18},
    {6.034492102739373863e-46, 2.138330162706446697e-43, 2.695771434371917479e-41, 9.021770033439766060e-40, -1.027150857716580263e-37, -1.014699622194909069e-35, -1.111389618374632332e-34, 2.275262294144775882e-32, 9.418541011369929690e-31, -1.076159204687636640e-29, -1.383845892945539557e-27, -1.804926357613298134e-26, 5.990132759494420593e-25, 1.825851792314843773e-23, 1.068879436033122841e-22, -1.561194629254354370e-21, -6.232382243485494639e-20, -1.626866604145226396e-18, -1.382095015569503365e-17, 1.260007302438173007e-16, 4.109621837440803852e-15},
    {-3.530946785429015482e-43, -1.253755580029747476e-40, -1.586822945834642032e-38, -5.409193240313579614e-37, 5.945966212050050156e-35, 5.962995930500440654e-33, 6.937050722825804452e-32, -1.318159044470374801e-29, -5.562826084609257269e-28, 5.876301031590925883e-27, 8.045762030333527196e-25, 1.087250129818108576e-23, -3.391204832856865912e-22, -1.060798785982980591e-20, -6.550720513211737081e-20, 8.146503892387442853e-19, 3.458387671798357012e-17, 9.392092205708831296e-16, 8.440070353299219670e-15, -6.698441796768596834e-14, -2.446236943345063927e-12},
    {1.201663937381821286e-40, 4.275891157710672546e-38, 5.433824477792969252e-36, 1.887089066381153818e-34, -2.000698041519712906e-32, -2.038324703034061754e-30, -2.513978891144084443e-29, 4.439252450632079811e-27, 1.911179560535656955e-25, -1.852345490248510748e-24, -2.719942504239597327e-22, -3.807893627278250222e-21, 1.114870990768946890e-19, 3.584337747119361091e-18, 2.327552074724496587e-17, -2.450719241785481003e-16, -1.113947280254851360e-14, -3.146622986365664955e-13, -2.975899188168124653e-12, 2.061708092431306180e-11, 8.487001322143450624e-10},
    {-2.631271074409739616e-38, -9.383464830154431525e-36, -1.197447169972476560e-33, -4.237200064507488289e-32, 4.328758140816126412e-30, 4.483402477606947765e-28, 5.851138508598203773e-27, -9.614247256874849794e-25, -4.225127152689072616e-23, 3.724688052803381730e-22, 5.914715931651838541e-20, 8.577418028419124502e-19, -2.354642263630730233e-17, -7.793086367471092636e-16, -5.306609665817956188e-15, 4.699113127575865639e-14, 2.305794426902790606e-12, 6.770904285930588496e-11, 6.707124997918236866e-10, -4.070649835833764959e-09, -1.899810075474156997e-07},
    {3.869505176380883434e-36, 1.383043499752013702e-33, 1.772500233116854908e-31, 6.390802522616563328e-30, -6.286299303029825332e-28, -6.623339509748438407e-26, -9.127990357650681451e-25, 1.397711680978416472e-22, 6.273554409328814629e-21, -4.980044743256623205e-20, -8.636396374952953163e-18, -1.297005863672514386e-16, 3.335148822422769713e-15, 1.138219967224252186e-13, 8.107164124042226954e-13, -5.989538420101499665e-12, -3.204521913144606138e-10, -9.772944660480069612e-09, -1.009464011712373137e-07, 5.390893620568617522e-07, 2.865682244236896384e-05},
    {-3.866436879293449094e-34, -1.385153888430247099e-31, -1.782948201885285445e-29, -6.549596602434674052e-28, 6.199491639703019393e-26, 6.648610235215744638e-24, 9.655100061126788407e-23, -1.380072324434665346e-20, -6.329450447627865584e-19, 4.471801599413662214e-18, 8.567364733589076497e-16, 1.331918029326805624e-14, -3.205637596287700136e-13, -1.130042926415171582e-11, -8.400657425932391605e-11, 5.127809938438622188e-10, 3.028225085879620307e-08, 9.578568114506970212e-07, 1.027372554005282298e-05, -4.853919673395682040e-05, -2.948086259154645162e-03},
    {2.589651667883628314e-32, 9.299352330474301678e-30, 1.202274416376926911e-27, 4.498718046530294933e-26, -4.096267521528509599e-24, -4.473714148516136996e-22, -6.829917386984084271e-21, 9.130918537882259985e-19, 4.280436623564242026e-17, -2.654758387046091768e-16, -5.696733023832867220e-14, -9.163186027042358594e-13, 2.063047335086734507e-11, 7.524849363119860331e-10, 5.826827002923419347e-09, -2.903205555747877005e-08, -1.921499867034166968e-06, -6.292750810575006317e-05, -6.981269403323539513e-04, 2.937124780861264262e-03, 2.040996375632872784e-01},
    {-1.111824539607293497e-30, -4.002041218341050628e-28, -5.196934357373460716e-26, -1.980075177516220407e-24, 1.734306879353562292e-22, 1.929597686005690354e-20, 3.089271423450802587e-19, -3.871612839848997572e-17, -1.855447768118277439e-15, 9.936571668246925608e-15, 2.428284326813376501e-12, 4.038369850830650855e-11, -8.503200450925746524e-10, -3.214287499141482665e-08, -2.587878738294326252e-07, 1.036261971706362737e-06, 7.836272166830651374e-05, 2.651375091514224236e-03, 3.031426330224842175e-02, -1.144475935860155280e-01, -9.093075439410078786e+00},
    {2.761379267614784989e-29, 9.963362982220561087e-27, 1.299492535041084171e-24, 5.038871418723494176e-23, -4.246730297089256672e-21, -4.814417803732415436e-19, -8.061699057251630779e-18, 9.495526532271356289e-16, 4.652164228918535867e-14, -2.107993296009125947e-13, -5.988800563456756607e-11, -1.028837177511503214e-09, 2.026152696620013076e-08, 7.949274843402147707e-07, 6.642842441505273217e-06, -2.094081749552657745e-05, -1.855024654454983952e-03, -6.468473467340879468e-02, -7.594983750757552388e-01, 2.605414576815425765e+00, 2.366128018687736585e+02},
    {-3.011673035238626136e-28, -1.089213985875472878e-25, -1.426765921179245547e-23, -5.626677336132666539e-22, 4.565981448850560423e-20, 5.274512760964740057e-18, 9.211975789529499516e-17, -1.022706672408165679e-14, -5.121279414943311622e-13, 1.913159906557939435e-12, 6.487554478960031827e-10, 1.150054907386370992e-08, -2.119308034724405346e-07, -8.640555345227696879e-06, -7.481297487060015400e-05, 1.804306690039786853e-04, 1.936106352626234053e-02, 6.939521375153610006e-01, 8.343447343125914628e+00, -2.608553450529006312e+01, -2.680155514087249685e+03}
};

const double coefficients_ambientT_thetaRef_MoisseevaStull[21] = {
    -1.827763290255405026e-32,
    1.473033277342402879e-29,
    -5.060609629885724477e-27,
    9.239398940420452573e-25,
    -8.295179743597802282e-23,
    -2.599710334090416779e-22,
    8.864438810025267090e-19,
    -7.612129526157592821e-17,
    -2.569265180318347300e-15,
    1.155424475624293460e-12,
    -1.286433950921489119e-10,
    8.686876477370842123e-09,
    -4.056687350784324676e-07,
    1.364980925792754869e-05,
    -3.345521623827504799e-04,
    5.945366793740703912e-03,
    -7.547341231171930676e-02,
    6.703518008164152109e-01,
    -4.123539935862701178e+00,
    1.998458920416675255e+01,
    3.833143316160573733e+01
};

double temperatureAlongSaturatedAdiabat_K_MoisseevaStull(double thetaW_K,
                                                         double p_Pa)
{
    // This implementation directly follows Moisseeva and Stull (ACP, 2017),
    // Section 4.1.
    const int nmax = 10;
    const int m = 20;
    double k[nmax+1];

    double thetaW_degC = thetaW_K - 273.15;
    double p_kPa = p_Pa / 1000.;

    // Moisseeva and Stull Eq. 1.
    for (int n = 0; n <= nmax; n++)
    {
        k[n] = 0.;
        for (int i = 0; i <= m; i++)
        {
            k[n] += coefficients_ambientT_MoisseevaStull[n][i] *
                    pow(thetaW_degC, double(m-i));
        }
    }

    // Moisseeva and Stull Eq. 2.
    double thetaRef_K = 0.;
    for (int j = 0; j <= m; j++)
    {
        thetaRef_K += coefficients_ambientT_thetaRef_MoisseevaStull[j] *
                pow(p_kPa, double(m-j));
    }

    // Moisseeva and Stull Eq. 3.
    double ambientT_K = 0.;
    for (int h = 0; h <= nmax; h++)
    {
        ambientT_K += k[h] * pow(thetaRef_K, double(nmax-h));
    }

    return ambientT_K;
}


const double coefficients_thetaW_MoisseevaStull[11][21] = {
    {-8.940638683600110403e-52, -5.649952302285138055e-49, -1.487346077046662894e-46, -2.020340194595892171e-44, -1.289886316326141203e-42, 7.142197964796062595e-42, 6.835970020730250036e-39, 3.690205570239234936e-37, -3.259546404643971167e-36, -9.920626838273853147e-34, -2.414496622803375773e-32, 8.474597004915692312e-31, 4.385861748280573546e-29, -2.270108823759553412e-31, -2.637482080358998117e-26, -3.273589583508000533e-25, 4.090371987114118800e-24, 1.471915092406395154e-22, -7.455357021835227511e-22, -9.802291876538176218e-21, 1.205141251756201911e-18},
    {-3.025421635669379775e-49, -1.907973457576235857e-46, -5.009539578414177345e-44, -6.778113284560276125e-42, -4.290560163127459580e-40, 2.834159015922900360e-39, 2.304965874224545506e-36, 1.223683972265512268e-34, -1.201390937819225469e-33, -3.325590953062318006e-31, -7.876871399651327517e-30, 2.878023613887928790e-28, 1.455415500164499124e-26, -3.978712452931374329e-27, -8.948442631827862606e-24, -1.074106910525771624e-22, 1.629910678204743188e-21, 4.437548690049338298e-20, -3.252374450453319552e-19, 7.173887173924613352e-20, 4.226613546764778891e-16},
    {-3.590124471395968020e-47, -2.255138574193590901e-44, -5.890866731582641643e-42, -7.909966008958855478e-40, -4.923434952626052882e-38, 4.291535751183542503e-37, 2.715597504642270022e-34, 1.396290822239223049e-32, -1.640808207836564097e-31, -3.878088591727225045e-29, -8.706819992225020346e-28, 3.448525217684722569e-26, 1.664320009878387843e-24, -1.635136884376398269e-24, -1.060003111086483875e-21, -1.169373077215002314e-20, 2.289522416507621925e-19, 4.264050089394370333e-18, -4.594631711888814200e-17, 5.339890072568268287e-16, 5.655856090630035240e-14},
    {-1.373926422308711559e-45, -8.509946007301117540e-43, -2.182394909160870911e-40, -2.849063826880511101e-38, -1.661302507878138370e-36, 2.858244685896165664e-35, 1.012568606803559737e-32, 4.615183938079197325e-31, -9.060029298709493232e-30, -1.398198830905558125e-27, -2.509601340965689691e-26, 1.376655035549352936e-24, 5.559637015734693785e-23, -2.445089249992316038e-22, -3.950438254845161239e-20, -2.892660443869750864e-19, 1.171524164314285227e-17, 6.022668386119112789e-17, -2.431969695028251880e-15, 8.344630197727488351e-14, 3.513486170664082423e-12},
    {4.697528890717645178e-44, 3.053752753969444555e-41, 8.323103686405698284e-39, 1.186603077069213401e-36, 8.330761366125827552e-35, 4.611729174213548355e-34, -3.778308753917730526e-31, -2.433275105790785049e-29, -1.739287904598259822e-29, 5.754424198994494164e-26, 1.817124783143767195e-24, -3.923031993493344124e-23, -2.845889978896253071e-21, -1.494258018218542533e-20, 1.523984114600190333e-18, 2.941771724548768934e-17, -1.297141751504904074e-16, -1.307650374830792442e-14, 2.585126889451515691e-15, 6.429390884608900401e-12, 9.156711370042299756e-11},
    {4.458003827579126480e-42, 2.815613869303576127e-39, 7.405849662747356100e-37, 1.004386161177640799e-34, 6.386008750099562885e-33, -3.862204207187799241e-32, -3.398394362795275986e-29, -1.812487517297141945e-27, 1.708649918771909786e-26, 4.869718202593517441e-24, 1.166681763335792162e-22, -4.110992554041358188e-21, -2.148093647745313037e-19, -1.493628746654474764e-19, 1.357641570096482788e-16, 1.712416820065072256e-15, -2.963464958322094563e-14, -6.498420460309604892e-13, 5.435313205544431723e-12, 3.615490574261750060e-10, 3.131478031513005300e-09},
    {3.344056745296919994e-41, 1.968872047664033548e-38, 4.700872580882837826e-36, 5.431435913555943561e-34, 2.182906743264120332e-32, -1.671992171519192483e-30, -2.189424906715156330e-28, -4.964965635029127440e-27, 4.375044636594485959e-25, 2.547296192431481326e-23, -8.213064636996389266e-23, -3.601349405929277684e-20, -6.397543527764100919e-19, 1.940780285617519961e-17, 8.442048652617385294e-16, -2.730674554356892807e-15, -5.228984716019944003e-13, -1.941955209045107304e-12, 2.703370380141084731e-10, 2.355802200503431582e-08, 4.903624202702267461e-07},
    {-3.194206475765971365e-39, -2.046958484557529342e-36, -5.481518334201288231e-34, -7.623379798365699523e-32, -5.097122999941089170e-30, 8.136025708563864161e-31, 2.510931247278433882e-26, 1.467082276602229411e-24, -6.380416644157642449e-24, -3.700021464509517363e-21, -1.017702233697502408e-19, 2.826769187155087684e-18, 1.721014818757093639e-16, 5.132716469624444971e-16, -9.998444977000884066e-14, -1.422044744692930745e-12, 1.223756875003864647e-11, 2.217788566910524242e-10, 1.735447658947586790e-08, 1.107945723433615397e-06, 6.152426892781532198e-05},
    {-4.024789067876858153e-38, -2.498733601389557520e-35, -6.425737652656297818e-33, -8.419859321801628539e-31, -4.952142544048751167e-29, 7.826418696109355956e-28, 2.945023333396272782e-25, 1.350101631639290053e-23, -2.536952318718131370e-22, -3.978612500948899663e-20, -7.194378253942418895e-19, 3.778386109282431694e-17, 1.542090662036356328e-15, -5.580569396039821215e-15, -9.991581955893650593e-13, -5.817806142832035731e-12, -1.059217894919622279e-11, -6.396650149204728994e-09, 8.594594229811387659e-07, 6.071043372145297170e-05, 2.593963103118521445e-03},
    {5.595510186532496240e-37, 3.647528206694947255e-34, 9.968658037807449110e-32, 1.424491368014597878e-29, 1.000364299062153141e-27, 5.050862964655285742e-27, -4.611308251049928384e-24, -2.949679684176437764e-22, -1.846922471799829635e-24, 7.132120743729025976e-19, 2.229153757741498027e-17, -5.153188993986375867e-16, -3.732365445829397839e-14, -1.331701802164345991e-13, 2.725155733871478009e-11, 2.948069570986472936e-10, -2.089385195488617571e-08, -2.930432546485080457e-07, 8.037246767279610134e-05, 1.246166301673238847e-03, 3.262118772357716079e-01},
    {3.698053839511203536e-36, 2.351239750799062160e-33, 6.230257222164064360e-31, 8.514018535926191911e-29, 5.440440178849733905e-27, -3.842682335816372042e-26, -3.012845853942604151e-23, -1.598581819701335177e-21, 1.959555922636722869e-20, 4.748546131518730344e-18, 1.029451145393159608e-16, -5.768678668778368361e-15, -2.574591440185538047e-13, 5.705096243361321691e-12, 4.292057912253817629e-10, -1.289263101831566130e-08, -1.266415219630790837e-06, 5.026000763706412079e-05, 7.415996644020345085e-03, 5.502041978907826758e-01, 4.423933525831689906e+01}
};

const double coefficients_thetaW_TRef_MoisseevaStull[21] = {
    1.306864907379971575e-33,
    -1.131768149868550176e-30,
    4.223554905869480713e-28,
    -8.545248788753147515e-26,
    9.033798532858421644e-24,
    -1.617352539048255700e-22,
    -8.402223134087994960e-20,
    9.837875105302343364e-18,
    2.066257060992322145e-17,
    -1.229512756539031117e-13,
    1.662874856253646964e-11,
    -1.287117116898725131e-09,
    6.770739132071150343e-08,
    -2.539144597018173791e-06,
    6.865048779848125643e-05,
    -1.331835778840032578e-03,
    1.835211150846765768e-02,
    -1.779012997812081665e-01,
    1.191126625127650440e+00,
    -7.543463795790533943e+00,
    5.641500716650050151e+01
};


double wetBulbPotentialTemperatureOfSaturatedAdiabat_K_MoisseevaStull(
        double T_K, double p_Pa)
{
    // This implementation directly follows Moisseeva and Stull (ACP, 2017),
    // Section 4.2.
    const int nmax = 10;
    const int m = 20;
    double kappa[nmax+1];

    double T_degC = T_K - 273.15;
    double p_kPa = p_Pa / 1000.;

    // Moisseeva and Stull Eq. 4.
    for (int n = 0; n <= nmax; n++)
    {
        kappa[n] = 0.;
        for (int i = 0; i <= m; i++)
        {
            kappa[n] += coefficients_thetaW_MoisseevaStull[n][i] *
                    pow(T_degC, double(m-i));
        }
    }

    // Moisseeva and Stull Eq. 5.
    double TRef_degC = 0.;
    for (int j = 0; j <= m; j++)
    {
        TRef_degC += coefficients_thetaW_TRef_MoisseevaStull[j] *
                pow(p_kPa, double(m-j));
    }

    // Moisseeva and Stull Eq. 6.
    double thetaW_degC = 0.;
    for (int h = 0; h <= nmax; h++)
    {
        thetaW_degC += kappa[h] * pow(TRef_degC, double(nmax-h));
    }

    return thetaW_degC + 273.15;
>>>>>>> 5246a33e
}


// Test functions for meteorological computations.
namespace MetRoutinesTests
{

void test_EQPT()
{
    // Test values from https://www.ncl.ucar.edu/Document/Functions/
    //  Contributed/pot_temp_equiv.shtml.
    // p in [Pa], T in [K], mixing ratio w in [kg/kg].
    float values_p_T_w[27][3] = {
        {97067.80, 291.15, 0.012258},
        {96040.00, 291.60, 0.012111},
        {94825.50, 292.05, 0.011914},
        {93331.30, 292.13, 0.011483},
        {91371.40, 292.06, 0.010575},
        {88947.80, 291.17, 0.008992},
        {86064.70, 289.11, 0.006021},
        {82495.50, 287.49, 0.002559},
        {78140.20, 286.25, 0.005169},
        {73035.40, 282.14, 0.005746},
        {67383.70, 277.42, 0.001608},
        {61327.50, 272.91, 0.001645},
        {54994.70, 266.99, 0.001382},
        {48897.30, 261.64, 0.000235},
        {43034.60, 254.40, 0.000094},
        {37495.20, 246.38, 0.000178},
        {32555.80, 238.10, 0.000136},
        {28124.40, 229.76, 0.000079},
        {24201.00, 220.88, 0.000050},
        {20693.00, 213.65, 0.000025},
        {17600.60, 212.42, 0.000023},
        {14877.30, 212.58, 0.000023},
        {12477.20, 212.91, 0.000014},
        {10400.20, 213.34, 0.000010},
        {8553.98, 213.73, 0.000008},
        {6984.69, 214.55, 0.000007},
        {646.18, 216.59, 0.000007}
    };

    for (int i = 0; i < 27; i++)
    {
        float p_Pa = values_p_T_w[i][0];
        float T_K = values_p_T_w[i][1];
        float w_kgkg = values_p_T_w[i][2];
        float q_kgkg = specificHumidity_kgkg(w_kgkg);
        float eqpt_K = equivalentPotentialTemperature_K_Bolton(T_K, p_Pa, q_kgkg);

        QString s = QString("(%1) p = %2  T = %3  w = %4  q = %5  eqpt = %6")
                .arg(i).arg(p_Pa).arg(T_K).arg(w_kgkg).arg(q_kgkg).arg(eqpt_K);

        LOG4CPLUS_INFO(mlog, s.toStdString());
    }
}


void test_temperatureAlongSaturatedAdiabat_K_MoisseevaStull()
{
    LOG4CPLUS_INFO(mlog, "Running test for temperatureAlongSaturatedAdiabat_"
                         "K_MoisseevaStull().");

    const int nTests = 10;

    // Test values (p_kPa, thetaW_degC, T_degC); computed using the spreadsheet
    // in the Supplement of Moisseeva and Stull (2017, ACP).
    // https://www.atmos-chem-phys.net/17/15037/2017/acp-17-15037-2017.html
    float values_p_thW_T[nTests][3] = {
        {100, -50,  -50.00},
        { 80, -50,  -63.71},
        { 50, -50,  -89.98},
        { 30, -50, -114.82},
        { 20, -50, -132.14},
        { 50, -30,  -72.97},
        { 50, -10,  -53.43},
        { 50,   0,  -41.08},
        { 50,  10,  -25.86},
        { 50,  30,    7.07},
    };

    for (int i = 0; i < nTests; i++)
    {
        double p_Pa = values_p_thW_T[i][0] * 1000.;
        double thetaW_K = values_p_thW_T[i][1] + 273.15;
        double ambientT_K_target = values_p_thW_T[i][2] + 273.15;
        double ambientT_K_computed =
                temperatureAlongSaturatedAdiabat_K_MoisseevaStull(thetaW_K, p_Pa);

        QString s = QString("(%1) p_Pa = %2  thetaW_K = %3  target T_K = %4  computed T_K = %5")
                .arg(i).arg(p_Pa).arg(thetaW_K).arg(ambientT_K_target).arg(ambientT_K_computed);

        LOG4CPLUS_INFO(mlog, s.toStdString());
    }

    LOG4CPLUS_INFO(mlog, "Test finished.");
}


void test_wetBulbPotentialTemperatureOfSaturatedAdiabat_K_MoisseevaStull()
{
    LOG4CPLUS_INFO(mlog, "Running test for wetBulbPotentialTemperatureOf"
                         "SaturatedAdiabat_K_MoisseevaStull().");

    const int nTests = 10;

    // Test values (p_kPa, T_degC, thetaW_degC); computed using the spreadsheet
    // in the Supplement of Moisseeva and Stull (2017, ACP).
    // https://www.atmos-chem-phys.net/17/15037/2017/acp-17-15037-2017.html
    float values_p_T_thW[nTests][3] = {
        {100, -50, -50.00},
        { 80, -50, -35.67},
        { 50, -50,  -6.86},
        { 30, -50,  14.40},
        { 20, -50,  24.94},
        { 50, -30,   7.71},
        { 50, -10,  19.41},
        { 50,   0,  25.38},
        { 50,  10,  32.01},
        { 50,  30,  47.91},
    };

    for (int i = 0; i < nTests; i++)
    {
        double p_Pa = values_p_T_thW[i][0] * 1000.;
        double T_K = values_p_T_thW[i][1] + 273.15;
        double thetaW_K_target = values_p_T_thW[i][2] + 273.15;
        double thetaW_K_computed =
                wetBulbPotentialTemperatureOfSaturatedAdiabat_K_MoisseevaStull(
                    T_K, p_Pa);

        QString s = QString("(%1) p_Pa = %2  T_K = %3  target thetaW_K = %4  computed thetaW_K = %5")
                .arg(i).arg(p_Pa).arg(T_K).arg(thetaW_K_target).arg(thetaW_K_computed);

        LOG4CPLUS_INFO(mlog, s.toStdString());
    }

    LOG4CPLUS_INFO(mlog, "Test finished.");
}


void runMetRoutinesTests()
{
    test_temperatureAlongSaturatedAdiabat_K_MoisseevaStull();
    test_wetBulbPotentialTemperatureOfSaturatedAdiabat_K_MoisseevaStull();
}

}

// namespace MetRoutinesTests

} // namespace Met3D<|MERGE_RESOLUTION|>--- conflicted
+++ resolved
@@ -234,6 +234,33 @@
 }
 
 
+QVector2D getLineSegmentsIntersectionPoint(
+        const QVector2D& p, const QVector2D& p2,
+        const QVector2D& q, const QVector2D& q2)
+{
+    QVector2D r = p2 - p;
+    QVector2D s = q2 - q;
+    QVector2D qmp = (q - p);
+    double rxs = crossProduct(r, s);
+    double t = crossProduct(qmp, s) / rxs;
+    double u = crossProduct(qmp, r) / rxs;
+
+    // If r x s != 0 and 0 <= t <= 1 and 0 <= u <= 1 ,
+    // the two line segments meet at the point p + t r = q + u s.
+    if ((0.0 <= t && t <= 1.0) && (0.0 <= u && u <= 1.0))
+    {
+        // We can calculate the intersection point using either t or u.
+        return p + t * r;
+    }
+
+    // tag2017 Kann (0,0) kein Schnittpunktu sein? Wäre es nicht sinnvoller
+    // einen leeren Vektor zurückzugeben, falls es keinen Schnittpunkt gibt?
+
+    // Otherwise, the two line segments are not parallel but do not intersect.
+    return  QVector2D(0, 0);
+}
+
+
 double pressure2metre_standardICAO(double p_Pa)
 {
     // g and R are used by all equations below.
@@ -543,32 +570,6 @@
 }
 
 
-<<<<<<< HEAD
-QVector2D getLineSegmentsIntersectionPoint(
-        const QVector2D& p, const QVector2D& p2,
-        const QVector2D& q, const QVector2D& q2)
-{
-    QVector2D r = p2 - p;
-    QVector2D s = q2 - q;
-    QVector2D qmp = (q - p);
-    double rxs = crossProduct(r, s);
-    double t = crossProduct(qmp, s) / rxs;
-    double u = crossProduct(qmp, r) / rxs;
-
-    // If r x s != 0 and 0 <= t <= 1 and 0 <= u <= 1 ,
-    // the two line segments meet at the point p + t r = q + u s.
-    if ((0.0 <= t && t <= 1.0) && (0.0 <= u && u <= 1.0))
-    {
-        // We can calculate the intersection point using either t or u.
-        return p + t * r;
-    }
-
-    // tag2017 Kann (0,0) kein Schnittpunktu sein? Wäre es nicht sinnvoller
-    // einen leeren Vektor zurückzugeben, falls es keinen Schnittpunkt gibt?
-
-    // Otherwise, the two line segments are not parallel but do not intersect.
-    return  QVector2D(0, 0);
-=======
 const double coefficients_ambientT_MoisseevaStull[11][21] = {
     {-4.559811259892786989e-49, -1.612607116252546465e-46, -2.025298194696236504e-44, -6.656052926567021360e-43, 7.840358416489628333e-41, 7.635048211278595187e-39, 7.859031280030359095e-38, -1.735458962185854857e-35, -7.051644435298396131e-34, 8.656975041268894382e-33, 1.052019706721087690e-30, 1.324364900285066085e-29, -4.670619298819146183e-28, -1.389203299626408788e-26, -7.683027529023923257e-26, 1.311828666829898514e-24, 4.952846494858583883e-23, 1.242755995082067048e-21, 9.927197312050702977e-21, -1.041821390650925685e-19, -3.056910341802732861e-18},
     {6.034492102739373863e-46, 2.138330162706446697e-43, 2.695771434371917479e-41, 9.021770033439766060e-40, -1.027150857716580263e-37, -1.014699622194909069e-35, -1.111389618374632332e-34, 2.275262294144775882e-32, 9.418541011369929690e-31, -1.076159204687636640e-29, -1.383845892945539557e-27, -1.804926357613298134e-26, 5.990132759494420593e-25, 1.825851792314843773e-23, 1.068879436033122841e-22, -1.561194629254354370e-21, -6.232382243485494639e-20, -1.626866604145226396e-18, -1.382095015569503365e-17, 1.260007302438173007e-16, 4.109621837440803852e-15},
@@ -727,7 +728,6 @@
     }
 
     return thetaW_degC + 273.15;
->>>>>>> 5246a33e
 }
 
 
