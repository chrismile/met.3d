--- conflicted
+++ resolved
@@ -4,13 +4,8 @@
 **  three-dimensional visual exploration of numerical ensemble weather
 **  prediction data.
 **
-<<<<<<< HEAD
-**  Copyright 2015-2017 Marc Rautenhaus
-**  Copyright 2015-2017 Michael Kern
-=======
 **  Copyright 2015-2018 Marc Rautenhaus
 **  Copyright 2015-2018 Michael Kern
->>>>>>> 418dae4a
 **
 **  Computer Graphics and Visualization Group
 **  Technische Universitaet Muenchen, Garching, Germany
@@ -441,34 +436,6 @@
 }
 
 
-<<<<<<< HEAD
-QVector2D getLineSegmentsIntersectionPoint(
-        const QVector2D& p, const QVector2D& p2,
-        const QVector2D& q, const QVector2D& q2)
-{
-    QVector2D r = p2 - p;
-    QVector2D s = q2 - q;
-    QVector2D qmp = (q - p);
-    double rxs = crossProduct(r, s);
-    double t = crossProduct(qmp, s) / rxs;
-    double u = crossProduct(qmp, r) / rxs;
-
-    // If r x s != 0 and 0 <= t <= 1 and 0 <= u <= 1 ,
-    // the two line segments meet at the point p + t r = q + u s.
-    if ((0.0 <= t && t <= 1.0) && (0.0 <= u && u <= 1.0))
-    {
-        // We can calculate the intersection point using either t or u.
-        return p + t * r;
-    }
-
-    // tag2017 Kann (0,0) kein Schnittpunktu sein? Wäre es nicht sinnvoller
-    // einen leeren Vektor zurückzugeben, falls es keinen Schnittpunkt gibt?
-
-    // Otherwise, the two line segments are not parallel but do not intersect.
-    return  QVector2D(0, 0);
-}
-
-=======
 double windSpeed_ms(double u_ms, double v_ms)
 {
     return sqrt(pow(u_ms, 2) + pow(v_ms, 2));
@@ -613,7 +580,33 @@
     }
 }
 
+
+QVector2D getLineSegmentsIntersectionPoint(
+        const QVector2D& p, const QVector2D& p2,
+        const QVector2D& q, const QVector2D& q2)
+{
+    QVector2D r = p2 - p;
+    QVector2D s = q2 - q;
+    QVector2D qmp = (q - p);
+    double rxs = crossProduct(r, s);
+    double t = crossProduct(qmp, s) / rxs;
+    double u = crossProduct(qmp, r) / rxs;
+
+    // If r x s != 0 and 0 <= t <= 1 and 0 <= u <= 1 ,
+    // the two line segments meet at the point p + t r = q + u s.
+    if ((0.0 <= t && t <= 1.0) && (0.0 <= u && u <= 1.0))
+    {
+        // We can calculate the intersection point using either t or u.
+        return p + t * r;
+    }
+
+    // tag2017 Kann (0,0) kein Schnittpunktu sein? Wäre es nicht sinnvoller
+    // einen leeren Vektor zurückzugeben, falls es keinen Schnittpunkt gibt?
+
+    // Otherwise, the two line segments are not parallel but do not intersect.
+    return  QVector2D(0, 0);
+}
+
 } // namespace MetRoutinesTests
->>>>>>> 418dae4a
 
 } // namespace Met3D