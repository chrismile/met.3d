--- conflicted
+++ resolved
@@ -147,9 +147,6 @@
     if (filename.isEmpty()) return;
 
     // Overwrite if the file exists.
-<<<<<<< HEAD
-    if (QFile::exists(filename)) QFile::remove(filename);
-=======
     if (QFile::exists(filename))
     {
         QSettings* settings = new QSettings(filename, QSettings::IniFormat);
@@ -161,9 +158,10 @@
         {
             QMessageBox msg;
             msg.setWindowTitle("Error");
-            msg.setText("The selected file doesn't contain configuration of "
-                        "MCamera !\n"
-                        "Rejected to save to file!");
+            msg.setText("The selected file contains a configuration other "
+                        "than MCamera.\n"
+                        "I will NOT overwrite this file -- have you selected "
+                        "the correct file?");
             msg.setIcon(QMessageBox::Warning);
             msg.exec();
             return;
@@ -171,7 +169,6 @@
 
         QFile::remove(filename);
     }
->>>>>>> 8a8b026a
 
     QSettings settings(filename, QSettings::IniFormat);
 
