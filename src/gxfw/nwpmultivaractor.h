/******************************************************************************
**
**  This file is part of Met.3D -- a research environment for the
**  three-dimensional visual exploration of numerical ensemble weather
**  prediction data.
**
**  Copyright 2015-2017 Marc Rautenhaus
**  Copyright 2017      Bianca Tost
**  Copyright 2017      Michael Kern
**
**  Computer Graphics and Visualization Group
**  Technische Universitaet Muenchen, Garching, Germany
**
**  Met.3D is free software: you can redistribute it and/or modify
**  it under the terms of the GNU General Public License as published by
**  the Free Software Foundation, either version 3 of the License, or
**  (at your option) any later version.
**
**  Met.3D is distributed in the hope that it will be useful,
**  but WITHOUT ANY WARRANTY; without even the implied warranty of
**  MERCHANTABILITY or FITNESS FOR A PARTICULAR PURPOSE.  See the
**  GNU General Public License for more details.
**
**  You should have received a copy of the GNU General Public License
**  along with Met.3D.  If not, see <http://www.gnu.org/licenses/>.
**
*******************************************************************************/
#ifndef NWPMULTIVARACTOR_H
#define NWPMULTIVARACTOR_H

// standard library imports

// related third party imports
#include <QtCore>
#include <QtProperty>

// local application imports
#include "gxfw/mactor.h"
#include "gxfw/nwpactorvariable.h"
#include "gxfw/synccontrol.h"
#include "gxfw/selectdatasourcedialog.h"
#include "data/weatherpredictiondatasource.h"
#include "data/abstractanalysis.h"
#include "actors/transferfunction1d.h"

namespace Met3D
{

/**
  @brief MNWPMultiVarActor serves as base class for actors that visualise
  mulitple 3D NWP fields.

  The class acts as an intermediate class between @ref MActor and the actual
  actor implementations. As a subclass of @ref MActor, it implements logic to
  request data fields from a data loader, and manages forecast time.
  */
class MNWPMultiVarActor : public MActor
{
    Q_OBJECT

public:
    MNWPMultiVarActor();

    ~MNWPMultiVarActor();

    /**
     Tells every variable that is connected to an @ref MSyncControl instance to
     call the scene's variableSynchronizesWith() method. This is necessary if
     the actor is added to a scene during program runtime (that is, the
     synchronization has been established before the actor is added to the
     scene; in this case the scene needs to be informed about the connection).
     */
    void provideSynchronizationInfoToScene(MSceneControl *scene);

    const QList<MNWPActorVariable*>& getNWPVariables() const
    { return variables; }

    /**
      Connect an analysis control to this actor.
     */
    void setAnalysisControl(MAnalysisControl *a) { analysisControl = a; }

    /**
      Needs to be implemented in derived classes.

      Returns a list of the vertical level types that can be handled by this
      actor.
     */
    virtual const QList<MVerticalLevelType> supportedLevelTypes() = 0;

    /**
      Needs to be implemented in derived classes.

      Returns a pointer to a new @ref MNWPActorVariable instance.
     */
    virtual MNWPActorVariable* createActorVariable(
            const MSelectableDataSource& dataSource) = 0;

    /**
      Overload for @ref createActorVariable() with explicit parameters.
     */
    MNWPActorVariable* createActorVariable2(
            const QString& dataSourceID,
            const MVerticalLevelType levelType,
            const QString& variableName);

    /**
      Asks the user for a data source and adds a new actor variable for the
      data source. If the creation is successfull the new variable is
      returned (otherwise a nullptr is returned).

      @see createActorVariable()
     */
    MNWPActorVariable* addActorVariable();

    /**
      Adds an already existing actor variable to the actor. If @p syncName
      is a valid synchronization ID the variable is synchronized with the
      corresponding sync control.
     */
    MNWPActorVariable* addActorVariable(MNWPActorVariable* var,
                                        const QString& syncName);

    QString getSettingsID() override { return "NWPMultiVarActor"; }

    virtual void saveConfiguration(QSettings *settings);

    virtual void loadConfiguration(QSettings *settings);

    /**
      Broadcast a property change to all actor variables in this actor.

      @see MRequestProperties::actorPropertyChangeEvent()
     */
    void broadcastPropertyChangedEvent(
            MPropertyType::ChangeNotification ptype, void *value);

    bool isConnectedTo(MActor *actor) override;

protected:
    friend class MNWPActorVariable;

    /**
      The @ref MNWPMultiVarActor implementation of the @c
      initializeActorResources() method calls the initializeActorResources()
      methods of the registered @ref NWPActorVariable instances. This method
      has to be called from derived classes.
      */
    virtual void initializeActorResources();

    void onQtPropertyChanged(QtProperty *property);

    /**
      This function is called whenever a new data field has been made current.
      Override it in derived classes to react to changing data fields.
      */
    virtual void dataFieldChangedEvent() { }

    /**
      Override this method in derived classes if the class needs to react to
      the deletion of a variable (e.g. to update lists of variable names).
      The method is called just before the variable is deleted.
     */
    virtual void onDeleteActorVariable(MNWPActorVariable* var)
    { Q_UNUSED(var); }

    /**
      Same as @ref onDeleteActorVariable() but called just after a new
      variable has been added.
     */
    virtual void onAddActorVariable(MNWPActorVariable* var)
    { Q_UNUSED(var); }

    /**
<<<<<<< HEAD
      Same as @ref onDeleteActorVariable() but called just after a
      variable has been changed.
     */
    virtual void onChangeActorVariable(MNWPActorVariable* var)
=======
      Same as @ref onDeleteActorVariable() but called just after a variable has
      been changed.
     */
    virtual void onChangeActorVariable(MNWPActorVariable *var)
>>>>>>> 418dae4a
    { Q_UNUSED(var); }

    /** List of NWP variables that are rendered in this actor. */
    QList<MNWPActorVariable*> variables;

    MAnalysisControl *analysisControl;

    QtProperty *addVariableProperty;

    // Properties for the property browser.
    QtProperty *variablePropertiesGroup;
};

/**
  @brief MNWPMultiVarIsolevelActor serves as base class for actors
  that use the isolevel property of the variables.
 */
class MNWPMultiVarIsolevelActor : public MNWPMultiVarActor
{
Q_OBJECT
public slots:

    /**
      @brief isoValueOfVariableChanged is triggered when the isolevel property
      of a connected variable has been changed.
     */
    virtual void isoValueOfVariableChanged() = 0;
};


} // namespace Met3D

#endif // NWPMULTIVARACTOR_H<|MERGE_RESOLUTION|>--- conflicted
+++ resolved
@@ -172,17 +172,10 @@
     { Q_UNUSED(var); }
 
     /**
-<<<<<<< HEAD
-      Same as @ref onDeleteActorVariable() but called just after a
-      variable has been changed.
-     */
-    virtual void onChangeActorVariable(MNWPActorVariable* var)
-=======
       Same as @ref onDeleteActorVariable() but called just after a variable has
       been changed.
      */
     virtual void onChangeActorVariable(MNWPActorVariable *var)
->>>>>>> 418dae4a
     { Q_UNUSED(var); }
 
     /** List of NWP variables that are rendered in this actor. */
