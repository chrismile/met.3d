/******************************************************************************
**
**  This file is part of Met.3D -- a research environment for the
**  three-dimensional visual exploration of numerical ensemble weather
**  prediction data.
**
<<<<<<< HEAD
**  Copyright 2015-2017 Marc Rautenhaus
**  Copyright 2016-2017 Bianca Tost
**  Copyright 2017      Michael Kern
=======
**  Copyright 2015-2018 Marc Rautenhaus
**  Copyright 2016-2018 Bianca Tost
>>>>>>> 418dae4a
**
**  Computer Graphics and Visualization Group
**  Technische Universitaet Muenchen, Garching, Germany
**
**  Met.3D is free software: you can redistribute it and/or modify
**  it under the terms of the GNU General Public License as published by
**  the Free Software Foundation, either version 3 of the License, or
**  (at your option) any later version.
**
**  Met.3D is distributed in the hope that it will be useful,
**  but WITHOUT ANY WARRANTY; without even the implied warranty of
**  MERCHANTABILITY or FITNESS FOR A PARTICULAR PURPOSE.  See the
**  GNU General Public License for more details.
**
**  You should have received a copy of the GNU General Public License
**  along with Met.3D.  If not, see <http://www.gnu.org/licenses/>.
**
*******************************************************************************/
#ifndef NWPACTORVARIABLE_H
#define NWPACTORVARIABLE_H

// standard library imports

// related third party imports
#include <GL/glew.h>
#include <QtCore>
#include <QtProperty>
#include <QSpinBox>

// local application imports
#include "gxfw/gl/texture.h"
#include "gxfw/synccontrol.h"
#include "gxfw/nwpactorvariableproperties.h"
#include "data/structuredgrid.h"
#include "data/weatherpredictiondatasource.h"
#include "data/singlevariableanalysis.h"
#include "actors/transferfunction1d.h"
#include "actors/spatial1dtransferfunction.h"
#include "util/mstopwatch.h"

#define MSTOPWATCH_ENABLED

namespace Met3D
{

class MNWPMultiVarActor;

/**
  @brief MNWPActorVariable represents an NWP variable for an @ref
  MNWPMultiVarActor. Properties such as data source and textures are
  stored, and synchronization functionality is provided (to sync with
  @ref MSyncControl).
  */
class MNWPActorVariable : public QObject, public MSynchronizedObject
{
    Q_OBJECT

public:
    /**
      Initializes this variable's QtPropertyBrowser properties. The properties
      are displayed as a subgroup of the parent actor @p actor.
     */
    MNWPActorVariable(MNWPMultiVarActor *actor);

    virtual ~MNWPActorVariable();

    /**
      Variable-specific initialization (OpenGL etc.). Called by
      @ref MNWPMultiVarActor::initialize().
     */
    virtual void initialize();

    MNWPMultiVarActor* getActor() { return actor; }

    /**
      Connect an analysis control to this variable.
     */
    void setSingleVariableAnalysisControl(
            MSingleVariableAnalysisControl *analysisControl)
    { this->singleVariableAnalysisControl = analysisControl; }

    /**
      Synchronize time, ensemble of this variable with the synchronization
      control @p sync.

      @see MSyncControl
     */
    void synchronizeWith(MSyncControl *sync, bool updateGUIProperties=true);

    bool synchronizationEvent(MSynchronizationType syncType, QVector<QVariant> data);

    /**
      Updates colour hints for synchronization (green property background
      for matching sync, red for not matching sync). If @p scene is specified,
      the colour hints are only updated for the specified scene (e.g. used
      when the variable's actor is added to a new scene).
     */
    void updateSyncPropertyColourHints(MSceneControl *scene = nullptr);

    void setPropertyColour(QtProperty *property, const QColor& colour,
                           bool resetColour, MSceneControl *scene = nullptr);

    /**
      Updates the current data field.
      */
    virtual void asynchronousDataRequest(bool synchronizationRequest=false);

    /**
      Called by @ref MNWPMultiVarActor::onQtPropertyChanged(). Reacts to the
      variable-specific property signals.
     */
    virtual bool onQtPropertyChanged(QtProperty *property);

    virtual void saveConfiguration(QSettings *settings);

    virtual void loadConfiguration(QSettings *settings);

    bool setEnsembleMode(QString emName);

    bool setTransferFunction(QString tfName);

    /**
      setTransferFunctionToFirstAvailable sets used transfer function to first
      transfer function in transfer function list below 'None' if one is present.
     */
    void setTransferFunctionToFirstAvailable();

    /**
      Set @p true if the datafield's "flags" bitfield, if available, should
      be transferred to GPU memory.
      */
    void useFlags(bool b);

    /** Returns the current ensemble member setting of this variable. */
    int getEnsembleMember();

    /**
      Returns a property group labelled with @p name in the property browser.
      If the group does not exist, a new one is created.
     */
    QtProperty* getPropertyGroup(QString name);

    /**
      This function can be called by an @ref MRequestProperties instance
      to notify the actor variable of a property change that requires the
      data field to be reloaded. Set @p gridTopologyMayChange to @p true
      if the new data field may be on a different grid than the current one.
     */
    void triggerAsynchronousDataRequest(bool gridTopologyMayChange);

//TODO: Is there a more elegant way to notify property groups of changed
//      actor properties? (mr, 11Apr2014)
    /**
      The actor can call this function to notify the actor variable of a
      changed actor property (e.g. the isovalue of an isosurface).
     */
    void actorPropertyChangeEvent(MPropertyType::ChangeNotification ptype,
                                  void *value);

    /**
      Returns true if the variable contains data that can be rendered.
     */
    bool hasData();

    /* Data loader and variable specifications. */
    QString                       dataSourceID;
    MWeatherPredictionDataSource *dataSource;
    MVerticalLevelType            levelType;
    QString                       variableName;

    /* CPU memory object that stores the current data field. */
    MStructuredGrid *grid;

    /* OpenGL GPU texture objects and units that belong to this variable. */
    GL::MTexture *textureDataField;
    int          textureUnitDataField;
    GL::MTexture *textureLonLatLevAxes;
    int          textureUnitLonLatLevAxes;
    GL::MTexture *textureSurfacePressure;        // grids on hyb-sig-pres lev
    int          textureUnitSurfacePressure;
    GL::MTexture *textureHybridCoefficients;     // grids on hyb-sig-pres lev
    int          textureUnitHybridCoefficients;
    GL::MTexture *textureDataFlags;
    int          textureUnitDataFlags;
    GL::MTexture *texturePressureTexCoordTable;  // grids on PL & ML lev
    int          textureUnitPressureTexCoordTable;
    GL::MTexture *textureAuxiliaryPressure;        // grids on hyb-sig-pres lev
    int          textureUnitAuxiliaryPressure;

    /* Dummy textures that can be bound to texture units not used for the
       current grid (i.e. bind these to textureHybridCoefficients if grids
       other than hybrid sigma pressure are used. */
    GL::MTexture *textureDummy1D;
    GL::MTexture *textureDummy2D;
    GL::MTexture *textureDummy3D;
    int          textureUnitUnusedTextures;

    /* TransferFunction attached to this variable. */
    MTransferFunction1D *transferFunction;
    int                 textureUnitTransferFunction;

    /* Property group to accomodate this variable's subproperties. */
    QtProperty *varPropertyGroup;
    QtProperty *varRenderingPropertyGroup;

    /* Buttons to remove/change this variable from its actor. Signal is handled
    by MNWPMultiVarActor and derived classes. */
    QtProperty *removeVariableProperty;
    QtProperty *changeVariableProperty;

public slots:
    /**
      Set the current forecast valid time and update the scene.
      */
    bool setValidDateTime(const QDateTime& datetime);

    /**
      Set the current forecast init time and update the scene.
      */
    bool setInitDateTime(const QDateTime& datetime);

    /**
     Programatically change the current ensemble member. If @p member is -1,
     the ensemble mode will be changed to "mean".
     */
    bool setEnsembleMember(int member);

    /**
     Connects to the MGLResourcesManager::actorCreated() signal. If the new
     actor is a transfer function, it is added to the list of transfer
     functions displayed by the transferFunctionProperty.
     */
    void onActorCreated(MActor *actor);

    /**
     Connects to the MGLResourcesManager::actorDeleted() signal. If the deleted
     actor is a transfer function, update the list of transfer functions
     displayed by the transferFunctionProperty, possibly disconnect from the
     transfer function.
     */
    void onActorDeleted(MActor *actor);

    /**
     Connects to the MGLResourcesManager::actorRenamed() signal. If the renamed
     actor is a transfer function, it is renamed in the list of transfer
     functions displayed by the transferFunctionProperty.
     */
    void onActorRenamed(MActor *actor, QString oldName);

    void asynchronousDataAvailable(MDataRequest request);

protected:
    friend class MNWPVolumeRaycasterActor;
    friend class MIsosurfaceIntersectionActor;
    friend class MJetcoreDetectionActor;
    friend class MVerticalRegridProperties;

    virtual void releaseDataItems();

    /**
      Determine the current time value of the given enum property.
     */
    QDateTime getPropertyTime(QtProperty *enumProperty);

    /**
     Update the init time property (init time refers to the base time of the
     forecast) from the current data source.
     */
    void updateInitTimeProperty();

    /**
     Update the valid time property from the current init time and the current
     data source.
     */
    void updateValidTimeProperty();

    void updateTimeProperties();

    void initEnsembleProperties();

    void updateEnsembleProperties();

    /**
      Updates the list of available members in @p ensembleSingleMemberProperty.
      Returns @p true if the displayed member has changed (because the
      previously displayed member is not available anymore).
     */
    bool updateEnsembleSingleMemberProperty();

    /**
      This function is called whenever a new data field has been made current.
      Override it in derived classes to react to changing data fields.
      */
    virtual void dataFieldChangedEvent() { }

    /**
      This function is called from asynchronousDataAvailable() to allow
      derived classes to perform operations on a received grid.
     */
    virtual void asynchronousDataAvailableEvent(MStructuredGrid *grid)
    { Q_UNUSED(grid); }

    virtual bool setTransferFunctionFromProperty();

    /** Actor that this instance belongs to. */
    MNWPMultiVarActor *actor;

    /** Analysis control this variable is connected to. */
    MSingleVariableAnalysisControl *singleVariableAnalysisControl;

    /* Data statistics properties */
    QtProperty *dataStatisticsPropertyGroup;
    QtProperty *showDataStatisticsProperty;
    QtProperty *significantDigitsProperty;
    QtProperty *histogramDisplayModeProperty;

    /* Synchronization properties */
    QtProperty *synchronizationPropertyGroup;
    QtProperty *synchronizationProperty;
    bool        synchronizeInitTime;
    QtProperty *synchronizeInitTimeProperty;
    bool        synchronizeValidTime;
    QtProperty *synchronizeValidTimeProperty;
    bool        synchronizeEnsemble;
    QtProperty *synchronizeEnsembleProperty;

    /* Time management. */
    QList<QDateTime> availableValidTimes;
    QList<QDateTime> availableInitTimes;
    QtProperty *initTimeProperty;
    QtProperty *validTimeProperty;

    /* Ensemble management. */
    QtProperty *ensembleModeProperty;
    QtProperty *ensembleSingleMemberProperty;
    QtProperty *ensembleMultiMemberSelectionProperty;
    QtProperty *ensembleMultiMemberProperty;
    QtProperty *ensembleThresholdProperty;
    QString     ensembleFilterOperation;
    QSet<unsigned int> selectedEnsembleMembers;
    QList<unsigned int> selectedEnsembleMembersAsSortedList;
    int         ensembleMemberLoadedFromConfiguration;

    /* Debug properties. */
    QtProperty *dumpGridDataProperty;

    /** If true, load the grid's "flag" data field to the GPU, if available. */
    bool useFlagsIfAvailable;

    /**
     Opens a data source selection dialog. If the user selected a new variable,
     @ref initialize() is called to load the new data field.
     */
    virtual bool changeVariable();

    QtProperty *datasourceNameProperty;
    QtProperty *variableLongNameProperty;
    QtProperty *changeVariablePropertyGroup;

    QtProperty *transferFunctionProperty;
    QtProperty *spatialTransferFunctionProperty;

    /** Data request information. */
    QSet<MDataRequest> pendingRequests; // to quickly decide whether to accept a request
    struct MRequestQueueInfo
    {
        MDataRequest request;
        bool available;
#ifdef DIRECT_SYNCHRONIZATION
        bool syncchronizationRequest;
#endif
    };
    QQueue<MRequestQueueInfo> pendingRequestsQueue; // to ensure correct request order

    /** Stopwatches to monitor time required to execute data requests. */
#ifdef MSTOPWATCH_ENABLED
    QHash<MDataRequest, MStopwatch*> stopwatches;
#endif

    /** Evaluated in 2D section dataFieldChangedEvent() to update target grid
    and render region parameters after a variable change. */
    bool gridTopologyMayHaveChanged;

    QHash<QString, QtProperty*>  propertySubGroups;
    MRequestPropertiesFactory   *requestPropertiesFactory;
    QList<MRequestProperties*>   propertiesList;

private:
    /**
      Internal function containing common code for @ref setValidDateTime() and
      @ref setInitDateTime().

      Returns true if a new datetime is set in @p timeProperty.
      */
    bool internalSetDateTime(const QList<QDateTime>& availableTimes,
                             const QDateTime& datetime,
                             QtProperty* timeProperty);


    template<typename T> bool setEnumPropertyClosest(
            const QList<T>& availableValues,
            const T& value,
            QtProperty* property,
            bool setSyncColour=true);

    void runStatisticalAnalysis(double significantDigits,
                                int histogramDisplayMode);

    bool suppressUpdate;
};



/**
  @brief Properties specific to 2D cross sections (properties specific to
  horizontal, vertical etc. sections in derived classes).
  */
class MNWP2DSectionActorVariable : public MNWPActorVariable
{
public:
    MNWP2DSectionActorVariable(MNWPMultiVarActor *actor);

    virtual ~MNWP2DSectionActorVariable();

    void initialize() override;

    bool onQtPropertyChanged(QtProperty *property) override;

    void saveConfiguration(QSettings *settings) override;

    void loadConfiguration(QSettings *settings) override;

    MRegularLonLatGrid *targetGrid2D;
    GL::MTexture        *textureTargetGrid;
    int                 textureUnitTargetGrid;
    int                 imageUnitTargetGrid;

    struct ContourSettings
    {

        ContourSettings(MActor *actor = nullptr,
                        const uint8_t index = 0,
                        bool enabled = true, double thickness = 1.5,
                        bool useTF = false,
                        QColor colour = QColor(0, 0, 0, 255),
                        bool labelsEnabled = false,
                        QString levelsString = "");

        bool            enabled;
        QVector<double> levels;
        double          thickness;
        bool            useTF;
        QColor          colour;
        bool            labelsEnabled;
        int             startIndex;
        int             stopIndex;

        QtProperty *groupProperty;
        QtProperty *enabledProperty;
        QtProperty *levelsProperty;
        QtProperty *thicknessProperty;
        QtProperty *useTFProperty;
        QtProperty *colourProperty;
        QtProperty *labelsEnabledProperty;
        QtProperty *removeProperty;
    };

    /**
      Indicator whether to render contour labels. It is incremented if user
      enables labels for a contour set and decremented if user disables labels
      for a contour set. If renderContourLabel equals 0, no labels should be
      drawn.
      */
    int renderContourLabels;

    void addContourSet(const bool enabled = true,
            const double thickness = 1.5, const bool useTF = false,
            const QColor colour = QColor(0, 0, 0, 255),
            const bool labelsEnabled = false, QString levelString = "");

    bool removeContourSet(int index);

    struct RenderMode
    {
        RenderMode() {}
        enum Type
        {
            Invalid = -1,
            Disabled = 0,
            FilledContours = 1,
            PseudoColour = 2,
            LineContours = 3,
            FilledAndLineContours = 4,
            PseudoColourAndLineContours = 5,
            TexturedContours = 6,
            FilledAndTexturedContours = 7,
            LineAndTexturedContours = 8,
            PseudoColourAndTexturedContours = 9,
            FilledAndLineAndTexturedContours = 10,
            PseudoColourAndLineAndTexturedContours = 11
        };
    };

    void setRenderMode(RenderMode::Type mode);

    /** Returns the name of the given render mode as QString. */
    QString renderModeToString(RenderMode::Type renderMode);    

    /** Returns enum associated with the given name. Returns Invalid if no mode
        exists with the given name. */
    virtual RenderMode::Type stringToRenderMode(QString renderModeName);

protected:
    /**
      Parses the string @p cLevelStr for contour level definitions. The string
      can either define a range of values as "[from,to,step]", e.g.
      "[0,100,10]" or "[0.5,10,0.5]", or a list of values as
      "val1,val2,val3,...", e.g. "1,2,3,4,5" or "0,0.5,1,1.5,5,10". If either
      of the two formats was successfully parsed, the extracted values are
      written to @p contours and @p true is returned.
     */
    bool parseContourLevelString(QString cLevelStr,
                                 ContourSettings *contours);

    /**
      Called when the contour values are updated.
     */
    virtual void contourValuesUpdateEvent(
            ContourSettings *levels) { Q_UNUSED(levels) }

    virtual void updateContourLabels() { }

    struct RenderSettings
    {
        RenderSettings() {}

        RenderMode::Type renderMode;

        bool contoursUseTF;

        QtProperty *groupProperty;
        QtProperty *renderModeProperty;
        QtProperty *addContourSetProperty;
        QtProperty *contourSetGroupProperty;
        QtProperty *contoursUseTFProperty;
    };

    RenderSettings renderSettings;    
    QVector<ContourSettings> contourSetList;

private:
    QtProperty *saveXSecGridProperty;

};



/**
  @brief Variable properties specific to horizontal sections.
 */
class MNWP2DHorizontalActorVariable : public MNWP2DSectionActorVariable
{
public:
    MNWP2DHorizontalActorVariable(MNWPMultiVarActor *actor);

    ~MNWP2DHorizontalActorVariable();

    void initialize() override;

    bool onQtPropertyChanged(QtProperty *property) override;

    void saveConfiguration(QSettings *settings) override;

    void loadConfiguration(QSettings *settings) override;

    /**
     Computes start indices (member variables) @ref i0, @ref j0 and number of
     grid points @ref nlons, @ref nlats that are required to render the part of
     the data grid (or multiple parts if the bounding box is larger than 360deg
     in longitude) that fits into the bounding box given by the corner
     coordinates @p llcrnrlon, @p llcrnrlatm @p urcrnrlon, @p urcrnrlat.

     @note If the data region falls apart into disjoint parts OR if it is
     rendered multiple times only ONE VISUALIZATION GRID is rendered (but with
     no vertices in places where there are no grid points). Those fragments
     that don't map to available data points are discarded in the fragment
     shader.

     Correctly handles the following cases:
       *  bbox is smaller than data grid --> part of data grid is rendered
       *  bbox is larger than data grid --> region of bbox not occupied by
          data grid is empty
       *  bbox is larger than 360deg in lon so that parts of data grid appear
          multiple times --> data grid is repeated
       *  bbox is placed such that data region is cut into disjunct regions
          --> disjuct regions are rendered
     */
    void computeRenderRegionParameters(double llcrnrlon, double llcrnrlat,
                                       double urcrnrlon, double urcrnrlat);

    void updateContourIndicesFromTargetGrid(float slicePosition_hPa,
            ContourSettings *contourSet = nullptr);

    /**
     * Returns the contour labels of each variable that can be rendered on the screen.
     * @p noOverlapping determines if these labels may overlap. Otherwise the pixel
     * size of each label is computed according to the current @p sceneView and
     * overlap tests are performed.
     */
    QList<MLabel*> getContourLabels(bool noOverlapping = false,
                                    MSceneViewGLWidget* sceneView = nullptr);

    RenderMode::Type stringToRenderMode(QString renderModeName) override;

    bool setSpatialTransferFunction(QString stfName);

    /* SpatialTransferFunction attached to this variable. */
    MSpatial1DTransferFunction *spatialTransferFunction;
    int                         textureUnitSpatialTransferFunction;

protected:
    friend class MNWPHorizontalSectionActor;

    void dataFieldChangedEvent() override;

    void contourValuesUpdateEvent(ContourSettings *levels) override;

    /** Render region parameters; stores the index range of the data grid
        that is rendered for the current bbox. */
    unsigned int i0, j0;
    int nlons, nlats;

    /** Current bbox that is rendered. */
    double llcrnrlon;
    double llcrnrlat;
    double urcrnrlon;
    double urcrnrlat;

    /**
     Contains signed distance from left border of grid to left border of
     bounding box in a multiple of 360 and needs to be added to vertex position
     during rendering to position grid correctly.

     During rendering the grid is placed correctly to its given coordinates but
     if the bounding box starts outside this region (distance between western
     border of bounding box and western border of grid greater than 360° in
     western or eastern direction), the placement does not work correctly
     anymore. Thus we need to add a inital shift to the world space coordinate
     of a vertex during rendering.
    */
    float shiftForWesternLon;

    /** Properties of the contour labels */
    QtProperty* contourLabelSuffixProperty;
    QString contourLabelSuffix;

    /**
     Represents all collected contour labels as text labels
    */
    QList<MLabel*> contourLabels;

    /**
      Searches for potential iso-label position and determines which labels are
      drawn.
     */
    void updateContourLabels() override;

    /**
     Checks if a given cell contains an isoline for the given isovalue @p iso.
     */
    bool isoLineInGridCell(const MRegularLonLatGrid* grid, const int jl,
                           const int il, const int jr, const int ir,
                           const float iso);

    /**
      Adds a new contour label (as MLabel) to the contour label list.
     */
    void addNewContourLabel(const QVector3D& posPrev, const QVector3D& posNext,
                            const float isoPrev, const float isoNext,
                            const float isoValue, const int index);

    /**
     Samples the grid at grid cell lat/lon and searches for a new contour
     label.
     */
    void checkGridForContourLabel(const MRegularLonLatGrid* grid,
                                  const int lat, const int lon,
                                  const int deltaLat, const int deltaLon,
                                  const float isoValue, const int index);

private:

    bool setSpatialTransferFunctionFromProperty();
};



/**
  @brief Variable properties specific to vertical sections.
 */
class MNWP2DVerticalActorVariable : public MNWP2DSectionActorVariable
{
public:
    MNWP2DVerticalActorVariable(MNWPMultiVarActor *actor);

protected:
    friend class MNWPVerticalSectionActor;

    void dataFieldChangedEvent() override;

    void contourValuesUpdateEvent(ContourSettings *levels) override;

    /**
     Compute the vertical levels that need to be rendered to cover the range
     p_bot .. p_top. The computed bounds are used to discard non-visible levels
     in @ref M_MultiVar_ML_VSec_Actor::renderToCurrentContext().
     */
    void updateVerticalLevelRange(double p_bot_hPa, double p_top_hPa);

    double p_bot_hPa;
    double p_top_hPa;

    /* Range of vertical levels that is considered for rendering. */
    int gridVerticalLevelStart;
    int gridVerticalLevelCount;
};



/**
  @brief Variable properties specific to volume rendering.
 */
class MNWP3DVolumeActorVariable : public MNWPActorVariable
{
public:
    MNWP3DVolumeActorVariable(MNWPMultiVarActor *actor);

    ~MNWP3DVolumeActorVariable();

    void initialize() override;

    void asynchronousDataAvailableEvent(MStructuredGrid *grid) override;

    void releaseDataItems() override;

    GL::MTexture *textureMinMaxAccelStructure;   // 3D grids for raycasting
    int          textureUnitMinMaxAccelStructure;

protected:
    bool setTransferFunctionFromProperty() override;

private:
};

} // namespace Met3D

#endif // NWPACTORVARIABLE_H<|MERGE_RESOLUTION|>--- conflicted
+++ resolved
@@ -4,14 +4,9 @@
 **  three-dimensional visual exploration of numerical ensemble weather
 **  prediction data.
 **
-<<<<<<< HEAD
-**  Copyright 2015-2017 Marc Rautenhaus
-**  Copyright 2016-2017 Bianca Tost
-**  Copyright 2017      Michael Kern
-=======
 **  Copyright 2015-2018 Marc Rautenhaus
 **  Copyright 2016-2018 Bianca Tost
->>>>>>> 418dae4a
+**  Copyright 2017      Michael Kern
 **
 **  Computer Graphics and Visualization Group
 **  Technische Universitaet Muenchen, Garching, Germany
