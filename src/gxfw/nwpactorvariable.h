--- conflicted
+++ resolved
@@ -47,11 +47,8 @@
 #include "actors/transferfunction1d.h"
 #include "actors/spatial1dtransferfunction.h"
 #include "util/mstopwatch.h"
-<<<<<<< HEAD
 #include "data/verticalprofile.h"
-=======
 #include "gxfw/plotcollection.h"
->>>>>>> 6fb78ba7
 
 #define MSTOPWATCH_ENABLED
 
@@ -281,11 +278,8 @@
 protected:
     friend class MNWPVolumeRaycasterActor;
     friend class MVerticalRegridProperties;
-<<<<<<< HEAD
     friend class MSkewTActor;
-=======
     friend class MPlotCollection;
->>>>>>> 6fb78ba7
 
     virtual void releaseDataItems();
     virtual void releaseAggregatedDataItems();
