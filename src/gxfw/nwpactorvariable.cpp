/******************************************************************************
**
**  This file is part of Met.3D -- a research environment for the
**  three-dimensional visual exploration of numerical ensemble weather
**  prediction data.
**
**  Copyright 2015-2018 Marc Rautenhaus
**  Copyright 2016-2018 Bianca Tost
<<<<<<< HEAD
**  Copyright 2017      Michael Kern
=======
**  Copyright 2015-2016 Christoph Heidelmann
>>>>>>> 5246a33e
**
**  Computer Graphics and Visualization Group
**  Technische Universitaet Muenchen, Garching, Germany
**
**  Met.3D is free software: you can redistribute it and/or modify
**  it under the terms of the GNU General Public License as published by
**  the Free Software Foundation, either version 3 of the License, or
**  (at your option) any later version.
**
**  Met.3D is distributed in the hope that it will be useful,
**  but WITHOUT ANY WARRANTY; without even the implied warranty of
**  MERCHANTABILITY or FITNESS FOR A PARTICULAR PURPOSE.  See the
**  GNU General Public License for more details.
**
**  You should have received a copy of the GNU General Public License
**  along with Met.3D.  If not, see <http://www.gnu.org/licenses/>.
**
*******************************************************************************/
#include "nwpactorvariable.h"

// standard library imports
#include <iostream>
#include <limits>
#include <float.h>

// related third party imports
#include <QtCore>
#include <log4cplus/loggingmacros.h>

// local application imports
#include "util/mutil.h"
#include "util/mexception.h"
#include "gxfw/mglresourcesmanager.h"
#include "gxfw/msceneviewglwidget.h"
#include "gxfw/mscenecontrol.h"
#include "gxfw/selectdatasourcedialog.h"
#include "gxfw/nwpmultivaractor.h"
#include "gxfw/memberselectiondialog.h"
#include "actors/nwpvolumeraycasteractor.h"
#include "actors/nwphorizontalsectionactor.h"
#include "mainwindow.h"
#include "data/structuredgridstatisticsanalysis.h"
#include "system/qtproperties.h"
#include "system/qtproperties_templates.h"

using namespace std;


#ifdef WIN32

unsigned int abs(unsigned int a)
{
    return a;
}

#endif


namespace Met3D
{

/******************************************************************************
***                            NWPActorVariable                             ***
*******************************************************************************/
/******************************************************************************
***                     CONSTRUCTOR / DESTRUCTOR                            ***
*******************************************************************************/

MNWPActorVariable::MNWPActorVariable(MNWPMultiVarActor *actor)
    : dataSource(nullptr),
      grid(nullptr),
      aggregationDataSource(nullptr),
      gridAggregation(nullptr),
      textureDataField(nullptr),
      textureUnitDataField(-1),
      textureLonLatLevAxes(nullptr),
      textureUnitLonLatLevAxes(-1),
      textureSurfacePressure(nullptr),
      textureUnitSurfacePressure(-1),
      textureHybridCoefficients(nullptr),
      textureUnitHybridCoefficients(-1),
      textureDataFlags(nullptr),
      textureUnitDataFlags(-1),
      texturePressureTexCoordTable(nullptr),
      textureUnitPressureTexCoordTable(-1),
      textureAuxiliaryPressure(nullptr),
      textureUnitAuxiliaryPressure(-1),
      textureDummy1D(nullptr),
      textureDummy2D(nullptr),
      textureDummy3D(nullptr),
      textureUnitUnusedTextures(-1),
      transferFunction(nullptr),
      textureUnitTransferFunction(-1),
      actor(actor),
      singleVariableAnalysisControl(nullptr),
      synchronizeInitTime(true),
      synchronizeValidTime(true),
      synchronizeEnsemble(true),
      ensembleFilterOperation(""),
      ensembleMemberLoadedFromConfiguration(-1),
      useFlagsIfAvailable(false),
      gridTopologyMayHaveChanged(true),
      requestPropertiesFactory(new MRequestPropertiesFactory(this)),
      suppressUpdate(false)
{
    MNWPMultiVarActor *a = actor;
    MQtProperties *properties = actor->getQtProperties();

    // Create and initialise QtProperties for the GUI.
    // ===============================================
    a->beginInitialiseQtProperties();

    varPropertyGroup = a->addProperty(GROUP_PROPERTY, variableName);

    datasourceNameProperty = a->addProperty(
                STRING_PROPERTY, "data source", varPropertyGroup);
    datasourceNameProperty->setEnabled(false);
    variableLongNameProperty = a->addProperty(
                STRING_PROPERTY, "long name", varPropertyGroup);
    variableLongNameProperty->setEnabled(false);

    changeVariablePropertyGroup = a->addProperty(
                GROUP_PROPERTY, "change/remove", varPropertyGroup);

    changeVariableProperty = a->addProperty(
                CLICK_PROPERTY, "change variable", changeVariablePropertyGroup);

    removeVariableProperty = a->addProperty(
                CLICK_PROPERTY, "remove", changeVariablePropertyGroup);

    dataStatisticsPropertyGroup = a->addProperty(
                GROUP_PROPERTY, "data statistics (entire grid)", varPropertyGroup);

    showDataStatisticsProperty = a->addProperty(
                CLICK_PROPERTY, "show statistics", dataStatisticsPropertyGroup);

    significantDigitsProperty = a->addProperty(
                DOUBLE_PROPERTY, "significant digits",
                dataStatisticsPropertyGroup);
    properties->setDouble(significantDigitsProperty, 0., 0, 1);
    significantDigitsProperty->setToolTip(
                "Digits considered for computation of the data value"
                " distribution."
                "\nIf this number is negative, the corresponding digits in"
                " front of the decimal point will be neglected.");

    histogramDisplayModeProperty = a->addProperty(
                ENUM_PROPERTY, "histogram display",
                dataStatisticsPropertyGroup);
    QStringList histogramDisplayModes;
    histogramDisplayModes << "relative frequencies"
                          << "absolute grid point count";
    properties->mEnum()->setEnumNames(histogramDisplayModeProperty,
                                      histogramDisplayModes);

    // Property: Synchronize time and ensemble with an MSyncControl instance?
    synchronizationPropertyGroup = a->addProperty(
                GROUP_PROPERTY, "synchronization", varPropertyGroup);

    MSystemManagerAndControl *sysMC = MSystemManagerAndControl::getInstance();
    synchronizationProperty = a->addProperty(
                ENUM_PROPERTY, "synchronize with", synchronizationPropertyGroup);
    properties->mEnum()->setEnumNames(
                synchronizationProperty, sysMC->getSyncControlIdentifiers());

    synchronizeInitTimeProperty = a->addProperty(
                BOOL_PROPERTY, "sync init time", synchronizationPropertyGroup);
    properties->mBool()->setValue(synchronizeInitTimeProperty, synchronizeInitTime);
    synchronizeValidTimeProperty = a->addProperty(
                BOOL_PROPERTY, "sync valid time", synchronizationPropertyGroup);
    properties->mBool()->setValue(synchronizeValidTimeProperty, synchronizeValidTime);
    synchronizeEnsembleProperty = a->addProperty(
                BOOL_PROPERTY, "sync ensemble", synchronizationPropertyGroup);
    properties->mBool()->setValue(synchronizeEnsembleProperty, synchronizeEnsemble);

    // Properties for init and valid time.
    initTimeProperty = a->addProperty(
                ENUM_PROPERTY, "initialisation", varPropertyGroup);
    validTimeProperty = a->addProperty(
                ENUM_PROPERTY, "valid", varPropertyGroup);

    // Properties for ensemble control.
    ensembleMultiMemberSelectionProperty = a->addProperty(
                CLICK_PROPERTY, "select members", varPropertyGroup);
    ensembleMultiMemberSelectionProperty->setToolTip(
                "select which ensemble members this variable should utilize");
    ensembleMultiMemberProperty = a->addProperty(
                STRING_PROPERTY, "utilized members", varPropertyGroup);
    ensembleMultiMemberProperty->setEnabled(false);

    QStringList ensembleModeNames;
    ensembleModeNames << "member" << "mean" << "standard deviation"
                      << "p(> threshold)" << "p(< threshold)"
                      << "min" << "max" << "max-min";
    multipleEnsembleMembersEnabled =
            actor->supportsMultipleEnsembleMemberVisualization();
    // Check if the actor supports simultaneous visualization of multiple
    // ensemble members. If yes, the corresponding ensemble mode will trigger
    // the request of a "grid aggregation" containing all requested members.
    // Search the code for "if (multipleEnsembleMembersEnabled)...".
    if (multipleEnsembleMembersEnabled)
    {
        ensembleModeNames << "multiple members";
    }
    ensembleModeProperty = a->addProperty(
                ENUM_PROPERTY, "ensemble mode", varPropertyGroup);
    properties->mEnum()->setEnumNames(ensembleModeProperty, ensembleModeNames);

    ensembleSingleMemberProperty = a->addProperty(
                ENUM_PROPERTY, "ensemble member", varPropertyGroup);

    ensembleThresholdProperty = a->addProperty(
                DOUBLE_PROPERTY, "ensemble threshold", varPropertyGroup);
    properties->setDouble(ensembleThresholdProperty, 0., 6, 0.1);

    // Rendering properties.
    varRenderingPropertyGroup = getPropertyGroup("rendering");

    // Scan currently available actors for transfer functions. Add TFs to
    // the list displayed in the combo box of the transferFunctionProperty.
    QStringList availableTFs;
    availableTFs << "None";
    MGLResourcesManager *glRM = MGLResourcesManager::getInstance();
    foreach (MActor *ma, glRM->getActors())
    {
        if (MTransferFunction1D *tf = dynamic_cast<MTransferFunction1D*>(ma))
        {
            availableTFs << tf->transferFunctionName();
        }
    }
    transferFunctionProperty = a->addProperty(ENUM_PROPERTY, "transfer function",
                                              varRenderingPropertyGroup);
    properties->mEnum()->setEnumNames(transferFunctionProperty, availableTFs);

    // Debug properties.
    QtProperty* debugGroup = getPropertyGroup("debug");
    dumpGridDataProperty = a->addProperty(CLICK_PROPERTY, "dump grid data",
                                          debugGroup);

    // Observe the creation/deletion of other actors -- if these are transfer
    // functions, add to the list displayed in the transfer function property.
    connect(glRM, SIGNAL(actorCreated(MActor*)), SLOT(onActorCreated(MActor*)));
    connect(glRM, SIGNAL(actorDeleted(MActor*)), SLOT(onActorDeleted(MActor*)));
    connect(glRM, SIGNAL(actorRenamed(MActor*, QString)),
            SLOT(onActorRenamed(MActor*, QString)));

    actor->endInitialiseQtProperties();

    if (multipleEnsembleMembersEnabled)
    {
        // Create an aggregation source that belongs to this actor variable.
        aggregationDataSource = new MGridAggregationDataSource();
        connect(aggregationDataSource, SIGNAL(dataRequestCompleted(MDataRequest)),
                this, SLOT(asynchronousDataAvailable(MDataRequest)));
    }
}


MNWPActorVariable::~MNWPActorVariable()
{
    // Release data fields.
    releaseDataItems();
    releaseAggregatedDataItems();

    // Disconnect signals.
    MGLResourcesManager *glRM = MGLResourcesManager::getInstance();
    disconnect(glRM, SIGNAL(actorCreated(MActor*)),
               this, SLOT(onActorCreated(MActor*)));
    disconnect(glRM, SIGNAL(actorDeleted(MActor*)),
               this, SLOT(onActorDeleted(MActor*)));
    disconnect(glRM, SIGNAL(actorRenamed(MActor*, QString)),
               this, SLOT(onActorRenamed(MActor*, QString)));

    // Delete synchronization links (don't update the already deleted GUI
    // properties anymore...).
    synchronizeWith(nullptr, false);

    if (multipleEnsembleMembersEnabled)
    {
        disconnect(aggregationDataSource,
                   SIGNAL(dataRequestCompleted(MDataRequest)),
                   this, SLOT(asynchronousDataAvailable(MDataRequest)));
        delete aggregationDataSource;
    }

    if (textureUnitDataField >=0)
        actor->releaseTextureUnit(textureUnitDataField);
    if (textureUnitLonLatLevAxes >=0)
        actor->releaseTextureUnit(textureUnitLonLatLevAxes);
    if (textureUnitTransferFunction >=0)
        actor->releaseTextureUnit(textureUnitTransferFunction);
    if (textureUnitSurfacePressure >=0)
        actor->releaseTextureUnit(textureUnitSurfacePressure);
    if (textureUnitHybridCoefficients >=0)
        actor->releaseTextureUnit(textureUnitHybridCoefficients);
    if (textureUnitDataFlags >=0)
        actor->releaseTextureUnit(textureUnitDataFlags);
    if (textureUnitPressureTexCoordTable >=0)
        actor->releaseTextureUnit(textureUnitPressureTexCoordTable);
    if (textureUnitAuxiliaryPressure >= 0)
        actor->releaseTextureUnit(textureUnitAuxiliaryPressure);
    if (textureUnitUnusedTextures >= 0)
        actor->releaseTextureUnit(textureUnitUnusedTextures);

    foreach (MRequestProperties *requestProperty, propertiesList)
    {
        delete requestProperty;
    }

    delete requestPropertiesFactory;
    if (textureDummy1D) delete textureDummy1D;
    if (textureDummy2D) delete textureDummy2D;
    if (textureDummy3D) delete textureDummy3D;
}


/******************************************************************************
***                            PUBLIC METHODS                               ***
*******************************************************************************/

void MNWPActorVariable::initialize()
{
    actor->enableActorUpdates(false);

    QString groupName = QString("%1 (%2)").arg(variableName).arg(
                MStructuredGrid::verticalLevelTypeToString(levelType));
    varPropertyGroup->setPropertyName(groupName);

    // Obtain new texture units.
    if (textureUnitDataField >=0)
        actor->releaseTextureUnit(textureUnitDataField);
    if (textureUnitLonLatLevAxes >=0)
        actor->releaseTextureUnit(textureUnitLonLatLevAxes);
    if (textureUnitTransferFunction >=0)
        actor->releaseTextureUnit(textureUnitTransferFunction);
    if (textureUnitSurfacePressure >=0)
        actor->releaseTextureUnit(textureUnitSurfacePressure);
    if (textureUnitHybridCoefficients >=0)
        actor->releaseTextureUnit(textureUnitHybridCoefficients);
    if (textureUnitDataFlags >=0)
        actor->releaseTextureUnit(textureUnitDataFlags);
    if (textureUnitPressureTexCoordTable >=0)
        actor->releaseTextureUnit(textureUnitPressureTexCoordTable);
    if (textureUnitAuxiliaryPressure >= 0)
        actor->releaseTextureUnit(textureUnitAuxiliaryPressure);
    if (textureUnitUnusedTextures >= 0)
        actor->releaseTextureUnit(textureUnitUnusedTextures);

    textureUnitDataField             = actor->assignTextureUnit();
    textureUnitLonLatLevAxes         = actor->assignTextureUnit();
    textureUnitTransferFunction      = actor->assignTextureUnit();
    textureUnitSurfacePressure       = actor->assignTextureUnit();
    textureUnitHybridCoefficients    = actor->assignTextureUnit();
    textureUnitDataFlags             = actor->assignTextureUnit();
    textureUnitPressureTexCoordTable = actor->assignTextureUnit();
    textureUnitAuxiliaryPressure     = actor->assignTextureUnit();
    textureUnitUnusedTextures        = actor->assignTextureUnit();

    // This method is called on variable creation and when the datafield it
    // represents is changed (see changeVariables()). In the latter case,
    // the old data source needs to be disconnected.
    if (dataSource != nullptr)
    {
        disconnect(dataSource, SIGNAL(dataRequestCompleted(MDataRequest)),
                   this, SLOT(asynchronousDataAvailable(MDataRequest)));
    }

    // Get a pointer to the new source and connect to its request completed
    // signal.
    MAbstractDataSource *source =
            MSystemManagerAndControl::getInstance()->getDataSource(dataSourceID);
    dataSource = dynamic_cast<MWeatherPredictionDataSource*>(source);

    if (dataSource == nullptr)
    {
        LOG4CPLUS_ERROR(mlog, "no data source with ID "
                        << dataSourceID.toStdString() << " available");
    }
    else
    {
        connect(dataSource, SIGNAL(dataRequestCompleted(MDataRequest)),
                this, SLOT(asynchronousDataAvailable(MDataRequest)));

        if (multipleEnsembleMembersEnabled)
        {
            // Connect the new data source to this variable's aggregation source.
            // Memory manager may be set only once.
            if (aggregationDataSource->getMemoryManager() == nullptr)
            {
                aggregationDataSource->setMemoryManager(
                            dataSource->getMemoryManager());
            }
            aggregationDataSource->setScheduler(dataSource->getScheduler());
            aggregationDataSource->setInputSource(dataSource);
        }
    }

    textureDataField = textureHybridCoefficients =
            textureLonLatLevAxes = textureSurfacePressure =
            textureDataFlags = texturePressureTexCoordTable =
            textureAuxiliaryPressure = nullptr;

    gridTopologyMayHaveChanged = true;

    actor->getQtProperties()->mString()->setValue(
                datasourceNameProperty,
                dataSourceID);
    actor->getQtProperties()->mString()->setValue(
                variableLongNameProperty,
                dataSource->variableLongName(levelType, variableName));

    requestPropertiesFactory->updateProperties(&propertiesList,
                                               dataSource->requiredKeys());

    updateInitTimeProperty();
    updateValidTimeProperty();
    initEnsembleProperties();

    // Get values from sync control, if connected to one.
    if (synchronizationControl == nullptr)
    {
        synchronizeInitTimeProperty->setEnabled(false);
        synchronizeInitTime = false;
        synchronizeValidTimeProperty->setEnabled(false);
        synchronizeValidTime = false;
        synchronizeEnsembleProperty->setEnabled(false);
        synchronizeEnsemble = false;
    }
    else
    {
        if (synchronizeInitTime)
        {
            setInitDateTime(synchronizationControl->initDateTime());
        }
        updateValidTimeProperty();
        if (synchronizeValidTime)
        {
            setValidDateTime(synchronizationControl->validDateTime());
        }
        if (synchronizeEnsemble)
        {
            setEnsembleMember(synchronizationControl->ensembleMember());
        }
    }

    updateTimeProperties();
    updateEnsembleProperties();
    updateSyncPropertyColourHints();

    setTransferFunctionFromProperty();

    if (textureDummy1D == nullptr)
        textureDummy1D = new GL::MTexture(GL_TEXTURE_1D, GL_ALPHA32F_ARB, 1);
    if (textureDummy2D == nullptr)
        textureDummy2D = new GL::MTexture(GL_TEXTURE_2D, GL_ALPHA32F_ARB, 1, 1);
    if (textureDummy3D == nullptr)
        textureDummy3D = new GL::MTexture(GL_TEXTURE_3D, GL_ALPHA32F_ARB, 1, 1, 1);

    // Load data field.
    asynchronousDataRequest();

    actor->enableActorUpdates(true);
}


void MNWPActorVariable::synchronizeWith(
        MSyncControl *sync, bool updateGUIProperties)

{
    if (synchronizationControl == sync)
    {
        return;
    }

    // Reset connection to current synchronization control.
    // ====================================================

    // If the variable is currently connected to a sync control, reset the
    // background colours of the valid and init time properties (they have
    // been set to red/green from this class to indicate time sync status,
    // see setValidDateTime()) and disconnect the signals.
    if (synchronizationControl != nullptr)
    {
        foreach (MSceneControl* scene, actor->getScenes())
        {
            scene->variableDeletesSynchronizationWith(synchronizationControl);
        }

#ifdef DIRECT_SYNCHRONIZATION
        synchronizationControl->deregisterSynchronizedClass(this);
#else
        disconnect(synchronizationControl, SIGNAL(initDateTimeChanged(QDateTime)),
                   this, SLOT(setInitDateTime(QDateTime)));
        disconnect(synchronizationControl, SIGNAL(validDateTimeChanged(QDateTime)),
                   this, SLOT(setValidDateTime(QDateTime)));
        disconnect(synchronizationControl, SIGNAL(ensembleMemberChanged(int)),
                   this, SLOT(setEnsembleMember(int)));
#endif
    }
    // Connect to new sync control and try to switch to its current times.
    synchronizationControl = sync;

    // Update "synchronizationProperty".
    // =================================
    if (updateGUIProperties)
    {
        MQtProperties *properties = actor->getQtProperties();
        QString displayedSyncID =
                properties->getEnumItem(synchronizationProperty);
        QString newSyncID =
                (sync == nullptr) ? "None" : synchronizationControl->getID();
        if (displayedSyncID != newSyncID)
        {
            actor->enableActorUpdates(false);
            properties->setEnumItem(synchronizationProperty, newSyncID);
            actor->enableActorUpdates(true);
        }
    }

    // Connect to new sync control and synchronize.
    // ============================================
    if (sync != nullptr)
    {
        // Tell the actor's scenes that this variable synchronized with this
        // sync control.
        foreach (MSceneControl* scene, actor->getScenes())
        {
            scene->variableSynchronizesWith(sync);
        }

#ifdef DIRECT_SYNCHRONIZATION
        synchronizationControl->registerSynchronizedClass(this);
#else
//TODO (mr, 01Dec2015) -- add checks for synchronizeInitTime etc..
        connect(sync, SIGNAL(initDateTimeChanged(QDateTime)),
                this, SLOT(setInitDateTime(QDateTime)));
        connect(sync, SIGNAL(validDateTimeChanged(QDateTime)),
                this, SLOT(setValidDateTime(QDateTime)));
        connect(sync, SIGNAL(ensembleMemberChanged(int)),
                this, SLOT(setEnsembleMember(int)));
#endif
        if (updateGUIProperties)
        {
            actor->enableActorUpdates(false);
            MQtProperties *properties = actor->getQtProperties();
            synchronizeInitTimeProperty->setEnabled(true);
            synchronizeInitTime = properties->mBool()->value(
                        synchronizeInitTimeProperty);
            synchronizeValidTimeProperty->setEnabled(true);
            synchronizeValidTime = properties->mBool()->value(
                        synchronizeValidTimeProperty);
            synchronizeEnsembleProperty->setEnabled(true);
            synchronizeEnsemble = properties->mBool()->value(
                        synchronizeEnsembleProperty);
            actor->enableActorUpdates(true);
        }

        // Disable actor updates to avoid asynchonous data requests being
        // triggered from the individual time/ensemble updates before all
        // properties have been updated.
        actor->enableActorUpdates(false);
        if (synchronizeInitTime)
        {
            setInitDateTime(sync->initDateTime());
        }
        if (synchronizeValidTime)
        {
            setValidDateTime(sync->validDateTime());
        }
        if (synchronizeEnsemble)
        {
            setEnsembleMember(sync->ensembleMember());
        }
        actor->enableActorUpdates(true);

        // Trigger data request manually after all properties have been
        // synchronised.
        if (actor->isInitialized())
        {
            asynchronousDataRequest();
        }
    }
    else
    {
        // No synchronization. Reset property colours and disable sync
        // checkboxes.
        foreach (MSceneControl* scene, actor->getScenes())
        {
            scene->resetPropertyColour(initTimeProperty);
            scene->resetPropertyColour(validTimeProperty);
            scene->resetPropertyColour(ensembleSingleMemberProperty);
        }

        if (updateGUIProperties)
        {
            actor->enableActorUpdates(false);
            synchronizeInitTimeProperty->setEnabled(false);
            synchronizeInitTime = false;
            synchronizeValidTimeProperty->setEnabled(false);
            synchronizeValidTime = false;
            synchronizeEnsembleProperty->setEnabled(false);
            synchronizeEnsemble = false;
            actor->enableActorUpdates(true);
        }
    }

    // Update "synchronize xyz" GUI properties.
    // ========================================
    if (updateGUIProperties && actor->isInitialized())
    {
        updateTimeProperties();
        updateEnsembleProperties();
    }
}


bool MNWPActorVariable::synchronizationEvent(
        MSynchronizationType syncType, QVector<QVariant> data)
{
    switch (syncType)
    {
    case SYNC_INIT_TIME:
    {
        if (!synchronizeInitTime)
        {
            return false;
        }
        actor->enableActorUpdates(false);
        bool newInitTimeSet = setInitDateTime(data.at(0).toDateTime());
        actor->enableActorUpdates(true);
        if (newInitTimeSet)
        {
            asynchronousDataRequest(true);
        }
        return newInitTimeSet;
    }
    case SYNC_VALID_TIME:
    {
        if (!synchronizeValidTime)
        {
            return false;
        }
        actor->enableActorUpdates(false);
        bool newValidTimeSet = setValidDateTime(data.at(0).toDateTime());
        actor->enableActorUpdates(true);
        if (newValidTimeSet)
        {
            asynchronousDataRequest(true);
        }
        return newValidTimeSet;
    }
    case SYNC_INIT_VALID_TIME:
    {
        actor->enableActorUpdates(false);
        bool newInitTimeSet = false;
        bool newValidTimeSet = false;
        if (synchronizeInitTime)
        {
            newInitTimeSet = setInitDateTime(data.at(0).toDateTime());
        }
        if (synchronizeValidTime)
        {
            newValidTimeSet = setValidDateTime(data.at(1).toDateTime());
        }
        actor->enableActorUpdates(true);
        if (newInitTimeSet || newValidTimeSet)
        {
            asynchronousDataRequest(true);
        }
        return (newInitTimeSet || newValidTimeSet);
    }
    case SYNC_ENSEMBLE_MEMBER:
    {
        if (!synchronizeEnsemble)
        {
            return false;
        }
        actor->enableActorUpdates(false);
        bool newEnsembleMemberSet = setEnsembleMember(data.at(0).toInt());
        actor->enableActorUpdates(true);
        if (newEnsembleMemberSet)
        {
            asynchronousDataRequest(true);
        }
        return newEnsembleMemberSet;
    }
    default:
        break;
    }

    return false;
}


void MNWPActorVariable::updateSyncPropertyColourHints(MSceneControl *scene)
{
    if (synchronizationControl == nullptr)
    {
        // No synchronization -- reset all property colours.
        setPropertyColour(initTimeProperty, QColor(), true, scene);
        setPropertyColour(validTimeProperty, QColor(), true, scene);
        setPropertyColour(ensembleSingleMemberProperty, QColor(), true, scene);
    }
    else
    {
        // ( Also see internalSetDateTime() ).

        // Init time.
        // ==========
        bool match = (getPropertyTime(initTimeProperty)
                      == synchronizationControl->initDateTime());
        QColor colour = match ? QColor(0, 255, 0) : QColor(255, 0, 0);
        setPropertyColour(initTimeProperty, colour,
                          !synchronizeInitTime, scene);

        // Valid time.
        // ===========
        match = (getPropertyTime(validTimeProperty)
                 == synchronizationControl->validDateTime());
        colour = match ? QColor(0, 255, 0) : QColor(255, 0, 0);
        setPropertyColour(validTimeProperty, colour,
                          !synchronizeValidTime, scene);

        // Ensemble.
        // =========
        match = (getEnsembleMember()
                 == synchronizationControl->ensembleMember());
        colour = match ? QColor(0, 255, 0) : QColor(255, 0, 0);
        setPropertyColour(ensembleSingleMemberProperty, colour,
                          !synchronizeEnsemble, scene);
    }
}


void MNWPActorVariable::setPropertyColour(
        QtProperty* property, const QColor &colour, bool resetColour,
        MSceneControl *scene)
{
    if (resetColour)
    {
        if (scene == nullptr)
        {
            // Reset colour for all scenes in which the actor appears.
            foreach (MSceneControl* sc, actor->getScenes())
            {
                sc->resetPropertyColour(property);
            }
        }
        else
        {
            // Reset colour only for the specifed scene.
            scene->resetPropertyColour(property);
        }
    }
    else
    {
        if (scene == nullptr)
        {
            // Set colour for all scenes in which the actor appears.
            foreach (MSceneControl* sc, actor->getScenes())
            {
                sc->setPropertyColour(property, colour);
            }
        }
        else
        {
            // Set colour only for the specifed scene.
            scene->setPropertyColour(property, colour);
        }
    }
}


void MNWPActorVariable::asynchronousDataRequest(bool synchronizationRequest)
{
#ifndef DIRECT_SYNCHRONIZATION
    Q_UNUSED(synchronizationRequest);
#endif
    // Request grid.
    // ===================================================================

    QDateTime initTime  = getPropertyTime(initTimeProperty);
    QDateTime validTime = getPropertyTime(validTimeProperty);
    unsigned int member = getEnsembleMember();

    MDataRequestHelper rh;
    rh.insert("LEVELTYPE", levelType);
    rh.insert("VARIABLE", variableName);
    rh.insert("INIT_TIME", initTime);
    rh.insert("VALID_TIME", validTime);

    if ((ensembleFilterOperation == "")
            || (ensembleFilterOperation == "MULTIPLE_MEMBERS"))
    {
        rh.insert("MEMBER", member);
    }
    else
    {
        rh.insert("ENS_OPERATION", ensembleFilterOperation);
        rh.insert("SELECTED_MEMBERS", selectedEnsembleMembers);
    }

    // Add request keys from the property subgroups.
    foreach (MRequestProperties* props, propertiesList)
        props->addToRequest(&rh);

    MDataRequest r = rh.request();

    LOG4CPLUS_DEBUG(mlog, "Emitting request " << r.toStdString() << " ...");

    // Place the requests into the QSet pendingRequests to decide in O(1)
    // in asynchronousDataAvailable() whether to accept an incoming request.
    pendingRequests.insert(r);
    // Place the request into the request queue to ensure correct order
    // when incoming requests are handled.
    MRequestQueueInfo rqi;
    rqi.request = r;
    rqi.available = false;
#ifdef DIRECT_SYNCHRONIZATION
    rqi.syncchronizationRequest = synchronizationRequest;
#endif
    pendingRequestsQueue.enqueue(rqi);
#ifdef MSTOPWATCH_ENABLED
    if (!stopwatches.contains(r)) stopwatches[r] = new MStopwatch();
#endif

    dataSource->requestData(r);

    // Special case: If ensemble mode is set to "multiple members". A grid
    // aggregation containing the required members is requested IN ADDITION to
    // the single member requested before. The single member request before is
    // REDUNDANT and should be suppressed in the future.

    //TODO (mr, 18Apr2018) -- Revise this architecture.
    if (ensembleFilterOperation == "MULTIPLE_MEMBERS")
    {
        if (!multipleEnsembleMembersEnabled)
        {
            return;
        }
        rh.remove("MEMBER");
        rh.insert("ENS_OPERATION", ensembleFilterOperation);
        rh.insert("SELECTED_MEMBERS", selectedEnsembleMembers);
        r = rh.request();

        LOG4CPLUS_DEBUG(mlog, "Emitting additional 'multiple ensemble member'"
                              " request " << r.toStdString() << " ...");

        pendingRequests.insert(r);
        MRequestQueueInfo rqi;
        rqi.request = r;
        rqi.available = false;
#ifdef DIRECT_SYNCHRONIZATION
        rqi.syncchronizationRequest = synchronizationRequest;
#endif
        pendingRequestsQueue.enqueue(rqi);
#ifdef MSTOPWATCH_ENABLED
        if (!stopwatches.contains(r)) stopwatches[r] = new MStopwatch();
#endif

        aggregationDataSource->requestData(r);
    }
}


bool MNWPActorVariable::onQtPropertyChanged(QtProperty *property)
{
    // NOTE: This function returns true if the actor should be redrawn.

    MQtProperties *properties = actor->getQtProperties();

    if (property == changeVariableProperty)
    {
        if (actor->suppressActorUpdates())
        {
            return false;
        }

        return changeVariable();
    }

    // Show data statistics of the variable.
    else if (property == showDataStatisticsProperty)
    {
        if (actor->suppressActorUpdates())
        {
            return false;
        }
        runStatisticalAnalysis(
                    properties->mDouble()->value(significantDigitsProperty),
                    properties->mEnum()->value(histogramDisplayModeProperty));
    }

    // Connect to the time signals of the selected scene.
    else if (property == synchronizationProperty)
    {
        if (actor->suppressActorUpdates()) return false;

        MSystemManagerAndControl *sysMC = MSystemManagerAndControl::getInstance();
        QString syncID = properties->getEnumItem(synchronizationProperty);
        synchronizeWith(sysMC->getSyncControl(syncID));

        return false;
    }

    else if (property == synchronizeInitTimeProperty)
    {
        synchronizeInitTime = properties->mBool()->value(
                    synchronizeInitTimeProperty);
        updateTimeProperties();

        if (actor->suppressActorUpdates()) return false;

        if (synchronizeInitTime)
        {
            if (setInitDateTime(synchronizationControl->initDateTime()))
            {
                asynchronousDataRequest();
            }
        }

        return false;
    }

    else if (property == synchronizeValidTimeProperty)
    {
        synchronizeValidTime = properties->mBool()->value(
                    synchronizeValidTimeProperty);
        updateTimeProperties();

        if (actor->suppressActorUpdates()) return false;

        if (synchronizeValidTime)
        {
            if (setValidDateTime(synchronizationControl->validDateTime()))
            {
                asynchronousDataRequest();
            }
        }

        return false;
    }

    else if (property == synchronizeEnsembleProperty)
    {
        synchronizeEnsemble = properties->mBool()->value(
                    synchronizeEnsembleProperty);
        updateEnsembleProperties();
        updateSyncPropertyColourHints();

        if (actor->suppressActorUpdates()) return false;

        if (synchronizeEnsemble)
        {
            if (setEnsembleMember(synchronizationControl->ensembleMember()))
            {
                asynchronousDataRequest();
            }
        }

        return false;
    }

    // The init time has been changed. Reload valid times.
    else if (property == initTimeProperty)
    {
        updateValidTimeProperty();

        if (actor->suppressActorUpdates()) return false;

        asynchronousDataRequest();
        return false;
    }

    else if (property == validTimeProperty)
    {
        if (suppressUpdate) return false; // ignore if init times are being updated
        if (actor->suppressActorUpdates()) return false;

        asynchronousDataRequest();
        return false;
    }

    else if ( (property == ensembleModeProperty) ||
              (property == ensembleThresholdProperty) )
    {
        updateEnsembleProperties();

        if (actor->suppressActorUpdates()) return false;

        // Reload data.
        asynchronousDataRequest();
        return false;
    }

    else if (property == ensembleSingleMemberProperty)
    {
        if (actor->suppressActorUpdates()) return false;

        if ( ensembleSingleMemberProperty->isEnabled() )
        {
            asynchronousDataRequest();
            return false;
        }
    }

    else if (property == ensembleMultiMemberSelectionProperty)
    {
        if (actor->suppressActorUpdates()) return false;

        MMemberSelectionDialog dlg;
        dlg.setAvailableEnsembleMembers(dataSource->availableEnsembleMembers(
                                            levelType, variableName));
        dlg.setSelectedMembers(selectedEnsembleMembers);

        if ( dlg.exec() == QDialog::Accepted )
        {
            // Get set of selected members from dialog, update
            // ensembleMultiMemberProperty to display set to user and, if
            // necessary, request new data field.
            QSet<unsigned int> selMembers = dlg.getSelectedMembers();
            if ( !selMembers.isEmpty() )
            {
                selectedEnsembleMembers = selMembers;

                // Update the current data field if either the currently
                // selected member has changed (because the previously selected
                // one is not available anymore) or the ensemble more is set to
                // mean, std.dev, etc (in this case the computed field needs to
                // be recomputed based on the new member set).

                // Selected member has changed?
                bool updateDataField = updateEnsembleSingleMemberProperty();
                // ..or ens mode is != member.
                updateDataField |= !ensembleFilterOperation.isEmpty();

                if (updateDataField) asynchronousDataRequest();
                return false;
            }
            else
            {
                // The user has selected an emtpy set of members. Display a
                // warning and do NOT accept the empty set.
                QMessageBox msgBox;
                msgBox.setIcon(QMessageBox::Warning);
                msgBox.setText("You need to select at least one member.");
                msgBox.exec();
            }
        }
    }

    else if (property == transferFunctionProperty)
    {
        return setTransferFunctionFromProperty();
    }

    else if (property == dumpGridDataProperty)
    {
        if (grid)
        {
            // Dump raw grid data to console, printing first 200 data values.
            grid->dumpGridData(200);
        }
        return false;
    }

    else
    {
        bool redrawWithoutDataRequest = false;
        for (int i = 0; i < propertiesList.size(); i++)
        {
            if (propertiesList[i]->onQtPropertyChanged(
                        property, &redrawWithoutDataRequest)) break;
        }
        return redrawWithoutDataRequest;
    }

    return false;
}


void MNWPActorVariable::saveConfiguration(QSettings *settings)
{
    settings->setValue("dataLoaderID", dataSourceID);
    settings->setValue("levelType", levelType);
    settings->setValue("variableName", variableName);

    MQtProperties *properties = actor->getQtProperties();

    // Save data statistics properties.
    // ================================
    settings->setValue("statisticsSignificantDigits",
                       properties->mDouble()->value(significantDigitsProperty));
    settings->setValue("statisticsHistogramDisplayMode",
                       properties->mEnum()->value(histogramDisplayModeProperty));

    // Save synchronization properties.
    // ================================
    settings->setValue("synchronizationID",
                       (synchronizationControl != nullptr) ?
                           synchronizationControl->getID() : "");
    settings->setValue("synchronizeInitTime",
                       properties->mBool()->value(synchronizeInitTimeProperty));
    settings->setValue("synchronizeValidTime",
                       properties->mBool()->value(synchronizeValidTimeProperty));
    settings->setValue("synchronizeEnsemble",
                       properties->mBool()->value(synchronizeEnsembleProperty));

    // Save ensemble mode properties.
    // ==============================
    settings->setValue("ensembleUtilizedMembers",
                       MDataRequestHelper::uintSetToString(
                           selectedEnsembleMembers));
    settings->setValue("ensembleMode",
                       properties->getEnumItem(ensembleModeProperty));
    settings->setValue("ensembleSingleMember",
                       properties->getEnumItem(ensembleSingleMemberProperty));
    settings->setValue("ensembleThreshold",
                       properties->mDouble()->value(ensembleThresholdProperty));

    // Save rendering properties.
    // ==========================
    settings->setValue("transferFunction",
                       properties->getEnumItem(transferFunctionProperty));

    // Save properties of connected request property subgroups.
    foreach (MRequestProperties* props, propertiesList)
        props->saveConfiguration(settings);
}


void MNWPActorVariable::loadConfiguration(QSettings *settings)
{
    // This method is only called from MNWPMultiVarActor::loadConfiguration().
    // Data source is set in MNWPMultiVarActor::loadConfiguration() to be
    // able to handle the case in which the stored data source is not
    // available and the user is asked for an alternative source. The
    // remaining configuration should nevertheless be loaded.

    MQtProperties *properties = actor->getQtProperties();

    // Load data statistics properties.
    // ================================
    properties->mDouble()->setValue(
                significantDigitsProperty,
                settings->value("statisticsSignificantDigits", 0.).toDouble());
    properties->mEnum()->setValue(
                histogramDisplayModeProperty,
                settings->value(
                    "statisticsHistogramDisplayMode",
                    MStructuredGridStatisticsAnalysisControl
                    ::RELATIVE_FREQUENCY_DISTRIBUTION).toInt());

    // Load ensemble mode properties.
    // ==============================
    selectedEnsembleMembers = MDataRequestHelper::uintSetFromString(
                settings->value("ensembleUtilizedMembers").toString());

    // At this time, the variables hasn't been initialized yet .. store the
    // loaded ensemble member temporarily; updateEnsembleSingleMemberProperty()
    // will make use of this variable.
    ensembleMemberLoadedFromConfiguration =
            settings->value("ensembleSingleMember", -1).toInt();

    properties->mDouble()->setValue(
                ensembleThresholdProperty,
                settings->value("ensembleThreshold", 0.).toDouble());

    QString emName = settings->value("ensembleMode").toString();
    if ( !setEnsembleMode(emName) )
    {
        QMessageBox msgBox;
        msgBox.setIcon(QMessageBox::Warning);
        msgBox.setText(QString("Variable '%1':\n"
                               "Ensemble mode '%2' does not exist.\n"
                               "Setting ensemble mode to 'member'.")
                       .arg(variableName).arg(emName));
        msgBox.exec();
    }

    // Load synchronization properties (AFTER the ensemble mode properties
    // have been loaded; sync may overwrite some settings).
    // ===================================================================
    properties->mBool()->setValue(
                synchronizeInitTimeProperty,
                settings->value("synchronizeInitTime", true).toBool());
    properties->mBool()->setValue(
                synchronizeValidTimeProperty,
                settings->value("synchronizeValidTime", true).toBool());
    properties->mBool()->setValue(
                synchronizeEnsembleProperty,
                settings->value("synchronizeEnsemble", true).toBool());

    QString syncID = settings->value("synchronizationID").toString();
    if ( !syncID.isEmpty() )
    {
        MSystemManagerAndControl *sysMC = MSystemManagerAndControl::getInstance();
        if (sysMC->getSyncControlIdentifiers().contains(syncID))
        {
            synchronizeWith(sysMC->getSyncControl(syncID));
        }
        else
        {
            QMessageBox msgBox;
            msgBox.setIcon(QMessageBox::Warning);
            msgBox.setText(QString("Variable '%1':\n"
                                   "Synchronization control '%2' does not exist.\n"
                                   "Setting synchronization control to 'None'.")
                           .arg(variableName).arg(syncID));
            msgBox.exec();

            synchronizeWith(nullptr);
        }
    }

    // Load rendering properties.
    // ==========================
    QString tfName = settings->value("transferFunction", "None").toString();
    while (!setTransferFunction(tfName))
    {
        if (!MTransferFunction::loadMissingTransferFunction(
                    tfName, MTransferFunction1D::staticActorType(),
                    "Variable ", variableName, settings))
        {
            break;
        }
    }

    // We need the properties list filled at this point to be able to load the
    // configurations of properties at creation of actor.
    if (propertiesList.empty())
    {
        // Get a pointer to the new source and connect to its request completed
        // signal.
        MAbstractDataSource *source =
                MSystemManagerAndControl::getInstance()->getDataSource(dataSourceID);
        dataSource = dynamic_cast<MWeatherPredictionDataSource*>(source);

        if (dataSource != nullptr)
        {
            requestPropertiesFactory->updateProperties(
                        &propertiesList, dataSource->requiredKeys());
        }
    }

    // Load properties of connected request property subgroups.
    foreach (MRequestProperties* props, propertiesList)
        props->loadConfiguration(settings);
}


bool MNWPActorVariable::setEnsembleMode(QString emName)
{
    MQtProperties *properties = actor->getQtProperties();
    QStringList emNames = properties->mEnum()->enumNames(
                ensembleModeProperty);
    int emIndex = emNames.indexOf(emName);

    if (emIndex >= 0)
    {
        properties->mEnum()->setValue(ensembleModeProperty, emIndex);
        return true;
    }

    // Set ensemble mode property to "None".
    properties->mEnum()->setValue(ensembleModeProperty, 0);

    return false; // the given ensemble mode name could not be found
}


bool MNWPActorVariable::setTransferFunction(QString tfName)
{
    MQtProperties *properties = actor->getQtProperties();
    QStringList tfNames = properties->mEnum()->enumNames(
                transferFunctionProperty);
    int tfIndex = tfNames.indexOf(tfName);

    if (tfIndex >= 0)
    {
        properties->mEnum()->setValue(transferFunctionProperty, tfIndex);
        return true;
    }

    // Set transfer function property to "None".
    properties->mEnum()->setValue(transferFunctionProperty, 0);

    return false; // the given tf name could not be found
}


void MNWPActorVariable::setTransferFunctionToFirstAvailable()
{
    MQtProperties *properties = actor->getQtProperties();
    // Set transfer function property to first entry below "None" if present.
    properties->mEnum()->setValue(transferFunctionProperty, 1);
}


void MNWPActorVariable::useFlags(bool b)
{
    useFlagsIfAvailable = b;

    if (grid != nullptr)
    {
        if (useFlagsIfAvailable)
        {
            if (textureDataFlags == nullptr)
                textureDataFlags = grid->getFlagsTexture();
            // else: if textureDataFlags points to a valid texture there's
            // nothing to be done.
        }
        else
        {
            // Flags are disabled -- if there was a texture bound release it.
            if (textureDataFlags != nullptr)
            {
                grid->releaseFlagsTexture();
                textureDataFlags = nullptr;
            }
        }
    }
}


int MNWPActorVariable::getEnsembleMember()
{
    QString memberString = actor->getQtProperties()->getEnumItem(
                ensembleSingleMemberProperty);

    bool ok = true;
    int member = memberString.toInt(&ok);

    if (ok) return member; else return -99999;
}


QtProperty *MNWPActorVariable::getPropertyGroup(QString name)
{
    if (!propertySubGroups.contains(name))
    {
        propertySubGroups[name] = actor->addProperty(GROUP_PROPERTY, name,
                                                     varPropertyGroup);
    }

    return propertySubGroups[name];
}


void MNWPActorVariable::triggerAsynchronousDataRequest(
        bool gridTopologyMayChange)
{
    if ( !actor->isInitialized() ) return;

    if (gridTopologyMayChange) gridTopologyMayHaveChanged = true;
    asynchronousDataRequest();
}


void MNWPActorVariable::actorPropertyChangeEvent(
        MPropertyType::ChangeNotification ptype, void *value)
{
    for (int i = 0; i < propertiesList.size(); i++)
        propertiesList[i]->actorPropertyChangeEvent(ptype, value);
}


bool MNWPActorVariable::hasData()
{
    return (textureDataField != nullptr);
}


QString MNWPActorVariable::debugOutputAsString()
{
    QString str = QString("==================\nNWPActorVariable :: "
                          "%1 of %2:\n").arg(variableName).arg(dataSourceID);

    str += QString("Number of pending requests: %1\n").arg(pendingRequests.size());
    str += QString("Entries in the queue of pending requests:\n");
    for (int i = 0; i < pendingRequestsQueue.size(); i++)
    {
        str += QString("  ++ entry #%1: available=%2, request=%3\n").arg(i)
                .arg(pendingRequestsQueue[i].available)
                .arg(pendingRequestsQueue[i].request);
    }

    str += QString("==================\n");

    return str;
}


/******************************************************************************
***                             PUBLIC SLOTS                                ***
*******************************************************************************/

bool MNWPActorVariable::setValidDateTime(const QDateTime& datetime)
{
    return internalSetDateTime(availableValidTimes, datetime, validTimeProperty);
}


bool MNWPActorVariable::setInitDateTime(const QDateTime& datetime)
{
    return internalSetDateTime(availableInitTimes, datetime, initTimeProperty);
}


bool MNWPActorVariable::setEnsembleMember(int member)
{
    // Ensemble mean: member == -1.
    // ============================
    if (member < 0)
    {
        // Set ensemble filter operation to MEAN.
#ifdef DIRECT_SYNCHRONIZATION
        if (ensembleFilterOperation == "MEAN")
        {
            // The ensemble mode was already set to MEAN? Nothing needs to
            // be done.
            return false;
        }
        else
        {
            setEnsembleMode("mean");
            return true;
        }
#else
        ensembleFilterOperation = "MEAN";
        asynchronousDataRequest();
#endif
    }

    // Change to the specified member.
    // ===============================
    else
    {
        // Change member via ensemble member property.

#ifdef DIRECT_SYNCHRONIZATION
        QString prevEnsembleFilterOperation = ensembleFilterOperation;
        int prevEnsembleMember = getEnsembleMember();
#endif

        if (ensembleFilterOperation != "MEMBER") setEnsembleMode("member");

        actor->getQtProperties()->setEnumPropertyClosest<unsigned int>(
                    selectedEnsembleMembersAsSortedList, (unsigned int)member,
                    ensembleSingleMemberProperty, synchronizeEnsemble,
                    actor->getScenes());

#ifdef DIRECT_SYNCHRONIZATION
        // Does a new data request need to be emitted?
        if (prevEnsembleFilterOperation != ensembleFilterOperation) return true;
        if (prevEnsembleMember != member) return true;
        return false;
#endif
    }

    return false;
}


void MNWPActorVariable::onActorCreated(MActor *actor)
{
    // If the new actor is a transfer function, add it to the list of
    // available transfer functions.
    if (MTransferFunction1D *tf = dynamic_cast<MTransferFunction1D*>(actor))
    {
        // Don't render while the properties are being updated.
        this->actor->enableEmissionOfActorChangedSignal(false);

        MQtProperties *properties = actor->getQtProperties();
        int index = properties->mEnum()->value(transferFunctionProperty);
        QStringList availableTFs = properties->mEnum()->enumNames(
                    transferFunctionProperty);
        availableTFs << tf->transferFunctionName();
        properties->mEnum()->setEnumNames(transferFunctionProperty, availableTFs);
        properties->mEnum()->setValue(transferFunctionProperty, index);

        this->actor->enableEmissionOfActorChangedSignal(true);
    }

    if (MSpatial1DTransferFunction *stf =
            dynamic_cast<MSpatial1DTransferFunction*>(actor))
    {
        if (dynamic_cast<MNWP2DHorizontalActorVariable*>(this))
        {
            // Don't render while the properties are being updated.
            this->actor->enableEmissionOfActorChangedSignal(false);

            MQtProperties *properties = actor->getQtProperties();
            int index = properties->mEnum()->value(spatialTransferFunctionProperty);
            QStringList availableSTFs = properties->mEnum()->enumNames(
                        spatialTransferFunctionProperty);
            availableSTFs << stf->transferFunctionName();
            properties->mEnum()->setEnumNames(spatialTransferFunctionProperty,
                                              availableSTFs);
            properties->mEnum()->setValue(spatialTransferFunctionProperty, index);

            this->actor->enableEmissionOfActorChangedSignal(true);
        }
    }
}


void MNWPActorVariable::onActorDeleted(MActor *actor)
{
    // If the deleted actor is a transfer function, remove it from the list of
    // available transfer functions.
    if (MTransferFunction1D *tf = dynamic_cast<MTransferFunction1D*>(actor))
    {
        this->actor->enableEmissionOfActorChangedSignal(false);

        MQtProperties *properties = actor->getQtProperties();
        QString tFName = properties->getEnumItem(transferFunctionProperty);
        QStringList availableTFs = properties->mEnum()->enumNames(
                    transferFunctionProperty);

        availableTFs.removeOne(tf->getName());

        // Get the current index of the transfer function selected. If the
        // transfer function is the one to be deleted, the selection is set to
        // 'None'.
        int index = availableTFs.indexOf(tFName);

        properties->mEnum()->setEnumNames(transferFunctionProperty, availableTFs);
        properties->mEnum()->setValue(transferFunctionProperty, index);

        this->actor->enableEmissionOfActorChangedSignal(true);
    }

    // If the deleted actor is a spatial transfer function, remove it from the
    // list of available spatial transfer functions.
    if (MSpatial1DTransferFunction *stf =
            dynamic_cast<MSpatial1DTransferFunction*>(actor))
    {
        if (dynamic_cast<MNWP2DHorizontalActorVariable*>(this))
        {
            this->actor->enableEmissionOfActorChangedSignal(false);

            MQtProperties *properties = actor->getQtProperties();
            QString sTFName =
                    properties->getEnumItem(spatialTransferFunctionProperty);
            QStringList availableSTFs = properties->mEnum()->enumNames(
                        spatialTransferFunctionProperty);

            availableSTFs.removeOne(stf->getName());

            // Get the current index of the spatial transfer function selected.
            // If the transfer function is the one to be deleted, the selection
            // is set to 'None'.
            int index = availableSTFs.indexOf(sTFName);

            properties->mEnum()->setEnumNames(spatialTransferFunctionProperty,
                                              availableSTFs);
            properties->mEnum()->setValue(spatialTransferFunctionProperty,
                                          index);

            this->actor->enableEmissionOfActorChangedSignal(true);
        }
    }
}


void MNWPActorVariable::onActorRenamed(MActor *actor, QString oldName)
{
    // If the renamed actor is a transfer function, change its name in the list
    // of available transfer functions.
    if (MTransferFunction1D *tf = dynamic_cast<MTransferFunction1D*>(actor))
    {
        // Don't render while the properties are being updated.
        this->actor->enableEmissionOfActorChangedSignal(false);

        MQtProperties *properties = this->actor->getQtProperties();
        int index = properties->mEnum()->value(transferFunctionProperty);
        QStringList availableTFs = properties->mEnum()->enumNames(
                    transferFunctionProperty);

        // Replace affected entry.
        availableTFs[availableTFs.indexOf(oldName)] = tf->getName();

        properties->mEnum()->setEnumNames(transferFunctionProperty, availableTFs);
        properties->mEnum()->setValue(transferFunctionProperty, index);

        this->actor->enableEmissionOfActorChangedSignal(true);
    }

    // If the renamed actor is a spatial transfer function, change its name in
    // the list of available spatial transfer functions.
    if (MSpatial1DTransferFunction *stf =
            dynamic_cast<MSpatial1DTransferFunction*>(actor))
    {
        if (dynamic_cast<MNWP2DHorizontalActorVariable*>(this))
        {
            // Don't render while the properties are being updated.
            this->actor->enableEmissionOfActorChangedSignal(false);

            MQtProperties *properties = this->actor->getQtProperties();
            int index =
                    properties->mEnum()->value(spatialTransferFunctionProperty);
            QStringList availableSTFs = properties->mEnum()->enumNames(
                        spatialTransferFunctionProperty);

            // Replace affected entry.
            availableSTFs[availableSTFs.indexOf(oldName)] = stf->getName();

            properties->mEnum()->setEnumNames(spatialTransferFunctionProperty,
                                              availableSTFs);
            properties->mEnum()->setValue(spatialTransferFunctionProperty, index);

            this->actor->enableEmissionOfActorChangedSignal(true);
        }
    }
}


void MNWPActorVariable::asynchronousDataAvailable(MDataRequest request)
{
    // Decide in O(1) based on the QSet whether to accept the incoming request.
    if (!pendingRequests.contains(request)) return;
    pendingRequests.remove(request);

    LOG4CPLUS_DEBUG(mlog, "Accepting received data for request <"
                    << request.toStdString() << ">.");
    LOG4CPLUS_DEBUG(mlog, "Number of additionally remaining pending requests: "
                    << pendingRequests.size());

#ifdef MSTOPWATCH_ENABLED
    if (stopwatches.contains(request))
    {
        stopwatches[request]->split();
        LOG4CPLUS_DEBUG(mlog, "request processed in "
                        << stopwatches[request]->getLastSplitTime(
                            MStopwatch::SECONDS)
                        << " seconds.");
        delete stopwatches[request];
        stopwatches.remove(request);
    }
#endif

    // Mark the incoming request as "available" in the request queue. Usually
    // the requests are received in correct order, i.e. this loop on average
    // will only compare the first entry.
    for (int i = 0; i < pendingRequestsQueue.size(); i++)
    {
        if (pendingRequestsQueue[i].request == request)
        {
            pendingRequestsQueue[i].available = true;
            // Don't break; the incoming request might be relevant for multiple
            // entries in the queue.
        }
    }

    // Debug: Output content of request queue.
//    for (int i = 0; i < pendingRequestsQueue.size(); i++)
//    {
//        LOG4CPLUS_DEBUG(mlog, "RQI[" << i << "]["
//                        << pendingRequestsQueue[i].available << "] <"
//                        << pendingRequestsQueue[i].request.toStdString() << ">");
//    }

    // Prepare datafields for rendering as long as they are available in
    // the order in which they were requested.
    while ( ( !pendingRequestsQueue.isEmpty() ) &&
            pendingRequestsQueue.head().available )
    {
        MRequestQueueInfo rqi = pendingRequestsQueue.dequeue();
        MDataRequest processRequest = rqi.request;
        LOG4CPLUS_DEBUG(mlog, "Preparing for rendering: request <"
                        << processRequest.toStdString() << ">.");

        if (processRequest.contains("MULTIPLE_MEMBERS"))
        {
            if (multipleEnsembleMembersEnabled)
            {
                // Handle incoming grid aggregation.
                releaseAggregatedDataItems();
                gridAggregation = aggregationDataSource->getData(processRequest);
            }
        }
        else
        {
            // Release currently used data items.
            releaseDataItems();

            // If the ensemble mode was "multiple members" before but is not
            // anymore, the aggregated data grids have not yet been released.
            // Hence, if the current ensemble more is NOT "multiple members",
            // release them here.
            if (ensembleFilterOperation != "MULTIPLE_MEMBERS")
            {
                releaseAggregatedDataItems();
            }

            // Acquire the new ones.
            grid = dataSource->getData(processRequest);
            if (grid == nullptr)
            {
//TODO (29Aug2018, mr) -- how should we handle errors in the pipeline that
// lead to a nullptr instead of a valid grid being returned?
                LOG4CPLUS_ERROR(mlog, "FATAL ERROR: something went wrong "
                                "in the data pipeline -- no grid data available "
                                "... don't know what to do.");
            }

            textureDataField  = grid->getTexture();
            textureLonLatLevAxes = grid->getLonLatLevTexture();

            if (useFlagsIfAvailable && grid->flagsEnabled())
            {
                textureDataFlags = grid->getFlagsTexture();
            }
            else
            {
                textureDataFlags = nullptr;
            }

            if (MLonLatHybridSigmaPressureGrid *hgrid =
                    dynamic_cast<MLonLatHybridSigmaPressureGrid*>(grid))
            {
                textureHybridCoefficients = hgrid->getHybridCoeffTexture();
                textureSurfacePressure = hgrid->getSurfacePressureGrid()->getTexture();
#ifdef ENABLE_HYBRID_PRESSURETEXCOORDTABLE
                texturePressureTexCoordTable = hgrid->getPressureTexCoordTexture2D();
#endif
            }

            if (MLonLatAuxiliaryPressureGrid *apgrid =
                    dynamic_cast<MLonLatAuxiliaryPressureGrid*>(grid))
            {
                textureAuxiliaryPressure =
                        apgrid->getAuxiliaryPressureFieldGrid()->getTexture();
            }

            if (MRegularLonLatStructuredPressureGrid *pgrid =
                    dynamic_cast<MRegularLonLatStructuredPressureGrid*>(grid))
            {
                texturePressureTexCoordTable = pgrid->getPressureTexCoordTexture1D();
            }

            asynchronousDataAvailableEvent(grid);
        }

        // If the last requested data item has been processed, notify dependent
        // modules that data fields have changed and the sync request has been
        // completed.
        if (pendingRequestsQueue.isEmpty())
        {
            dataFieldChangedEvent();
            actor->dataFieldChangedEvent();

#ifdef DIRECT_SYNCHRONIZATION
            // If this was a synchronization request signal to the sync control
            // that it has been completed.
            if (rqi.syncchronizationRequest)
            {
                synchronizationControl->synchronizationCompleted(this);
            }
#endif
        }
    }
}


/******************************************************************************
***                           PROTECTED METHODS                             ***
*******************************************************************************/

void MNWPActorVariable::releaseDataItems()
{
    // Release currently used data items.
    if (grid)
    {
        if (MLonLatHybridSigmaPressureGrid *hgrid =
                dynamic_cast<MLonLatHybridSigmaPressureGrid*>(grid))
        {
            hgrid->releaseHybridCoeffTexture();
            textureHybridCoefficients = nullptr;
            hgrid->getSurfacePressureGrid()->releaseTexture();
            textureSurfacePressure = nullptr;
#ifdef ENABLE_HYBRID_PRESSURETEXCOORDTABLE
            hgrid->releasePressureTexCoordTexture2D();
            texturePressureTexCoordTable = nullptr;
#endif
        }

        if (MLonLatAuxiliaryPressureGrid *apgrid =
                dynamic_cast<MLonLatAuxiliaryPressureGrid*>(grid))
        {
            apgrid->getAuxiliaryPressureFieldGrid()->releaseTexture();
            textureAuxiliaryPressure = nullptr;
        }

        if (MRegularLonLatStructuredPressureGrid *pgrid =
                dynamic_cast<MRegularLonLatStructuredPressureGrid*>(grid))
        {
            pgrid->releasePressureTexCoordTexture1D();
            texturePressureTexCoordTable = nullptr;
        }

        if (textureDataFlags != nullptr)
        {
            grid->releaseFlagsTexture();
            textureDataFlags = nullptr;
        }

        grid->releaseTexture();
        textureDataField = nullptr;
        grid->releaseLonLatLevTexture();
        textureLonLatLevAxes = nullptr;
        dataSource->releaseData(grid);
        grid = nullptr;
    }

    // Remove data statistics analysis control if present.
    if (singleVariableAnalysisControl != nullptr)
    {
        delete singleVariableAnalysisControl;
        singleVariableAnalysisControl = nullptr;
    }
}


void MNWPActorVariable::releaseAggregatedDataItems()
{
    if (gridAggregation)
    {
        aggregationDataSource->releaseData(gridAggregation);
        gridAggregation = nullptr;
    }
}


QDateTime MNWPActorVariable::getPropertyTime(QtProperty *enumProperty)
{
    MQtProperties *properties = actor->getQtProperties();
    QStringList dateStrings = properties->mEnum()->enumNames(enumProperty);

    // If the list of date strings is empty return an invalid null time.
    if (dateStrings.empty()) return QDateTime();

    int index = properties->mEnum()->value(enumProperty);
    return QDateTime::fromString(dateStrings.at(index), Qt::ISODate);
}


void MNWPActorVariable::updateInitTimeProperty()
{
    suppressUpdate = true;

    // Get the current init time value.
    QDateTime initTime  = getPropertyTime(initTimeProperty);

    // Get available init times from the data loader. Convert the QDateTime
    // objects to strings for the enum manager.
    if (dataSource != nullptr)
    {
        availableInitTimes = dataSource->availableInitTimes(
                    levelType, variableName);
    }
    else
    {
        availableInitTimes = QList<QDateTime>();
        LOG4CPLUS_WARN(mlog, "WARNING: update of available init times failed; "
                             "no datasource available.");
    }

    QStringList timeStrings;
    for (int i = 0; i < availableInitTimes.size(); i++)
    {
        timeStrings << availableInitTimes.at(i).toString(Qt::ISODate);
    }

    actor->getQtProperties()->mEnum()->setEnumNames(initTimeProperty,
                                                    timeStrings);

    setInitDateTime(initTime);

    suppressUpdate = false;
}


void MNWPActorVariable::updateValidTimeProperty()
{
    suppressUpdate = true;

    // Get the current time values.
    QDateTime initTime  = getPropertyTime(initTimeProperty);
    QDateTime validTime = getPropertyTime(validTimeProperty);

    // Get a list of the available valid times for the new init time,
    // convert the QDateTime objects to strings for the enum manager.
    if (dataSource != nullptr)
    {
        availableValidTimes = dataSource->availableValidTimes(
                    levelType, variableName, initTime);
    }
    else
    {
        availableValidTimes = QList<QDateTime>();
        LOG4CPLUS_WARN(mlog, "WARNING: update of available valid times failed; "
                             "no datasource available.");
    }

    QStringList validTimeStrings;
    for (int i = 0; i < availableValidTimes.size(); i++)
    {
        validTimeStrings << availableValidTimes.at(i).toString(Qt::ISODate);
    }

    actor->getQtProperties()->mEnum()->setEnumNames(validTimeProperty,
                                                    validTimeStrings);

    // Try to re-set the old valid time.
    setValidDateTime(validTime);

    suppressUpdate = false;
}


void MNWPActorVariable::updateTimeProperties()
{
    actor->enableActorUpdates(false);

    initTimeProperty->setEnabled(!synchronizeInitTime);
    validTimeProperty->setEnabled(!synchronizeValidTime);

    updateSyncPropertyColourHints();

    actor->enableActorUpdates(true);
}


void MNWPActorVariable::initEnsembleProperties()
{
    // Initially all ensemble members are selected to be used for ensemble
    // operations. Exception: loadConfiguration() has loaded a set of
    // selected members from the configuration file. In this case, test
    // whether all those members are actually available.
    if (selectedEnsembleMembers.empty())
    {
        selectedEnsembleMembers = dataSource->availableEnsembleMembers(
                    levelType, variableName);
    }
    else
    {
        selectedEnsembleMembers = selectedEnsembleMembers.intersect(
                    dataSource->availableEnsembleMembers(
                        levelType, variableName));

    }
    updateEnsembleSingleMemberProperty();
}


void MNWPActorVariable::updateEnsembleProperties()
{
    MQtProperties *properties = actor->getQtProperties();
    int mode = properties->mEnum()->value(ensembleModeProperty);

    actor->enableActorUpdates(false);

    // Ensemble properties are only enabled if not synchronized.
    ensembleModeProperty->setEnabled(!synchronizeEnsemble);

    switch ( mode )
    {
    case (0):
        // single ensemble member
        ensembleSingleMemberProperty->setEnabled(true);
        ensembleThresholdProperty->setEnabled(false);
        ensembleFilterOperation = "";
        break;
    case (1):
        // mean
        ensembleSingleMemberProperty->setEnabled(false);
        ensembleThresholdProperty->setEnabled(false);
        ensembleFilterOperation = "MEAN";
        break;
    case (2):
        // stddev
        ensembleSingleMemberProperty->setEnabled(false);
        ensembleThresholdProperty->setEnabled(false);
        ensembleFilterOperation = "STDDEV";
        break;
    case (3):
        // > threshold
        ensembleSingleMemberProperty->setEnabled(false);
        ensembleThresholdProperty->setEnabled(true);
        ensembleFilterOperation = QString("P>%1").arg(
                    properties->mDouble()->value(ensembleThresholdProperty));
        break;
    case (4):
        // < threshold
        ensembleSingleMemberProperty->setEnabled(false);
        ensembleThresholdProperty->setEnabled(true);
        ensembleFilterOperation = QString("P<%1").arg(
                    properties->mDouble()->value(ensembleThresholdProperty));
        break;
    case (5):
        // min
        ensembleSingleMemberProperty->setEnabled(false);
        ensembleThresholdProperty->setEnabled(false);
        ensembleFilterOperation = "MIN";
        break;
    case (6):
        // max
        ensembleSingleMemberProperty->setEnabled(false);
        ensembleThresholdProperty->setEnabled(false);
        ensembleFilterOperation = "MAX";
        break;
    case (7):
        // max-min
        ensembleSingleMemberProperty->setEnabled(false);
        ensembleThresholdProperty->setEnabled(false);
        ensembleFilterOperation = "MAX-MIN";
        break;
    case (8):
        // multiple members
        ensembleSingleMemberProperty->setEnabled(false);
        ensembleThresholdProperty->setEnabled(false);
        ensembleFilterOperation = "MULTIPLE_MEMBERS";
    }

    // If the ensemble is synchronized, disable all properties (they are set
    // via the synchronization control).
    if (synchronizeEnsemble)
    {
        ensembleSingleMemberProperty->setEnabled(false);
        ensembleThresholdProperty->setEnabled(false);
    }

    actor->enableActorUpdates(true);
}


bool MNWPActorVariable::updateEnsembleSingleMemberProperty()
{
    MQtProperties *properties = actor->getQtProperties();

    // Remember currently set ensemble member in order to restore it below
    // (if getEnsembleMember() returns a value < 0 the list is currently
    // empty; however, since the ensemble members are represented by
    // unsigned ints below we cast this case to 0).
    int prevEnsembleMember = max(0, getEnsembleMember());

    if (ensembleMemberLoadedFromConfiguration > 0)
    {
        // If an ensemble member has been loaded from a config file, try
        // to restore this member.
        prevEnsembleMember = ensembleMemberLoadedFromConfiguration;
        ensembleMemberLoadedFromConfiguration = -1;
    }

    // Update ensembleMultiMemberProperty to display the currently selected
    // list of ensemble members.
    QString s = MDataRequestHelper::uintSetToString(selectedEnsembleMembers);
    properties->mString()->setValue(ensembleMultiMemberProperty, s);
    ensembleMultiMemberProperty->setToolTip(s);

    // Update ensembleSingleMemberProperty so that the user can choose only
    // from the list of selected members. (Requires first sorting the set of
    // members as a list, which can then be converted  to a string list).
    selectedEnsembleMembersAsSortedList = selectedEnsembleMembers.toList();
    qSort(selectedEnsembleMembersAsSortedList);

    QStringList selectedMembersAsStringList;
    foreach (unsigned int member, selectedEnsembleMembersAsSortedList)
        selectedMembersAsStringList << QString("%1").arg(member);

    actor->enableActorUpdates(false);
    properties->mEnum()->setEnumNames(
                ensembleSingleMemberProperty, selectedMembersAsStringList);
    properties->setEnumPropertyClosest<unsigned int>(
                selectedEnsembleMembersAsSortedList,
                (unsigned int)prevEnsembleMember,
                ensembleSingleMemberProperty, synchronizeEnsemble,
                actor->getScenes());
    actor->enableActorUpdates(true);

    bool displayedMemberHasChanged = (getEnsembleMember() != prevEnsembleMember);
    return displayedMemberHasChanged;
}


bool MNWPActorVariable::setTransferFunctionFromProperty()
{
    MQtProperties *properties = actor->getQtProperties();
    MGLResourcesManager *glRM = MGLResourcesManager::getInstance();

    QString tfName = properties->getEnumItem(transferFunctionProperty);

    if (tfName == "None")
    {
        transferFunction = nullptr;

        // Update enum items: Scan currently available actors for transfer
        // functions. Add TFs to the list displayed in the combo box of the
        // transferFunctionProperty.
        QStringList availableTFs;
        availableTFs << "None";
        foreach (MActor *ma, glRM->getActors())
        {
            if (MTransferFunction1D *tf = dynamic_cast<MTransferFunction1D*>(ma))
            {
                availableTFs << tf->transferFunctionName();
            }
        }
        properties->mEnum()->setEnumNames(transferFunctionProperty, availableTFs);

        return true;
    }

    // Find the selected transfer function in the list of actors from the
    // resources manager. Not very efficient, but works well enough for the
    // small number of actors at the moment..
    foreach (MActor *ma, glRM->getActors())
    {
        if (MTransferFunction1D *tf = dynamic_cast<MTransferFunction1D*>(ma))
        {
            if (tf->transferFunctionName() == tfName)
            {
                transferFunction = tf;
                return true;
            }
        }
    }

    return false;
}


/******************************************************************************
***                            PRIVATE METHODS                              ***
*******************************************************************************/

bool MNWPActorVariable::internalSetDateTime(
        const QList<QDateTime>& availableTimes,
        const QDateTime&        datetime,
        QtProperty*             timeProperty)
{
    // Find the time closest to "datetime" in the list of available valid
    // times.
    int i = -1; // use of "++i" below
    bool exactMatch = false;
    while (i < availableTimes.size()-1)
    {
        // Loop as long as datetime is larger that the currently inspected
        // element (use "++i" to have the same i available for the remaining
        // statements in this block).
        if (datetime > availableTimes.at(++i)) continue;

        // We'll only get here if datetime <= availableTimes.at(i). If we
        // have an exact match, break the loop. This is our time.
        if (availableTimes.at(i) == datetime)
        {
            exactMatch = true;
            break;
        }

        // If datetime cannot be exactly matched it lies between indices i-1
        // and i in availableTimes. Determine which is closer.
        if (i == 0) break; // if there's no i-1 we're done
        if ( abs(datetime.secsTo(availableTimes.at(i-1)))
             <= abs(datetime.secsTo(availableTimes.at(i))) ) i--;
        // "i" now contains the index of the closest available valid time.
        break;
    }

    if (i > -1)
    {
        // ( Also see updateSyncPropertyColourHints() ).

        // Update background colour of the valid time property in the connected
        // scene's property browser: green if the scene's valid time is an
        // exact match with one of the available valid time, red otherwise.
        if (synchronizationControl != nullptr)
        {
            QColor colour = exactMatch ? QColor(0, 255, 0) : QColor(255, 0, 0);
            for (int i = 0; i < actor->getScenes().size(); i++)
                actor->getScenes().at(i)->setPropertyColour(timeProperty, colour);
        }

        // Get the currently selected index.
        int currentIndex = static_cast<QtEnumPropertyManager*> (
                    timeProperty->propertyManager())->value(timeProperty);

        if (i == currentIndex)
        {
            // Index i is already the current one. Nothing needs to be done.
            return false;
        }
        else
        {
            // Set the new valid time.
            static_cast<QtEnumPropertyManager*> (timeProperty->propertyManager())
                    ->setValue(timeProperty, i);
            // A new index was set. Return true.
            return true;
        }
    }

    return false;
}


void MNWPActorVariable::runStatisticalAnalysis(double significantDigits,
                                               int histogramDisplayMode)
{
    if (singleVariableAnalysisControl == nullptr)
    {
        // Create new analysis control. (Constructor of analysis control
        // sets analysis control of variable.)
        new MStructuredGridStatisticsAnalysisControl(this);
        singleVariableAnalysisControl->setMemoryManager(
                    grid->getMemoryManager());
        singleVariableAnalysisControl->setScheduler(dataSource->getScheduler());
    }
    MDataRequestHelper rh;
    rh.insert("HISTOGRAM_SIGNIFICANT_DIGITS",
              QString::number(significantDigits));
    rh.insert("HISTOGRAM_DISPLAYMODE", histogramDisplayMode);
    singleVariableAnalysisControl->run(rh.request());
}


bool MNWPActorVariable::changeVariable()
{
    // Open an MSelectDataSourceDialog and re-initialize the variable with
    // information returned from the dialog.
    MSelectDataSourceDialog dialog(actor->supportedLevelTypes());

    if (dialog.exec() == QDialog::Rejected)
    {
        return false;
    }

    MSelectableDataSource dsrc = dialog.getSelectedDataSource();

    if (dynamic_cast<MNWP2DVerticalActorVariable*>(this))
    {
        if (actor->getNWPVariables().size() > 1
                && dataSourceID != dsrc.dataSourceID)
        {
            QMessageBox::warning(
                        nullptr, actor->getName(),
                        "Vertical cross-section actors cannot handle"
                        " multiple variables coming from different data"
                        " sources.\n"
                        "(Varible was not changed.)");
            return false;
        }
    }

    LOG4CPLUS_DEBUG(mlog, "New variable has been selected: "
                    << dsrc.variableName.toStdString());

    dataSourceID = dsrc.dataSourceID;
    levelType    = dsrc.levelType;
    variableName = dsrc.variableName;

    releaseDataItems();
    releaseAggregatedDataItems();
    actor->enableActorUpdates(false);
    initialize();
    actor->enableActorUpdates(true);

    return true;
}


/******************************************************************************
*******************************************************************************/
/******************************************************************************
*******************************************************************************/


/******************************************************************************
***                    MNWP2DSectionActorVariable                           ***
*******************************************************************************/
/******************************************************************************
***                     CONSTRUCTOR / DESTRUCTOR                            ***
*******************************************************************************/

MNWP2DSectionActorVariable::MNWP2DSectionActorVariable(
        MNWPMultiVarActor *actor)
    : MNWPActorVariable(actor),
      targetGrid2D(nullptr),
      textureTargetGrid(nullptr),
      textureUnitTargetGrid(-1),
      imageUnitTargetGrid(-1),
      renderContourLabels(0)
{
    assert(actor != nullptr);
    MNWPMultiVarActor *a = actor;
    MQtProperties *properties = actor->getQtProperties();

    // Create and initialise QtProperties for the GUI.
    // ===============================================
    a->beginInitialiseQtProperties();

    // Property to save the current 2D section grid to a file.
    QtProperty* debugGroup = getPropertyGroup("debug");
    saveXSecGridProperty = a->addProperty(CLICK_PROPERTY, "save xsec grid",
                                          debugGroup);

    // 2D render settings.
    renderSettings.groupProperty = getPropertyGroup("rendering");

    // Place render mode property at the top of all entries in the "rendering"
    // group.
    QList<QtProperty *> subPropertiesList =
            renderSettings.groupProperty->subProperties();
    foreach(QtProperty *subProperty, subPropertiesList)
    {
        renderSettings.groupProperty->removeSubProperty(subProperty);
    }
    renderSettings.renderMode = RenderMode::Disabled;
    QStringList renderModeNames;
    renderModeNames << "disabled" << "filled contours" << "pseudo colour"
                    << "line contours" << "filled and line contours"
                    << "pcolour and line contours";
    renderSettings.renderModeProperty = a->addProperty(
                ENUM_PROPERTY, "render mode", renderSettings.groupProperty);
    properties->mEnum()->setEnumNames(
                renderSettings.renderModeProperty, renderModeNames);
    foreach(QtProperty *subProperty, subPropertiesList)
    {
        renderSettings.groupProperty->addSubProperty(subProperty);
    }

    renderSettings.contourSetGroupProperty = a->addProperty(
                GROUP_PROPERTY, "contour sets",
                renderSettings.groupProperty);

    renderSettings.addContourSetProperty = a->addProperty(
                CLICK_PROPERTY, "add contour set",
                renderSettings.contourSetGroupProperty);

    renderSettings.contoursUseTF = false;
    renderSettings.contoursUseTFProperty = a->addProperty(
                BOOL_PROPERTY, "use transfer function",
                renderSettings.contourSetGroupProperty);
    properties->mBool()->setValue(renderSettings.contoursUseTFProperty,
                                  renderSettings.contoursUseTF);
    renderSettings.contoursUseTFProperty->setToolTip(
                "Use transfer function for all contour sets");

    a->endInitialiseQtProperties();

    addContourSet();
}


MNWP2DSectionActorVariable::~MNWP2DSectionActorVariable()
{
    if (imageUnitTargetGrid >= 0)
        actor->releaseImageUnit(imageUnitTargetGrid);
    if (textureUnitTargetGrid >= 0)
        actor->releaseTextureUnit(textureUnitTargetGrid);
}


MNWP2DSectionActorVariable::ContourSettings::ContourSettings(
        MActor *actor, const uint8_t index, bool enabled, double thickness,
        bool useTransferFunction, QColor colour,
        bool labelsEnabled, QString levelsString)
    : enabled(enabled),
      levels(QVector<double>()),
      thickness(thickness),
      useTF(useTransferFunction),
      colour(colour),
      labelsEnabled(labelsEnabled),
      startIndex(0),
      stopIndex(0)
{
    MQtProperties *properties = actor->getQtProperties();

    actor->beginInitialiseQtProperties();

    QString propertyTitle = QString("contour set #%1").arg(index  + 1);
    groupProperty = actor->addProperty(GROUP_PROPERTY, propertyTitle);

    enabledProperty = actor->addProperty(BOOL_PROPERTY, "enabled", groupProperty);
    properties->mBool()->setValue(enabledProperty, enabled);

    levelsProperty = actor->addProperty(STRING_PROPERTY, "levels", groupProperty);
    properties->mString()->setValue(levelsProperty, levelsString);

    thicknessProperty =
            actor->addProperty(DOUBLE_PROPERTY, "thickness", groupProperty);
    properties->setDouble(thicknessProperty, thickness, 0.1, 10.0, 2, 0.1);

    useTFProperty =
            actor->addProperty(BOOL_PROPERTY, "use transfer function",
                               groupProperty);
    properties->mBool()->setValue(useTFProperty, useTransferFunction);

    colourProperty = actor->addProperty(COLOR_PROPERTY, "colour", groupProperty);
    properties->mColor()->setValue(colourProperty, colour);

    // Contour labels are only implemented for horizontal cross-section actors.
    if (dynamic_cast<MNWPHorizontalSectionActor*>(actor))
    {
        labelsEnabledProperty = actor->addProperty(BOOL_PROPERTY, "labels",
                                                   groupProperty);
        properties->mBool()->setValue(labelsEnabledProperty, labelsEnabled);
    }

    removeProperty = actor->addProperty(CLICK_PROPERTY, "remove", groupProperty);

    actor->endInitialiseQtProperties();
}


/******************************************************************************
***                            PUBLIC METHODS                               ***
*******************************************************************************/

void MNWP2DSectionActorVariable::initialize()
{
    if (imageUnitTargetGrid >= 0)
        actor->releaseImageUnit(imageUnitTargetGrid);
    if (textureUnitTargetGrid >= 0)
        actor->releaseTextureUnit(textureUnitTargetGrid);

    imageUnitTargetGrid = actor->assignImageUnit();
    textureUnitTargetGrid = actor->assignTextureUnit();

    MNWPActorVariable::initialize();
}


bool MNWP2DSectionActorVariable::onQtPropertyChanged(QtProperty *property)
{
    // If the parent function returns true, the property has been accepted
    // by it (and a redraw is necessary).
    if (MNWPActorVariable::onQtPropertyChanged(property)) return true;

    MQtProperties *properties = actor->getQtProperties();

    if (property == saveXSecGridProperty)
    {
        // Click on button "save" --> trigger a saveAsNetCDF() call for the
        // target grid.
        LOG4CPLUS_DEBUG(mlog, "Saving cross-section grid.." << flush);

        QString filename = QString("cross_section_grid_%1_hPa.met3d.nc")
                .arg(variableName);
        if (targetGrid2D)
        {
            targetGrid2D->saveAsNetCDF(filename);
            LOG4CPLUS_DEBUG(mlog, "done." << flush);
        }
        else
        {
            LOG4CPLUS_ERROR(mlog, "No cross-section grid defined.");
        }

        return false;
    }

    else if (property == renderSettings.renderModeProperty)
    {
        renderSettings.renderMode = static_cast<RenderMode::Type>(
                    properties->mEnum()->value(
                        renderSettings.renderModeProperty));
        return true;
    }

    else if (property == renderSettings.addContourSetProperty)
    {
        actor->enableEmissionOfActorChangedSignal(false);
        addContourSet();
        actor->enableEmissionOfActorChangedSignal(true);
        return false; // no redraw necessary
    }

    else if (property == renderSettings.contoursUseTFProperty)
    {
        renderSettings.contoursUseTF =
                properties->mBool()->value(renderSettings.contoursUseTFProperty);
        return true; // redraw necessary
    }

    else
    {
        ContourSettings *contourSet = nullptr;
        for (int index = 0; index < contourSetList.size(); index++)
        {
            contourSet = &contourSetList[index];

            if (property == contourSet->enabledProperty)
            {
                contourSet->enabled = properties->mBool()->value(
                            contourSet->enabledProperty);
                if ( contourSet->labelsEnabled && contourSet->enabled )
                {
                    renderContourLabels++;
                    updateContourLabels();
                }
                // Since labels are only visible if contour set and labels are
                // enabled, we need to decrement the indicator only if labels
                // are enabled.
                else if ( contourSet->labelsEnabled )
                {
                    renderContourLabels--;
                    if (renderContourLabels > 0)
                    {
                        updateContourLabels();
                    }
                }
                return true;
            }

            if (property == contourSet->removeProperty)
            {
                return removeContourSet(index);
            }

            else if (property == contourSet->levelsProperty)
            {
                QString cLevelStr = properties->mString()->value(
                            contourSet->levelsProperty);
                parseContourLevelString(cLevelStr, contourSet);

                if (actor->suppressActorUpdates()) return false;

                contourValuesUpdateEvent(contourSet);
                return true;
            }

            else if (property == contourSet->thicknessProperty)
            {
                contourSet->thickness = properties->mDouble()->value(
                            contourSet->thicknessProperty);
                return true;
            }

            else if (property == contourSet->useTFProperty)
            {
                contourSet->useTF = properties->mBool()->value(
                            contourSet->useTFProperty);
                return true;
            }

            else if (property == contourSet->colourProperty)
            {
                contourSet->colour = properties->mColor()->value(
                            contourSet->colourProperty);

                return true;
            }

            else if (property == contourSet->labelsEnabledProperty)
            {
                contourSet->labelsEnabled = properties->mBool()->value(
                            contourSet->labelsEnabledProperty);
                if ( contourSet->labelsEnabled && contourSet->enabled )
                {
                    renderContourLabels++;
                    updateContourLabels();
                }
                // Since labels are only visible if contour set and labels are
                // enabled, we need to decrement the indicator only if the
                // contour set is enabled.
                else if ( contourSet->enabled )
                {
                    renderContourLabels--;
                    if (renderContourLabels > 0)
                    {
                        updateContourLabels();
                    }
                }
                return true;
            }
        }
    }

    return false; // no redraw necessary
}


void MNWP2DSectionActorVariable::saveConfiguration(QSettings *settings)
{
    MNWPActorVariable::saveConfiguration(settings);

    MQtProperties *properties = actor->getQtProperties();

    settings->setValue("renderMode",
                       renderModeToString(renderSettings.renderMode));

    // Contour Sets.
    //================
    settings->beginWriteArray("contourSet", contourSetList.size());
    settings->setValue("useTransferFunction", renderSettings.contoursUseTF);
    int index = 0;
    foreach (ContourSettings contourSet, contourSetList)
    {
        settings->setArrayIndex(index);
        settings->setValue("enabled", contourSet.enabled);
        settings->setValue("levels", properties->mString()->value(
                               contourSet.levelsProperty));
        settings->setValue("thickness", contourSet.thickness);
        settings->setValue("useTF", contourSet.useTF);
        settings->setValue("colour", contourSet.colour);
        settings->setValue("labelsEnabled", contourSet.labelsEnabled);
        index++;
    }
    settings->endArray();
}


void MNWP2DSectionActorVariable::loadConfiguration(QSettings *settings)
{
    MNWPActorVariable::loadConfiguration(settings);

    MQtProperties *properties = actor->getQtProperties();

    QString renderModeName =
            settings->value("renderMode", "disabled").toString();
    RenderMode::Type renderMode = stringToRenderMode(renderModeName);

    // Print message if render mode name is no defined and set render mode to
    // disabled.
    if (renderMode == RenderMode::Invalid)
    {
        QMessageBox msgBox;
        msgBox.setIcon(QMessageBox::Warning);
        msgBox.setText(QString("Error reading configuration file: "
                               "Could not find render mode '%1'.\n"
                               "Setting render mode to 'disabled'.").arg(renderModeName));
        msgBox.exec();

        renderMode = stringToRenderMode(QString("disabled"));
    }

    properties->mEnum()->setValue(renderSettings.renderModeProperty,
                                  renderMode);

    // Contour Sets.
    //================
    foreach (ContourSettings contourSet, contourSetList)
    {
        renderSettings.contourSetGroupProperty->removeSubProperty(
                    contourSet.groupProperty);
    }
    contourSetList.clear();
    int numContourSet = settings->beginReadArray("contourSet");
    properties->mBool()->setValue(
                renderSettings.contoursUseTFProperty,
                settings->value("useTransferFunction", false).toBool());
    for (int i = 0; i < numContourSet; i++)
    {
        settings->setArrayIndex(i);
        bool enabled = settings->value("enabled", true).toBool();
        QString levels = settings->value("levels", "").toString();
        double thickness = settings->value("thickness", 1.5).toDouble();
        bool useTF = settings->value("useTF", false).toBool();
        QColor colour = settings->value("colour",
                                        QColor(0, 0, 0, 255)).value<QColor>();
        bool labelsEnabled = settings->value("labelsEnabled", false).toBool();
        addContourSet(enabled, thickness, useTF, colour, labelsEnabled, levels);
    }
    settings->endArray();

    // Read version id of config file.
    // ===============================

    QStringList configVersionID = readConfigVersionID(settings);

    // Thin and thick contour lines. (For compatibility with version < 1.2)
    //=====================================================================

    if (configVersionID[0].toInt() <= 1 && configVersionID[1].toInt() < 2)
    {
        QString levels =
                settings->value("thinContourLevels").toString();

        double thickness =
                settings->value("thinContourThickness", 1.2).toDouble();
        QColor colour = settings->value("thinContourColour",
                                        QColor(0, 0, 0, 255)).value<QColor>();

        addContourSet(true, thickness, false, colour, false, levels);


        levels = settings->value("thickContourLevels").toString();
        thickness = settings->value("thickContourThickness", 2.).toDouble();
        colour = settings->value("thickContourColour",
                                 QColor(0, 0, 0, 255)).value<QColor>();

        addContourSet(true, thickness, false, colour, false, levels);

        numContourSet = 2;
    }

    // If configuration file has no contour set setting defined, add one so
    // that at least one contour sets setting is available.
    if (numContourSet == 0)
    {
        addContourSet();
    }
}


QString MNWP2DSectionActorVariable::renderModeToString(
        RenderMode::Type renderMode)
{
    switch (renderMode)
    {
    case RenderMode::Disabled:
        return QString("disabled");
    case RenderMode::FilledContours:
        return QString("filled contours");
    case RenderMode::PseudoColour:
        return QString("pseudo colour");
    case RenderMode::LineContours:
        return QString("line contours");
    case RenderMode::FilledAndLineContours:
        return QString("filled and line contours");
    case RenderMode::PseudoColourAndLineContours:
        return QString("pcolour and line contours");
    case RenderMode::TexturedContours:
        return QString("textured contours");
    case RenderMode::FilledAndTexturedContours:
        return QString("filled and textured contours");
    case RenderMode::LineAndTexturedContours:
        return QString("line and textured contours");
    case RenderMode::PseudoColourAndTexturedContours:
        return QString("pcolour and textured contours");
    case RenderMode::FilledAndLineAndTexturedContours:
        return QString("filled, line and textured contours");
    case RenderMode::PseudoColourAndLineAndTexturedContours:
        return QString("pcolour and line and textured contours");
    default:
        return QString("");
    }
}


MNWP2DSectionActorVariable::RenderMode::Type
MNWP2DSectionActorVariable::stringToRenderMode(QString renderModeName)
{
    // NOTE: Render mode identification was changed in Met.3D version 1.1. For
    // compatibility with version 1.0, the old numeric identifiers are
    // considered here as well.
    if (renderModeName == QString("disabled")
            || renderModeName == QString("0")) // compatibility with Met.3D 1.0
    {
        return RenderMode::Disabled;
    }
    else if (renderModeName == QString("filled contours")
             || renderModeName == QString("1"))
    {
        return RenderMode::FilledContours;
    }
    else if (renderModeName == QString("pseudo colour")
             || renderModeName == QString("2"))
    {
        return RenderMode::PseudoColour;
    }
    else if (renderModeName == QString("line contours")
             || renderModeName == QString("3"))
    {
        return RenderMode::LineContours;
    }
    else if (renderModeName == QString("filled and line contours")
             || renderModeName == QString("4"))
    {
        return RenderMode::FilledAndLineContours;
    }
    else if (renderModeName == QString("pcolour and line contours")
             || renderModeName == QString("5"))
    {
        return RenderMode::PseudoColourAndLineContours;
    }
    else
    {
        return RenderMode::Invalid;
    }
}


void MNWP2DSectionActorVariable::addContourSet(
        const bool enabled, const double thickness, const bool useTF,
        const QColor colour, const bool labelsEnabled, QString levelString)
{
    ContourSettings contourSet(actor, contourSetList.size(), enabled,thickness,
                               useTF, colour, labelsEnabled, levelString);
    contourSetList.append(contourSet);
    renderSettings.contourSetGroupProperty->addSubProperty(
                contourSetList.back().groupProperty);
    parseContourLevelString(levelString, &(contourSetList.back()));

}



bool MNWP2DSectionActorVariable::removeContourSet(int index)
{
    // Avoid removing all contour sets.
    if (contourSetList.size() > 1)
    {
        // Don't ask for confirmation during application start.
        if (MSystemManagerAndControl::getInstance()->applicationIsInitialized())
        {
            QMessageBox yesNoBox;
            yesNoBox.setWindowTitle("Delete contour set");
            yesNoBox.setText(QString("Do you really want to delete "
                                     "contour set #%1").arg(index + 1));
            yesNoBox.setStandardButtons(QMessageBox::Yes | QMessageBox::No);
            yesNoBox.setDefaultButton(QMessageBox::No);

            if (yesNoBox.exec() != QMessageBox::Yes)
            {
                return false;
            }
        }

        ContourSettings *contourSet = &contourSetList[index];
        // Redraw is only needed if contour sets to delete are enabled.
        bool needsRedraw = contourSet->enabled;
        MQtProperties *properties = actor->getQtProperties();
        properties->mBool()->setValue(contourSet->enabledProperty,
                                      false);
        renderSettings.contourSetGroupProperty->removeSubProperty(
                    contourSet->groupProperty);
        contourSetList.remove(index);

        QString text = contourSet->groupProperty->propertyName();
        text = text.mid(0, text.indexOf("#") + 1);
        // Rename contour sets after deleted contour sets to
        // close gap left by deleted contour sets.
        for (; index < contourSetList.size(); index++)
        {
            contourSetList[index].groupProperty->setPropertyName(
                        text + QString::number(index + 1));
        }
        return needsRedraw;
    }
    else
    {
        // Display error message if user wants to delete last contour set.
        QMessageBox msg;
        msg.setWindowTitle("Error");
        msg.setText("At least one contour set needs to be present.");
        msg.setIcon(QMessageBox::Warning);
        msg.exec();
        return false;
    }
}


void MNWP2DSectionActorVariable::setRenderMode(
        MNWP2DSectionActorVariable::RenderMode::Type mode)
{
    renderSettings.renderMode = mode;
    actor->getQtProperties()->mEnum()->setValue(
                renderSettings.renderModeProperty, int(mode));
}


/******************************************************************************
***                          PROTECTED METHODS                              ***
*******************************************************************************/

bool MNWP2DSectionActorVariable::parseContourLevelString(
        QString cLevelStr, ContourSettings *contours)
{
    QVector<double> *contourSet = &(contours->levels);
    contours->startIndex = 0;
    contours->stopIndex = 0;
    // Clear the current list of contour sets; if cLevelStr does not match
    // any accepted format no contours are drawn.
    contourSet->clear();

    // Empty strings, i.e. no contour lines, are accepted.
    if (cLevelStr.isEmpty()) return true;

    // Match strings of format "[0,100,10]" or "[0.5,10,0.5]".
    QRegExp rxRange("^\\[([\\-|\\+]*\\d+\\.*\\d*),([\\-|\\+]*\\d+\\.*\\d*),"
                    "([\\-|\\+]*\\d+\\.*\\d*)\\]$");
    // Match strings of format "1,2,3,4,5" or "0,0.5,1,1.5,5,10" (number of
    // values is arbitrary).
    QRegExp rxList("^([\\-|\\+]*\\d+\\.*\\d*,*)+$");

    if (rxRange.indexIn(cLevelStr) == 0)
    {
        QStringList rangeValues = rxRange.capturedTexts();

        bool ok;
        double from = rangeValues.value(1).toDouble(&ok);
        double to   = rangeValues.value(2).toDouble(&ok);
        double step = rangeValues.value(3).toDouble(&ok);

        if (step > 0)
            for (double d = from; d <= to; d += step) *contourSet << d;
        else if (step < 0)
            // Sort iso values by ascending order (reason see below).
            for (double d = to; d <= from; d -= step) *contourSet << d;

        contours->stopIndex = contourSet->size();
        return true;
    }
    else if (rxList.indexIn(cLevelStr) == 0)
    {
        QStringList listValues = cLevelStr.split(",");

        bool ok;
        for (int i = 0; i < listValues.size(); i++)
            *contourSet << listValues.value(i).toDouble(&ok);

        // Sort contour levels to avoid all levels disappearing if the user
        // ends the sequence with a iso value smaller than the minimum value of
        // the data field or starts the sequence with a level greater than the
        // maximum.
        std::sort(contourSet->begin(), contourSet->end());
        contours->stopIndex = contourSet->size();
        return true;
    }

    // No RegExp could be matched.
    return false;
}


/******************************************************************************
*******************************************************************************/
/******************************************************************************
*******************************************************************************/

/******************************************************************************
***                  MNWP2DHorizontalActorVariable                          ***
*******************************************************************************/
/******************************************************************************
***                     CONSTRUCTOR / DESTRUCTOR                            ***
*******************************************************************************/

MNWP2DHorizontalActorVariable::MNWP2DHorizontalActorVariable(
        MNWPMultiVarActor *actor)
    : MNWP2DSectionActorVariable(actor),
      spatialTransferFunction(nullptr),
      textureUnitSpatialTransferFunction(-1),
      llcrnrlon(0.),
      llcrnrlat(0.),
      urcrnrlon(0.),
      urcrnrlat(0.),
      shiftForWesternLon(0.f),
      contourLabelSuffix("")
{
    assert(actor != nullptr);
    MNWPMultiVarActor *a = actor;
    MQtProperties *properties = actor->getQtProperties();

    a->beginInitialiseQtProperties();

    QtProperty* renderGroup = getPropertyGroup("rendering");
    assert(renderGroup != nullptr);
    // Remove properties to place spatial transfer function selection propery
    // above them.
    renderGroup->removeSubProperty(renderSettings.contourSetGroupProperty);

    QStringList renderModeNames =
            properties->getEnumItems(renderSettings.renderModeProperty);
    renderModeNames << "textured contours"
                    << "filled and textured contours"
                    << "line and textured contours"
                    << "pcolour and textured contours"
                    << "filled, line and textured contours"
                    << "pcolour and line and textured contours";
    properties->mEnum()->setEnumNames(renderSettings.renderModeProperty,
                                      renderModeNames);

    // Scan currently available actors for spatial transfer functions. Add STFs
    // to the list displayed in the combo box of the
    // spatialTransferFunctionProperty.
    QStringList availableSTFs;
    availableSTFs << "None";
    MGLResourcesManager *glRM = MGLResourcesManager::getInstance();
    foreach (MActor *mactor, glRM->getActors())
    {
        if (MSpatial1DTransferFunction *stf =
                dynamic_cast<MSpatial1DTransferFunction*>(mactor))
        {
            availableSTFs << stf->transferFunctionName();
        }
    }

    spatialTransferFunctionProperty = a->addProperty(ENUM_PROPERTY,
                                                     "textured transfer function",
                                                     renderGroup);
    properties->mEnum()->setEnumNames(spatialTransferFunctionProperty,
                                      availableSTFs);

    // Re-add properties after spatial transfer function selection property.
    renderGroup->addSubProperty(renderSettings.contourSetGroupProperty);

    contourLabelSuffixProperty = a->addProperty(
                STRING_PROPERTY, "contour label suffix",
                renderGroup);

    a->endInitialiseQtProperties();
}


MNWP2DHorizontalActorVariable::~MNWP2DHorizontalActorVariable()
{
    if (textureUnitSpatialTransferFunction >=0)
        actor->releaseTextureUnit(textureUnitSpatialTransferFunction);
}


/******************************************************************************
***                            PUBLIC METHODS                               ***
*******************************************************************************/

void MNWP2DHorizontalActorVariable::initialize()
{
    MNWP2DSectionActorVariable::initialize();

    if (textureUnitSpatialTransferFunction >=0)
        actor->releaseTextureUnit(textureUnitSpatialTransferFunction);

    textureUnitSpatialTransferFunction = actor->assignTextureUnit();

    setSpatialTransferFunctionFromProperty();
}


void MNWP2DHorizontalActorVariable::saveConfiguration(QSettings *settings)
{
    MNWP2DSectionActorVariable::saveConfiguration(settings);

    MQtProperties *properties = actor->getQtProperties();

    // Save rendering properties.
    settings->setValue("spatialTransferFunction",
                       properties->getEnumItem(spatialTransferFunctionProperty));

    settings->setValue("contourLabelSuffix", contourLabelSuffix);
}


void MNWP2DHorizontalActorVariable::loadConfiguration(QSettings *settings)
{
    MNWP2DSectionActorVariable::loadConfiguration(settings);

    MQtProperties *properties = actor->getQtProperties();

    // Load rendering properties.
    // ==========================
    QString stfName = settings->value("spatialTransferFunction", "None").toString();
    while (!setSpatialTransferFunction(stfName))
    {
        if (!MTransferFunction::loadMissingTransferFunction(
                    stfName, MSpatial1DTransferFunction::staticActorType(),
                    "Variable ", variableName, settings))
        {
            break;
        }
    }

    contourLabelSuffix = settings->value("contourLabelSuffix").toString();
    properties->mString()->setValue(contourLabelSuffixProperty,
                                    contourLabelSuffix);
}


bool MNWP2DHorizontalActorVariable::onQtPropertyChanged(QtProperty *property)
{
    if (MNWP2DSectionActorVariable::onQtPropertyChanged(property)) return true;

    MQtProperties *properties = actor->getQtProperties();

    if (property == contourLabelSuffixProperty)
    {
        contourLabelSuffix = properties->mString()->value(
                    contourLabelSuffixProperty);

        updateContourLabels();

        return true;
    }

    else if (property == spatialTransferFunctionProperty)
    {
        return setSpatialTransferFunctionFromProperty();
    }

    return false;
}


void MNWP2DHorizontalActorVariable::computeRenderRegionParameters(
        double llcrnrlon, double llcrnrlat,
        double urcrnrlon, double urcrnrlat)
{
    // Copy bbox coordinates to member variables.
    this->llcrnrlon = llcrnrlon;
    this->llcrnrlat = llcrnrlat;
    this->urcrnrlon = urcrnrlon;
    this->urcrnrlat = urcrnrlat;

    bool gridIsCyclic = grid->gridIsCyclicInLongitude();

    // 1A) Find longitudinal index "i0" in data grid that corresponds to
    //     the WESTmost rendered grid point.
    // ================================================================

    // Longitudes stored in ascending order.
    double shiftLon = grid->lons[0];
    float westBBoxBorderRelativeToWestDataBorder = llcrnrlon - shiftLon;
    float eastBBoxBorderRelativeToWestDataBorder = urcrnrlon - shiftLon;

//WORKAROUND -- Usage of M_LONLAT_RESOLUTION defined in mutil.h
    // NOTE (mr, Dec2013): Workaround to fix a float accuracy problem
    // occuring with some NetCDF data files converted from GRIB with
    // netcdf-java): For example, such longitude arrays can occur:
    // -18, -17, -16, -15, -14, -13, -12, -11, -10, -9.000004, -8.000004,
    // The latter should be equal to -9.0, -8.0 etc. The inaccuracy causes
    // wrong indices below, hence we compare to this absolute epsilon to
    // determine equality of two float values.
    // THIS WORKAROUND NEEDS TO BE REMOVED WHEN HIGHER RESOLUTIONS THAN 0.00001
    // ARE HANDLED BY MET.3D.
    // Cf. http://randomascii.wordpress.com/2012/02/25/comparing-floating-point-numbers-2012-edition/
    // for potentially better solutions.

    // Find the first lon index larger than llcrnrlon.
    for (i0 = 0; i0 < grid->nlons; i0++)
    {
//        LOG4CPLUS_DEBUG_FMT(mlog, "i0=%i lons=%.10f %.10f NMOD1=%.10f NMOD2=%.10f",
//                            i0, grid->lons[i0], float(grid->lons[i0]),
//                            NMOD(grid->lons[i0]-shiftLon, 360.),
//                            NMOD(llcrnrlon-shiftLon, 360.));
        if (MMOD(grid->lons[i0] - shiftLon, 360.) + M_LONLAT_RESOLUTION
                >= MMOD(westBBoxBorderRelativeToWestDataBorder, 360.)) break;
    }
    // Handle overshooting for non-cyclic grids (otherwise i0 = grid->nlons
    // if the bounding box is east of the grid domain).
    if (!gridIsCyclic) i0 = min(i0, grid->nlons-1);

    // 1B) Find longitudinal index "i1" in data grid that corresponds to
    //     the EASTmost rendered grid point.
    // ================================================================

    // Find the last lon index smaller than urcrnrlon.
    unsigned int i1;
    for (i1 = grid->nlons - 1; i1 > 0; i1--)
    {
        if (MMOD(grid->lons[i1] - shiftLon, 360.)
                <= MMOD(eastBBoxBorderRelativeToWestDataBorder, 360.)) break;
    }

    // 2) Find lat indices "j0"/"j1" that corresponds to SOUTHmost/NORTHmost
    //    grid points.
    // =====================================================================

    // Latitude is never cyclic, hence no modulo is required here.
    for (j0 = 0; j0 < grid->nlats; j0++)
    {
        if (grid->lats[j0] <= urcrnrlat) break;
    }
    int j1;
    for (j1 = grid->nlats - 1; j1 > 0; j1--)
    {
        if (grid->lats[j1] >= llcrnrlat) break;
    }

    // 3) Determine the number "nlons" of longitudes to be rendered. Special
    // care has to be taken as data grid may need to be rendered multiple
    // times or can fall apart into disjoint regions, depending on bbox.
    // =====================================================================

    // Possible cases:
    //  a) data region is completely contained in bbox
    //     --> nlons = num. grid points of data grid
    //  b) bbox cuts out part of data region
    //     --> nlons = num. grid points in displayed region
    //  c) bbox is large enough in lon so that data region falls apart into
    //     disjoint regions
    //     --> nlons = num. grid points in western region + num. grid points
    //         in eastern region
    //  d) bbox is >360deg in lon and (parts) of the data region are repeated
    //     --> nlons = sum of grid points in all regions

    // Mapped to longitudes in the range [0..360), eastern bbox border is
    // east of western bbox border...
    if (MMOD(westBBoxBorderRelativeToWestDataBorder, 360.)
            <= MMOD(eastBBoxBorderRelativeToWestDataBorder, 360.))
    {
        // One region, no disjoint parts.
        nlons = i1 - i0 + 1;
    }
    // ... or eastern bbox border is WEST of western bbox border.
    else
    {
        // Treat west and east subregions separately. Eastern subregion goes
        // from i0 to nlons (nlons = grid->nlons - i0), western subregion from
        // 0 to i1 (nlons = i1 + 1).
        nlons = i1 + grid->nlons - i0 + 1;
    }

    // Since the modulo operation maps to a domain of width 360, it is necessary
    // to add the missing width if the domain is larger than 360.
    nlons += floor((urcrnrlon - llcrnrlon) / 360.) * grid->nlons;

    // Compute initial shift to place the grid at the correct position during
    // rendering. It contains a multiple of 360.
    shiftForWesternLon = float(floor((llcrnrlon - grid->lons[0]) / 360.) * 360.f);


    // Bianca's explanation for the above equations (sorry, only in German...):
    // ------------------------------------------------------------------------
    // Dies funktioniert auch, falls die westlichste und oestlichste Teilregionen
    // fuer sich genommen jeweils nur ein Ausschnitt der Gitterregion sind
    // (eine Teilregion ergibt sich hierbei aus der Begrenzung durch die
    // Boundingbox und einer Aufteilung des gesamten Raums in disjunkte
    // Teilregionen mit einer Breite von 360deg und einer westlichen Grenze
    // entsprechend der westlichen Grenze plus ein (positives/negatives)
    // Vielfaches von 360deg). Grundsaetzlich laesst berechnet sich nlons in diesem
    // Fall nach folgender Formel:
    //    nlonsWestPart + nlonsEastPart + nlonsGrid * numSubregions
    //  mit (nlonsWestPart = grid->nlons - i0) und (nlonsEastPart = i1 + 1) folgt:
    //   (i1 + 1 + grid->nlons - i0) + (grid->nlons * numSubregions)
    // Wobei numSubregions die Anzahl der disjunkten Teilregionen angibt, die
    // vollstaendig in der Boundingbox enthalten sind.
    // Wird die oestliche Grenze westlich der westlichen Grenze abgebildet, so
    // gilt:
    //   (i1 < i0) -> (i1 - i0 <= -1) -> (i1 - i0 + grid->nlons) < grid->nlons
    // Da wiederum gilt, dass in einer Boundingboxregion von 360deg Breite, die
    // Gitterregion ein Mal enthalten ist, muss der Abstand zwischen der
    // westlichen und oestlichen Boundingboxgrenze (abzueglich 360deg fuer jede
    // vollstaendig enthaltenen Teilregion) in diesem Fall kleiner als 360deg sein.
    // Wiederrum gilt:
    //   (i1 >= i0) -> (i1 - i0 >= 0) -> (i1 - i0 + grid->nlons) >= grid->nlons
    // Der Umkehrschluss zeigt, dass, wenn die oestliche Boundingboxgrenze
    // oestlich der westlichen abgebildet wird, der Abstand zwischen den
    // Boundingboxgrenzen (abzueglich der vollstaendig enthaltenen Teilregion)
    // groesser als 360deg sein muss (ausgenommen Boundingbox mit einer
    // Gesammtbreite unter 360deg). Da die Boundingbox abzueglich der Teilregionen
    // groesser als 360deg ist, ergibt sich:
    //    factor = floor((urcrnrlon - llcrnrlon) / 360.) = numSubregions + 1
    // Ausserdem laesst sich die Formel fuer nlons folgendermassen umstellen:
    //    (i1 - i0 + 1) + nlonsGrid * (numSubregions + 1)
    // Da wir factor fuer die Abschaetzung von numSubregions nutzen, koennen wir
    // also fuer den Fall, dass die oestliche Boundingboxgrenze oestlich der
    // westlichen Boundingboxgrenze abgebildet wird, stets (i1 - i0 + 1) zur
    // Berechnung von nlons in einem ersten Schritt nutzen.
    // Fuer Boundingboxbreiten unter 360deg koennen nur dann seperate Teilregionen
    // entstehen, wenn die oestliche Boundingboxgrenze westlich der westlichen
    // Boundingboxgrenze abgebildet wird.

    // 4) Determine the number "nlats" of latitudes to be rendered.
    // ============================================================

    nlats = j1 - j0 + 1;
    if (nlats < 0) nlats = 0;


    // DEBUG output.
    // =============

    LOG4CPLUS_DEBUG(mlog, "(grid is " << (gridIsCyclic ? "" : "not")
                    << " cyclic; shiftLon = " << shiftLon << ") "
                    << "BBox = (" << llcrnrlon << "/" << llcrnrlat << " -> "
                    << urcrnrlon << "/" << urcrnrlat << "); "
                    << "i = (" << i0 << "--" << i1 << "); j = (" << j0 << "--"
                    << j1 << "); n = (" << nlons << "/" << nlats << ")");
}


void MNWP2DHorizontalActorVariable::updateContourIndicesFromTargetGrid(
        float slicePosition_hPa, ContourSettings *contourSet)
{
    // Download generated grid from GPU via imageStore() in vertex shader
    // and glGetTexImage() here.
    textureTargetGrid->bindToLastTextureUnit();
    glGetTexImage(GL_TEXTURE_2D, 0, GL_RED, GL_FLOAT,
                  targetGrid2D->data); CHECK_GL_ERROR;

    // Set the current isovalue to the target grid's vertical coordinate.
    targetGrid2D->levels[0] = slicePosition_hPa;

    // Number of longitudinal grid points required for rendering.
    int numRequiredDataLons = nlons - 1;
    // Use the sub grid but don't overshoot the grid's nlons (nlons can contain
    // a number larger than grid->nlons). maskRectangularRegion() does not
    // mark the outside region correctly if the provided nlons is larger than
    // the grid's nlons.
    numRequiredDataLons = min(numRequiredDataLons, int(grid->nlons - 1));

    // Set the target grid points outside the render domain to
    // MISSING_VALUE, so that min() and max() work correctly.
    targetGrid2D->maskRectangularRegion(
                i0, j0, 0, numRequiredDataLons, nlats-1, 1);

    float tgmin = targetGrid2D->min();
    float tgmax = targetGrid2D->max();

    // Update start and stop indices of contour sets.

    QVector<ContourSettings*> localContourSetList;
    localContourSetList.clear();

    // No contour sets given results in updating all levels available.
    if (contourSet == nullptr)
    {
        for (int i = 0; i < contourSetList.size(); i++)
        {
            localContourSetList.append(&contourSetList[i]);
        }
    }
    else
    {
        localContourSetList.append(contourSet);
    }

    foreach (ContourSettings *contourSet, localContourSetList)
    {
        contourSet->startIndex = 0;
        contourSet->stopIndex  = contourSet->levels.size();

        int i = 0;
        if (!contourSet->levels.isEmpty()
                && tgmin > contourSet->levels.last())
        {
            contourSet->startIndex = contourSet->levels.size();
        }
        else
        {
            for (; i < contourSet->levels.size(); i++)
            {
                if (contourSet->levels[i] >= tgmin)
                {
                    contourSet->startIndex = i;
                    break;
                }
            }
            for (; i < contourSet->levels.size(); i++)
            {
                if (contourSet->levels[i] > tgmax)
                {
                    contourSet->stopIndex = i;
                    break;
                }
            }
        }
    }
    // Update contour labels.
    updateContourLabels();
}


QList<MLabel*> MNWP2DHorizontalActorVariable::getContourLabels(
        bool noOverlapping, MSceneViewGLWidget* sceneView)
{
    // If labels may overlap return the whole list.
    if (!noOverlapping) return contourLabels;

    assert(sceneView != nullptr);

    // Create new empty list of to-render labels.
    QList<MLabel*> renderList;
    renderList.reserve(contourLabels.size());

    // Collect pixel coordinates and pixel size of each selected label.
    QList<QVector3D> contourPixelCoords;
    contourPixelCoords.reserve(contourLabels.size());

    // Loop through all labels and add only those
    // which do not overlap with currently selected labels.
    foreach (MLabel* label, contourLabels)
    {
        // Get label position in clip space.
        QVector3D pixelPos = sceneView->lonLatPToClipSpace(label->anchor);
        // Viewport transformation.
        const int screenHeight = sceneView->getViewPortHeight();
        const int screenWidth = sceneView->getViewPortWidth();

        pixelPos.setX(pixelPos.x() * (screenWidth / 2.0f) + (screenWidth / 2.0f));
        pixelPos.setY(pixelPos.y() * (screenHeight / 2.0f) + (screenHeight / 2.0f));

        // Compute label width in number of pixels.
        const int labelWidth = label->width / 2;

        // Check if label intersects with other labels.
        bool labelIsOverlapping = false;
        foreach (QVector3D pixelCoord, contourPixelCoords)
        {
            // Distance between centers should be more than the sum of their half widths
            // Or greater than the label height.
            if (   std::abs(pixelPos.x() - pixelCoord.x()) <= labelWidth + pixelCoord.z()
                && std::abs(pixelPos.y() - pixelCoord.y()) <= label->size)
            {
                labelIsOverlapping = true;
                break;
            }
        }

        // If current label does not overlap, add it to the render list.
        if (!labelIsOverlapping)
        {
            renderList.append(label);
            contourPixelCoords.append(
                        QVector3D(pixelPos.x(), pixelPos.y(), label->width / 2));
        }
    }

    return renderList;
}


MNWP2DSectionActorVariable::RenderMode::Type
MNWP2DHorizontalActorVariable::stringToRenderMode(QString renderModeName)
{
    RenderMode::Type renderMode;

    renderMode = MNWP2DSectionActorVariable::stringToRenderMode(renderModeName);

    // Check if string matched 2D section render mode.
    if (renderMode != RenderMode::Invalid)
    {
        return renderMode;
    }

    // Check if string matches horizontal section render mode and return invalid
    // if not.
    if (renderModeName == QString("textured contours"))
    {
        return RenderMode::TexturedContours;
    }
    else if (renderModeName == QString("filled and textured contours"))
    {
        return RenderMode::FilledAndTexturedContours;
    }
    else if (renderModeName == QString("line and textured contours"))
    {
        return RenderMode::LineAndTexturedContours;
    }
    else if (renderModeName == QString("pcolour and textured contours"))
    {
        return RenderMode::PseudoColourAndTexturedContours;
    }
    else if (renderModeName == QString("filled, line and textured contours"))
    {
        return RenderMode::FilledAndLineAndTexturedContours;
    }
    else if (renderModeName == QString("pcolour and line and textured contours"))
    {
        return RenderMode::PseudoColourAndLineAndTexturedContours;
    }
    else
    {
        return RenderMode::Invalid;
    }
}


bool MNWP2DHorizontalActorVariable::setSpatialTransferFunction(QString stfName)
{
    MQtProperties *properties = actor->getQtProperties();
    QStringList stfNames = properties->mEnum()->enumNames(
                spatialTransferFunctionProperty);
    int stfIndex = stfNames.indexOf(stfName);

    if (stfIndex >= 0)
    {
        properties->mEnum()->setValue(spatialTransferFunctionProperty, stfIndex);
        return true;
    }

    // Set transfer function property to "None".
    properties->mEnum()->setValue(spatialTransferFunctionProperty, 0);

    return false; // the given tf name could not be found
}


/******************************************************************************
***                          PROTECTED METHODS                              ***
*******************************************************************************/

void MNWP2DHorizontalActorVariable::dataFieldChangedEvent()
{
    if (gridTopologyMayHaveChanged)
    {
        if (targetGrid2D) delete targetGrid2D;

        // Initialize data object for downloading the GPU-interpolated section grid
        // to the CPU; copy lat/lon fields.
        targetGrid2D = new MRegularLonLatGrid(grid->nlats, grid->nlons);
        for (unsigned int i = 0; i < grid->nlons; i++)
            targetGrid2D->lons[i] = grid->lons[i];
        for (unsigned int j = 0; j < grid->nlats; j++)
            targetGrid2D->lats[j] = grid->lats[j];

        targetGrid2D->setTextureParameters(GL_R32F, GL_RED, GL_CLAMP, GL_NEAREST);
        textureTargetGrid = targetGrid2D->getTexture();

        computeRenderRegionParameters(llcrnrlon, llcrnrlat, urcrnrlon, urcrnrlat);

        gridTopologyMayHaveChanged = false;
    }
}


void MNWP2DHorizontalActorVariable::contourValuesUpdateEvent(
        ContourSettings *levels)
{
    updateContourIndicesFromTargetGrid(targetGrid2D->levels[0], levels);
}


void MNWP2DHorizontalActorVariable::updateContourLabels()
{
    // Remove all labels from text manager.
    const int contourLabelSize = contourLabels.size();

    MTextManager* tm = MGLResourcesManager::getInstance()->getTextManager();

    for (int i = 0; i < contourLabelSize; ++i)
    {
        tm->removeText(contourLabels.takeLast());
    }

    // Delta between two grid cells.
    const float deltaGrid = grid->lons[1] - grid->lons[0];

    // Collect infos of data.
    const int widthX = std::ceil(std::abs(urcrnrlon - llcrnrlon) / deltaGrid);
    const int widthY = std::ceil(std::abs(urcrnrlat - llcrnrlat) / deltaGrid);

    const int resLon = grid->nlons;
    const int resLat = grid->nlats;

    // Compute current boundary indices in grid.
    int minX = (llcrnrlon - grid->lons[0]) / deltaGrid;
    int maxX = minX + widthX;

    int minY = (grid->lats[0] - urcrnrlat) / deltaGrid;
    int maxY = minY + widthY;

    minX = min(max(0, minX), resLon - 1);
    minY = min(max(0, minY), resLat - 1);
    maxX = max(min(maxX, resLon - 1), minX);
    maxY = max(min(maxY, resLat - 1), minY);

    // Step incrementation.
    int step = 1;
    int contourSetIndex = 0;

    foreach (ContourSettings contourSet, contourSetList)
    {
        // Skip labels of contour sets, which are not enabled or which
        // labels are not enabled.
        if (!(contourSet.enabled && contourSet.labelsEnabled))
        {
            contourSetIndex++;
            continue;
        }
        // Step along all borders and search for potential iso-contours.
        for (int i = contourSet.startIndex; i < contourSet.stopIndex; ++i)
        {
            float isoValue = contourSet.levels.at(i);

            // Traverse grid downwards.
            for (int j = minY + 1; j <= maxY; j += step)
            {
                checkGridForContourLabel(targetGrid2D, j, minX, 1, 0, isoValue,
                                         contourSetIndex);
                checkGridForContourLabel(targetGrid2D, j, maxX, 1, 0, isoValue,
                                         contourSetIndex);
            }

            // Traverse grid rightwards.
            for (int j = minX + 1; j <= maxX; j += step)
            {
                checkGridForContourLabel(targetGrid2D, minY, j, 0, 1, isoValue,
                                         contourSetIndex);
                checkGridForContourLabel(targetGrid2D, maxY, j, 0, 1, isoValue,
                                         contourSetIndex);
            }
        }
        contourSetIndex++;
    }
}


void MNWP2DHorizontalActorVariable::checkGridForContourLabel(
        const MRegularLonLatGrid* grid,
        const int lat, const int lon,
        const int deltaLat, const int deltaLon,
        const float isoValue, const int index)
{
    // Check if there is any possible isovalue between two grid cells
    if (!isoLineInGridCell(targetGrid2D, lat - deltaLat, lon - deltaLon,
                           lat, lon, isoValue))
    {
        return;
    }

    QVector3D posPrev(grid->lons[lon],
                      grid->lats[lat],
                      targetGrid2D->levels[0]);

    QVector3D posNext(grid->lons[lon-deltaLon],
                      grid->lats[lat-deltaLat],
                      targetGrid2D->levels[0]);

    float valuePrev = targetGrid2D->getValue(lat, lon);
    float valueNext = targetGrid2D->getValue(lat - deltaLat, lon - deltaLon);

    addNewContourLabel(posPrev, posNext, valuePrev, valueNext, isoValue, index);
}


bool MNWP2DHorizontalActorVariable::isoLineInGridCell(
        const MRegularLonLatGrid* grid,
        const int jl, const int il,
        const int jr, const int ir,
        const float isoValue)
{
    bool signPrev = grid->getValue(jl, il) >= isoValue;
    bool signNext = grid->getValue(jr, ir) >= isoValue;

    return signPrev != signNext;
}


void MNWP2DHorizontalActorVariable::addNewContourLabel(
        const QVector3D& posPrev, const QVector3D& posNext,
        const float isoPrev, const float isoNext, const float isoValue,
        const int index)

{
    // Compute interpolant.
    float t = std::abs(isoValue - isoPrev) / std::abs(isoNext - isoPrev);

    // Compute world position of label by linear interpolation.
    QVector3D pos = posPrev * (1 - t) + posNext * t;

    MTextManager* tm = MGLResourcesManager::getInstance()->getTextManager();

    // Create text label and add it to the contour label list with text size 16
    // Add the user-defined suffix to the isoValue text.
    contourLabels.append(
                tm->addText(
                    QString("%1 %2").arg(isoValue).arg(contourLabelSuffix),
                    MTextManager::LONLATP, pos.x(), pos.y(), pos.z(),
                    16, contourSetList[index].colour,
                    MTextManager::BASELINECENTRE, true,
                    QColor(255, 255, 255, 200), 0.3)
                );
}


/******************************************************************************
***                            PRIVATE METHODS                              ***
*******************************************************************************/

bool MNWP2DHorizontalActorVariable::setSpatialTransferFunctionFromProperty()
{
    MQtProperties *properties = actor->getQtProperties();
    MGLResourcesManager *glRM = MGLResourcesManager::getInstance();

    QString stfName = properties->getEnumItem(spatialTransferFunctionProperty);

    if (stfName == "None")
    {
        spatialTransferFunction = nullptr;

        // Update enum items: Scan currently available actors for transfer
        // functions. Add TFs to the list displayed in the combo box of the
        // transferFunctionProperty.
        QStringList availableSTFs;
        availableSTFs << "None";
        foreach (MActor *mactor, glRM->getActors())
        {
            if (MSpatial1DTransferFunction *stf =
                    dynamic_cast<MSpatial1DTransferFunction*>(mactor))
            {
                availableSTFs << stf->transferFunctionName();
            }
        }
        properties->mEnum()->setEnumNames(spatialTransferFunctionProperty,
                                          availableSTFs);

        return true;
    }

    // Find the selected transfer function in the list of actors from the
    // resources manager. Not very efficient, but works well enough for the
    // small number of actors at the moment..
    foreach (MActor *mactor, glRM->getActors())
    {
        if (MSpatial1DTransferFunction *stf =
                dynamic_cast<MSpatial1DTransferFunction*>(mactor))
            if (stf->transferFunctionName() == stfName)
            {
                spatialTransferFunction = stf;
                return true;
            }
    }

    return false;
}


/******************************************************************************
*******************************************************************************/
/******************************************************************************
*******************************************************************************/

/******************************************************************************
***                NWPActor_VerticalXSec2D_Variable                         ***
*******************************************************************************/
/******************************************************************************
***                     CONSTRUCTOR / DESTRUCTOR                            ***
*******************************************************************************/

MNWP2DVerticalActorVariable::MNWP2DVerticalActorVariable(
        MNWPMultiVarActor *actor)
    : MNWP2DSectionActorVariable(actor)
{
}


/******************************************************************************
***                            PUBLIC METHODS                               ***
*******************************************************************************/

void MNWP2DVerticalActorVariable::dataFieldChangedEvent()
{
    if (gridTopologyMayHaveChanged)
    {
        if (targetGrid2D) delete targetGrid2D;

        targetGrid2D = new MRegularLonLatGrid(1024, grid->nlevs);

        targetGrid2D->setTextureParameters(GL_R32F, GL_RED, GL_CLAMP, GL_NEAREST);
        textureTargetGrid = targetGrid2D->getTexture();

        gridTopologyMayHaveChanged = false;
    }

    MNWP2DSectionActorVariable::dataFieldChangedEvent();
    updateVerticalLevelRange(p_bot_hPa, p_top_hPa);
}


void MNWP2DVerticalActorVariable::updateVerticalLevelRange(
        double p_bot_hPa, double p_top_hPa)
{
    // Determine the upper/lower model levels that enclose the range
    // pbot..ptop.
    this->p_bot_hPa = p_bot_hPa;
    this->p_top_hPa = p_top_hPa;

    if (MLonLatHybridSigmaPressureGrid *hgrid =
            dynamic_cast<MLonLatHybridSigmaPressureGrid*>(grid))
    {
        // Min and max surface pressure.
        double psfc_hPa_min = hgrid->getSurfacePressureGrid()->min() / 100.;
        double psfc_hPa_max = hgrid->getSurfacePressureGrid()->max() / 100.;

        // Find the psfc_hPa_max model levels that enclose p_top_hPa..
        int p_top_kLowerPressure, p_top_kUpperPressure;
        hgrid->findEnclosingModelLevels(psfc_hPa_max, p_top_hPa,
                                        &p_top_kLowerPressure,    // use this
                                        &p_top_kUpperPressure);

        // ..and the psfc_hPa_min model levels that enclose p_bot_hPa.
        int p_bot_kLowerPressure, p_bot_kUpperPressure;
        hgrid->findEnclosingModelLevels(psfc_hPa_min, p_bot_hPa,
                                        &p_bot_kLowerPressure,
                                        &p_bot_kUpperPressure);   // use this

        gridVerticalLevelStart =
                min(p_top_kLowerPressure, p_bot_kUpperPressure);
        gridVerticalLevelCount =
                abs(p_top_kLowerPressure - p_bot_kUpperPressure);

        LOG4CPLUS_TRACE(mlog, "\tVariable: " << variableName.toStdString()
                        << ": psfc_min = " << psfc_hPa_min
                        << " hPa, psfc_max = " << psfc_hPa_max
                        << " hPa; vertical levels from " << gridVerticalLevelStart
                        << ", count " << gridVerticalLevelCount << flush);
    }
    else  if (MLonLatAuxiliaryPressureGrid *apgrid =
              dynamic_cast<MLonLatAuxiliaryPressureGrid*>(grid))
    {
        // Min and max surface pressure.
        double pfield_hPa_min = apgrid->getAuxiliaryPressureFieldGrid()->min() / 100.;
        double pfield_hPa_max = apgrid->getAuxiliaryPressureFieldGrid()->max() / 100.;

        gridVerticalLevelStart = 0;
        gridVerticalLevelCount = grid->nlevs;

        LOG4CPLUS_TRACE(mlog, "\tVariable: " << variableName.toStdString()
                        << ": auxPressureField_min = " << pfield_hPa_min
                        << " hPa, auxPressureField_max = " << pfield_hPa_max
                        << " hPa; vertical levels from " << gridVerticalLevelStart
                        << ", count " << gridVerticalLevelCount << flush);
    }
    else
    {
        // All other leveltypes do not have terrain following vertical
        // coordinates --> vertical levels are the same at every location
        // --> we can use horizontal index 0,0.
        int k_bot = grid->findLevel(0, 0, p_bot_hPa);
        int k_top = grid->findLevel(0, 0, p_top_hPa);
        gridVerticalLevelStart = min(k_bot, k_top);
        gridVerticalLevelCount = abs(k_bot - k_top) + 1;
    }
}


void MNWP2DVerticalActorVariable::contourValuesUpdateEvent(
        ContourSettings *levels)
{
    // Update start and stop indices of contour sets.

    QVector<ContourSettings*> localContourSetList;
    localContourSetList.clear();

    // If no contour sets are given, update all levels available.
    if (levels == nullptr)
    {
        for (int i = 0; i < contourSetList.size(); i++)
        {
            localContourSetList.append(&contourSetList[i]);
        }
    }
    else
    {
        localContourSetList.append(levels);
    }

    foreach (ContourSettings *contourSet, localContourSetList)
    {
        contourSet->startIndex = 0;
        contourSet->stopIndex  = contourSet->levels.size();
    }
}


/******************************************************************************
*******************************************************************************/
/******************************************************************************
*******************************************************************************/

/******************************************************************************
***                     MNWP3DVolumeActorVariable                           ***
*******************************************************************************/
/******************************************************************************
***                     CONSTRUCTOR / DESTRUCTOR                            ***
*******************************************************************************/

MNWP3DVolumeActorVariable::MNWP3DVolumeActorVariable(MNWPMultiVarActor *actor)
    : MNWPActorVariable(actor),
      textureMinMaxAccelStructure(nullptr),
      textureUnitMinMaxAccelStructure(-1)
{
}


MNWP3DVolumeActorVariable::~MNWP3DVolumeActorVariable()
{
    if (textureUnitMinMaxAccelStructure >= 0)
        actor->releaseTextureUnit(textureUnitMinMaxAccelStructure);
}


/******************************************************************************
***                            PUBLIC METHODS                               ***
*******************************************************************************/

void MNWP3DVolumeActorVariable::initialize()
{
    textureMinMaxAccelStructure = nullptr;

    if (textureUnitMinMaxAccelStructure >= 0)
        actor->releaseTextureUnit(textureUnitMinMaxAccelStructure);

    textureUnitMinMaxAccelStructure = actor->assignTextureUnit();

    MNWPActorVariable::initialize();
}


void MNWP3DVolumeActorVariable::asynchronousDataAvailableEvent(
        MStructuredGrid *grid)
{
#ifdef ENABLE_RAYCASTER_ACCELERATION
    textureMinMaxAccelStructure = grid->getMinMaxAccelTexture3D();
#endif
}


void MNWP3DVolumeActorVariable::releaseDataItems()
{
    // Release currently used data items.
    if (grid)
    {
#ifdef ENABLE_RAYCASTER_ACCELERATION
        grid->releaseMinMaxAccelTexture3D();
        textureMinMaxAccelStructure = nullptr;
#endif
    }

    MNWPActorVariable::releaseDataItems();
}


bool MNWP3DVolumeActorVariable::setTransferFunctionFromProperty()
{
    // Since the shadow of volume raycaster actor depends on the transfer
    // function, it is necessary to trigger an update if the transfer function
    // changes otherwise the shadow won't adapt to the changes.
    if (transferFunction != nullptr)
    {
        disconnect(transferFunction, SIGNAL(actorChanged()),
                   static_cast<MNWPVolumeRaycasterActor*>(actor),
                   SLOT(updateShadow()));
    }

    bool returnValue = MNWPActorVariable::setTransferFunctionFromProperty();

    if (returnValue == true && transferFunction != nullptr)
    {
        connect(transferFunction, SIGNAL(actorChanged()),
                static_cast<MNWPVolumeRaycasterActor*>(actor),
                SLOT(updateShadow()));
    }

    return returnValue;
}


/******************************************************************************
*******************************************************************************/
/******************************************************************************
*******************************************************************************/

/******************************************************************************
***                         MNWPSkewTActorVariable                          ***
*******************************************************************************/
/******************************************************************************
***                     CONSTRUCTOR / DESTRUCTOR                            ***
*******************************************************************************/

MNWPSkewTActorVariable::MNWPSkewTActorVariable(MNWPMultiVarActor *actor)
    : MNWPActorVariable(actor),
      profileColour(QColor(0, 0, 0, 255)),
      lineThickness(2.),
      profileVertexBuffer(nullptr)
{
    assert(actor != nullptr);
    MQtProperties *properties = actor->getQtProperties();

    // Create and initialise QtProperties for the GUI.
    // ===============================================
    actor->beginInitialiseQtProperties();

    QtProperty* renderGroup = getPropertyGroup("rendering");
    assert(renderGroup != nullptr);

    profileColourProperty = actor->addProperty(
                COLOR_PROPERTY, "line colour", renderGroup);
    properties->mColor()->setValue(profileColourProperty, profileColour);

    lineThicknessProperty = actor->addProperty(
                DOUBLE_PROPERTY, "line thickness", renderGroup);
    properties->setDouble(lineThicknessProperty, lineThickness, 0., 10., 2, 0.1);

    actor->endInitialiseQtProperties();
}


MNWPSkewTActorVariable::~MNWPSkewTActorVariable()
{
    if (profileVertexBuffer != nullptr)
    {
        profile.releaseVertexBuffer();
    }

    for (int m : profileVertexBufferAggregation.keys())
    {
        profileAggregation[m].releaseVertexBuffer();
    }
}


/******************************************************************************
***                            PUBLIC METHODS                               ***
*******************************************************************************/

bool MNWPSkewTActorVariable::onQtPropertyChanged(QtProperty *property)
{

    if (MNWPActorVariable::onQtPropertyChanged(property)) return true;

    MQtProperties *properties = actor->getQtProperties();

    if (property == profileColourProperty)
    {
        profileColour = properties->mColor()->value(profileColourProperty);
        return true;
    }
    else if (property == lineThicknessProperty)
    {
        lineThickness = properties->mDouble()->value(lineThicknessProperty);
        return true;
    }

    return false;
}


void MNWPSkewTActorVariable::saveConfiguration(QSettings *settings)
{
    MNWPActorVariable::saveConfiguration(settings);

    settings->setValue("lineColour", profileColour);
    settings->setValue("lineThickness", lineThickness);
}


void MNWPSkewTActorVariable::loadConfiguration(QSettings *settings)
{
    MNWPActorVariable::loadConfiguration(settings);

    MQtProperties *properties = actor->getQtProperties();

    properties->mColor()->setValue(
                profileColourProperty,
                settings->value("lineColour").value<QColor>());
    properties->mDouble()->setValue(
                lineThicknessProperty,
                settings->value("lineThickness", 2.).toDouble());
}


void MNWPSkewTActorVariable::dataFieldChangedEvent()
{
    // Remove all shortcut pointers to vertex buffers in case the set of
    // selected members has changed (otherwise removed members would remain
    // in the set).
    for (int m : profileVertexBufferAggregation.keys())
    {
        profileAggregation[m].releaseVertexBuffer();
        profileVertexBufferAggregation.remove(m);
    }

    updateProfile(profile.getLonLatLocation());
}


void MNWPSkewTActorVariable::updateProfile(QVector2D lonLatLocation)
{
    QVector<QVector2D> profileData;
    if (grid != nullptr)
    {
        profileData = grid->extractVerticalProfile(
                    lonLatLocation.x(), lonLatLocation.y());
    }
    profile.updateData(lonLatLocation, profileData);

    if (profileVertexBuffer == nullptr)
    {
        profileVertexBuffer = profile.getVertexBuffer();
    }

    // If multiple member mode is active (ensemble displays, e.g. spaghettis):
    // =======================================================================
    if (ensembleFilterOperation == "MULTIPLE_MEMBERS"
            && gridAggregation != nullptr)
    {
        // For each member grid in the grid aggregation, extract the vertical
        // profile and obtain a vertex buffer.
        for (MStructuredGrid* g : gridAggregation->getGrids())
        {
            profileData = g->extractVerticalProfile(
                        lonLatLocation.x(), lonLatLocation.y());

//NOTE (mr, 2019Apr02): This implementation could be improved by combining
// all profiles into a single vertex buffer. Also see comment in
// MSkewTActor::drawProfiles().

            int m = g->getEnsembleMember();
            profileAggregation[m].updateData(lonLatLocation, profileData);

            if (!profileVertexBufferAggregation.contains(m))
            {
                profileVertexBufferAggregation.insert(
                            m, profileAggregation[m].getVertexBuffer());
            }
        }
    }
}


} // namespace Met3D<|MERGE_RESOLUTION|>--- conflicted
+++ resolved
@@ -6,11 +6,8 @@
 **
 **  Copyright 2015-2018 Marc Rautenhaus
 **  Copyright 2016-2018 Bianca Tost
-<<<<<<< HEAD
 **  Copyright 2017      Michael Kern
-=======
 **  Copyright 2015-2016 Christoph Heidelmann
->>>>>>> 5246a33e
 **
 **  Computer Graphics and Visualization Group
 **  Technische Universitaet Muenchen, Garching, Germany
