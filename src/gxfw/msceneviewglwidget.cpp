--- conflicted
+++ resolved
@@ -76,11 +76,8 @@
       cameraSyncronizedWith(nullptr),
       singleInteractionActor(nullptr),
       enablePropertyEvents(true),
-<<<<<<< HEAD
-      resizeViewDialog(new MResizeWindowDialog)
-=======
+      resizeViewDialog(new MResizeWindowDialog),
       overwriteImageSerie(false)
->>>>>>> f69b69ff
 {
     viewIsInitialised = false;
     focusShader = nullptr;
@@ -2003,18 +2000,6 @@
 
 void MSceneViewGLWidget::saveScreenshot()
 {
-<<<<<<< HEAD
-    // Take Screenshot of current scene.
-    QImage screenshot = this->grabFrameBuffer();
-    // Chop red frame. (Only visible if view has focus.)
-    if (this->hasFocus())
-    {
-        screenshot = screenshot.copy(1, 1, screenshot.width() - 2,
-                                     screenshot.height() - 2);
-    }
-
-=======
->>>>>>> f69b69ff
     // Filter containing all imagefile-extensions Qt is able to write (Oct2016).
     // All extensions are: .png .jpg .jpeg .bmp .ppm .tiff .xbm .xpm .
     QString filter = QString("png (*.png);;jpg (*.jpg);;jpeg (*.jpeg);;")
@@ -2088,9 +2073,13 @@
 {
     // Take Screenshot of current scene.
     QImage screenshot = this->grabFrameBuffer();
-    // Chop red frame.
-    screenshot = screenshot.copy(1, 1, screenshot.width() - 2,
-                                 screenshot.height() - 2);
+    // Chop red frame. (Only visible if view has focus.)
+    if (this->hasFocus())
+    {
+        screenshot = screenshot.copy(1, 1, screenshot.width() - 2,
+                                     screenshot.height() - 2);
+    }
+
     if (!filename.isEmpty())
     {
         if (screenshot.save(filename))
