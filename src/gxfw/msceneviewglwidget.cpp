/******************************************************************************
**
**  This file is part of Met.3D -- a research environment for the
**  three-dimensional visual exploration of numerical ensemble weather
**  prediction data.
**
**  Copyright 2015-2017 Marc Rautenhaus
**  Copyright 2016-2017 Bianca Tost
**
**  Computer Graphics and Visualization Group
**  Technische Universitaet Muenchen, Garching, Germany
**
**  Met.3D is free software: you can redistribute it and/or modify
**  it under the terms of the GNU General Public License as published by
**  the Free Software Foundation, either version 3 of the License, or
**  (at your option) any later version.
**
**  Met.3D is distributed in the hope that it will be useful,
**  but WITHOUT ANY WARRANTY; without even the implied warranty of
**  MERCHANTABILITY or FITNESS FOR A PARTICULAR PURPOSE.  See the
**  GNU General Public License for more details.
**
**  You should have received a copy of the GNU General Public License
**  along with Met.3D.  If not, see <http://www.gnu.org/licenses/>.
**
*******************************************************************************/
#include "msceneviewglwidget.h"

// standard library imports
#include <iostream>
#include <sstream>
#include <fstream>
#include <string>

// related third party imports
#include <log4cplus/loggingmacros.h>
#include <QFileInfo>
#include <QLabel>
#include <QMouseEvent>
#include <QToolTip>
#ifdef USE_QOPENGLWIDGET
#include <QOpenGLContext>
#endif

// local application imports
#include "util/mutil.h"
#include "gxfw/mtypes.h"
#include "gxfw/textmanager.h"
#include "qt_extensions/radarchart.h"
#include "mainwindow.h"

using namespace std;


namespace Met3D
{

// Static counter for all scene views.
unsigned int MSceneViewGLWidget::idCounter = 0;


/******************************************************************************
***                     CONSTRUCTOR / DESTRUCTOR                            ***
*******************************************************************************/

MSceneViewGLWidget::MSceneViewGLWidget()
#ifdef USE_QOPENGLWIDGET
    : QOpenGLWidget(),
#else
    : QGLWidget(
            MGLResourcesManager::getInstance()->format(), 0,
            MGLResourcesManager::getInstance()),
#endif
      scene(nullptr),
      lastPoint(QVector3D(0,0,0)),
      sceneNavigationMode(MOVE_CAMERA),
      sceneRotationCentre(QVector3D(0,0,1020)),
      cameraAutorotationMode(false),
      freezeMode(0),
      fullScreenActor(nullptr),
      sceneNavigationSensitivity(1.),
      posLabelIsEnabled(true),
      farPlaneDistance(500.f),
      multisamplingEnabled(true),
      antialiasingEnabled(false),
      synchronizationControl(nullptr),
      displayDateTimeLabel(nullptr),
      displayDateTimeFontSize(24.),
      displayDateTimeColour(QColor(0, 0, 0)),
      sceneNameLabel(nullptr),
      measureFPS(false),
      measureFPSFrameCount(0),
      visualizationParameterChange(false),
      cameraSyncronizedWith(nullptr),
      singleInteractionActor(nullptr),
      enablePropertyEvents(true),
      resizeViewDialog(new MResizeWindowDialog),
      overwriteImageSequence(false)
{
<<<<<<< HEAD
=======
#ifdef USE_QOPENGLWIDGET
    this->setFormat(MGLResourcesManager::getInstance()->format());
#endif

>>>>>>> 6caeb4ef
    QGridLayout* gridLayout = new QGridLayout(this);

    // TODO: Test
    QtExtensions::MRadarChart* radarChart = new QtExtensions::MRadarChart();
    radarChart->setVariableNames({ "Variable 0", "Variable 1", "Variable 2", "Variable 3", "Variable 4", "Variable 5", "Variable 6", "Variable 7" });
    radarChart->addRadar("Trajectory A", { 0.9, 0.2, 0.7, 0.1, 0.8, 0.01, 0.6, 0.3 });
    radarChart->addRadar("Trajectory B", { 0.7, 0.3, 0.8, 0.4, 0.7, 0.3, 0.9, 0.4 });
    radarChart->setRenderHint(QPainter::Antialiasing);
<<<<<<< HEAD
    radarChart->resize(500, 400);
    //radarChart->setAttribute(Qt::WA_TranslucentBackground);
    //radarChart->setBackgroundVisible(false);
    //radarChart->setOpacity(0.1);
    //radarChart->layout()->setContentsMargins(0, 0, 0, 0);
    radarChart->setContentsMargins(QMargins(0, 0, 0, 0));
    radarChart->setAutoFillBackground(false);
    QtCharts::QPolarChart* chart = radarChart->getChart();
    chart->setBackgroundBrush(QBrush(QColor("transparent")));
    chart->setBackgroundRoundness(0.0f);
    chart->setBackgroundVisible(false);
    chart->setPlotAreaBackgroundVisible(false);
    chart->setPlotAreaBackgroundBrush(QBrush(QColor("transparent")));

    radarChart->setBackgroundBrush(QBrush(QColor(100, 100, 100, 10)));
    //radarChart->setBackgroundBrush(QBrush(QColor("transparent")));
    radarChart->viewport()->setAutoFillBackground(false);

    QPalette palette = radarChart->palette();
    palette.setBrush(QPalette::Base, Qt::transparent);
    radarChart->setPalette(palette);
    radarChart->setAttribute(Qt::WA_OpaquePaintEvent, false);

    chart->legend()->hide();

    chart->setPos(0.0f, 1000.0f);

    //QCheckBox* testCheckBox = new QCheckBox("ABC", this);
    //testCheckBox->resize(500, 400);

    QSpacerItem* verticalSpacer = new QSpacerItem(20, 40, QSizePolicy::Minimum, QSizePolicy::Expanding);
    gridLayout->addItem(verticalSpacer, 0, 0, 1, 2);
=======

    QSpacerItem* verticalSpacer = new QSpacerItem(20, 40, QSizePolicy::Minimum, QSizePolicy::Expanding);
    gridLayout->addItem(verticalSpacer, 0, 0, 1, 1);
>>>>>>> 6caeb4ef
    QSpacerItem* horizontalSpacer = new QSpacerItem(40, 20, QSizePolicy::Expanding, QSizePolicy::Minimum);
    gridLayout->addItem(horizontalSpacer, 1, 1);
    gridLayout->addWidget(radarChart, 1, 0);

<<<<<<< HEAD
=======
    //gridLayout->removeItem();
>>>>>>> 6caeb4ef


    viewIsInitialised = false;
    focusShader = nullptr;

    // Obtain a "personal" identification number.
    this->myID = MSceneViewGLWidget::idCounter++;

    backgroundColour = QColor(255, 255, 255);

    pbot    = 1050.; // hPa
    ptop    = 20.;
    logpbot = log(pbot);
    zbot    = 0.;
    ztop    = 36.;
    slopePtoZ = (ztop - zbot) / (log(ptop) - log(pbot));

    actorInteractionMode      = false;
    analysisMode         = false;
    userIsInteracting    = false;
    userIsScrolling      = false;
    viewportResized      = false;

    pickedActor.actor    = 0;
    pickedActor.handleID = -1;

    // Initial camera position.
//    camera.setOrigin(QVector3D(180., 0., 0.));
    camera.rotate(20., 0., 0., 1.);
    camera.rotate(40., 1., 0., 0.);
    camera.moveForward(-160.);
    camera.moveUp(-30.);
    camera.moveRight(-20);
    sceneRotationMatrix.setToIdentity();

    lightDirection = TOP;
    sceneNorthWestRotationMatrix.rotate(45, 1, 0, 0);
    sceneNorthWestRotationMatrix.rotate(135, 0, 1, 0);

    // Focus policy: Accept focus by both tab and click.
    setFocusPolicy(Qt::StrongFocus);

    fpsStopwatch = new MStopwatch();
    frameCount   = 0;

    if (myID == 0)
    {
        // Scene view with ID 0 measures system frame rate performace.
        fpsTimer = new QTimer(this);
        connect(fpsTimer, SIGNAL(timeout()), SLOT(updateFPSTimer()));
        fpsTimer->start(1000); // update fps display every 1000ms
        splitNextFrame = false;
        fpsTimeseriesSize = 60;
        fpsTimeseriesIndex = 0;
        fpsTimeseries = new float[fpsTimeseriesSize];
        for (int i = 0; i < fpsTimeseriesSize; i++) fpsTimeseries[i] = -1;
    }

    checkScrollTimer.setInterval(250);
    connect(&checkScrollTimer, SIGNAL(timeout()),this, SLOT(checkUserScrolling()));
    checkScrollTimer.start();

    MSystemManagerAndControl *systemControl = MSystemManagerAndControl::getInstance();

    // Create a property group for this scene view's properties. The group will
    // be displayed in the properties browser in the scene view control.
    propertyGroup = systemControl->getGroupPropertyManager()
            ->addProperty(QString("Scene view #%1").arg(myID+1));

    // Configuration properties.
    configurationSupGroup = systemControl->getGroupPropertyManager()
            ->addProperty("configuration");
    propertyGroup->addSubProperty(configurationSupGroup);

    loadConfigProperty = systemControl->getClickPropertyManager()
            ->addProperty("load");
    configurationSupGroup->addSubProperty(loadConfigProperty);

    saveConfigProperty = systemControl->getClickPropertyManager()
            ->addProperty("save");
    configurationSupGroup->addSubProperty(saveConfigProperty);


    // Camera position.
    cameraPositionProperty = systemControl->getStringPropertyManager()
            ->addProperty("camera position");
    propertyGroup->addSubProperty(cameraPositionProperty);

    // Camera group.
    cameraGroupProperty = systemControl->getGroupPropertyManager()
            ->addProperty("modify camera");
    propertyGroup->addSubProperty(cameraGroupProperty);

    cameraLoadFromFileProperty = systemControl->getClickPropertyManager()
            ->addProperty("load");
    cameraGroupProperty->addSubProperty(cameraLoadFromFileProperty);

    cameraSaveToFileProperty = systemControl->getClickPropertyManager()
            ->addProperty("save");
    cameraGroupProperty->addSubProperty(cameraSaveToFileProperty);

    cameraSetNorthUpProperty = systemControl->getClickPropertyManager()
            ->addProperty("set north up");
    cameraGroupProperty->addSubProperty(cameraSetNorthUpProperty);

    cameraSetUprightProperty = systemControl->getClickPropertyManager()
            ->addProperty("set upright");
    cameraGroupProperty->addSubProperty(cameraSetUprightProperty);

    cameraSetTopViewProperty = systemControl->getClickPropertyManager()
            ->addProperty("set top view");
    cameraGroupProperty->addSubProperty(cameraSetTopViewProperty);

    // Interaction group.
    interactionGroupProperty = systemControl->getGroupPropertyManager()
            ->addProperty("interaction");
    propertyGroup->addSubProperty(interactionGroupProperty);

    resizeProperty = systemControl->getClickPropertyManager()
            ->addProperty("resize");
    interactionGroupProperty->addSubProperty(resizeProperty);

    sceneSaveToImageProperty = systemControl->getClickPropertyManager()
            ->addProperty("save to image file");
    interactionGroupProperty->addSubProperty(sceneSaveToImageProperty);

    sceneNavigationModeProperty = systemControl->getEnumPropertyManager()
            ->addProperty("scene navigation");
    systemControl->getEnumPropertyManager()->setEnumNames(
                sceneNavigationModeProperty,
                QStringList() << "move camera" << "rotate scene"
                << "2D top view" << "single full-screen actor");
    interactionGroupProperty->addSubProperty(sceneNavigationModeProperty);

    sceneRotationCenterProperty = systemControl->getGroupPropertyManager()
            ->addProperty("scene rotation centre");
    sceneRotationCenterProperty->setEnabled(false);

    QtExtensions::QtDecoratedDoublePropertyManager *doublePropertyManager =
            MSystemManagerAndControl::getInstance()->getDecoratedDoublePropertyManager();
    sceneRotationCentreLonProperty = doublePropertyManager->addProperty("longitude");
    sceneRotationCenterProperty->addSubProperty(sceneRotationCentreLonProperty);
    sceneRotationCentreLatProperty = doublePropertyManager->addProperty("latitude");
    sceneRotationCenterProperty->addSubProperty(sceneRotationCentreLatProperty);
    sceneRotationCentreElevationProperty = doublePropertyManager->addProperty("elevation");

    doublePropertyManager->setSuffix(sceneRotationCentreLonProperty,
                                     QString::fromUtf8("\u00B0"));
    doublePropertyManager->setSuffix(sceneRotationCentreLatProperty,
                                     QString::fromUtf8("\u00B0"));
    doublePropertyManager->setSuffix(sceneRotationCentreElevationProperty, " hPa");
    doublePropertyManager->setValue(sceneRotationCentreElevationProperty, 1020);
    doublePropertyManager->setMinimum(sceneRotationCentreElevationProperty, 20);
    doublePropertyManager->setMaximum(sceneRotationCentreElevationProperty, 1020);

    sceneRotationCenterProperty->addSubProperty(sceneRotationCentreElevationProperty);
    interactionGroupProperty->addSubProperty(sceneRotationCenterProperty);

    selectSceneRotationCentreProperty  = systemControl->getClickPropertyManager()
            ->addProperty("interactively select rotation centre");
    sceneRotationCenterProperty->addSubProperty(selectSceneRotationCentreProperty);
    selectSceneRotationCentreProperty->setEnabled(false);

    fullScreenActorProperty = systemControl->getEnumPropertyManager()
            ->addProperty("full-screen actor");
    // Scan currently available actors supporting full-screen mode. Add Actors
    // to the list displayed in the combo box of the fullScreenActorProperty.
    QStringList availableFullScreenActors;
    availableFullScreenActors << "None";
    MGLResourcesManager *glRM = MGLResourcesManager::getInstance();
    foreach (MActor *mactor, glRM->getActors())
    {
        if (mactor->supportsFullScreenVisualisation())
        {
            availableFullScreenActors << mactor->getName();
        }
    }
    systemControl->getEnumPropertyManager()->setEnumNames(
                fullScreenActorProperty, QStringList() << "None");
    fullScreenActorProperty->setEnabled(false);
    interactionGroupProperty->addSubProperty(fullScreenActorProperty);

    sceneNavigationSensitivityProperty = systemControl->getDecoratedDoublePropertyManager()
            ->addProperty("navigation sensitivity");
    systemControl->getDecoratedDoublePropertyManager()
            ->setValue(sceneNavigationSensitivityProperty, sceneNavigationSensitivity);
    systemControl->getDecoratedDoublePropertyManager()
            ->setMinimum(sceneNavigationSensitivityProperty, 1.);
    systemControl->getDecoratedDoublePropertyManager()
            ->setMaximum(sceneNavigationSensitivityProperty, 100.);
    interactionGroupProperty->addSubProperty(sceneNavigationSensitivityProperty);

    cameraAutoRotationModeProperty = systemControl->getBoolPropertyManager()
            ->addProperty("auto-rotate camera");
    cameraAutoRotationModeProperty->setEnabled(false);
    interactionGroupProperty->addSubProperty(cameraAutoRotationModeProperty);

    QList<MSceneViewGLWidget*> otherViews = systemControl->getRegisteredViews();
    QStringList otherViewLabels;
    otherViewLabels << "None";
    for (int i = 0; i < otherViews.size(); i++)
        otherViewLabels << QString("view #%1").arg(otherViews[i]->getID()+1);
    syncCameraWithViewProperty = systemControl->getEnumPropertyManager()
            ->addProperty("sync camera with view");
    systemControl->getEnumPropertyManager()
            ->setEnumNames(syncCameraWithViewProperty, otherViewLabels);
    systemControl->getEnumPropertyManager()
            ->setValue(syncCameraWithViewProperty, 0);
    interactionGroupProperty->addSubProperty(syncCameraWithViewProperty);

    // Register modify mode property.
    actorInteractionProperty = systemControl->getBoolPropertyManager()
            ->addProperty("actor interaction mode");
    systemControl->getBoolPropertyManager()
            ->setValue(actorInteractionProperty, actorInteractionMode);
    interactionGroupProperty->addSubProperty(actorInteractionProperty);

    analysisModeProperty = systemControl->getBoolPropertyManager()
            ->addProperty("analysis mode");
    systemControl->getBoolPropertyManager()
            ->setValue(analysisModeProperty, analysisMode);
    interactionGroupProperty->addSubProperty(analysisModeProperty);

    // Position label properties.
    posLabelEnableProperty = systemControl->getBoolPropertyManager()
            ->addProperty("draw position labels");
    systemControl->getBoolPropertyManager()->setValue(posLabelEnableProperty,
                                                      posLabelIsEnabled);
    interactionGroupProperty->addSubProperty(posLabelEnableProperty);

    // Rendering group.
    renderingGroupProperty = systemControl->getGroupPropertyManager()
            ->addProperty("rendering");
    propertyGroup->addSubProperty(renderingGroupProperty);

    backgroundColourProperty = systemControl->getColorPropertyManager()
            ->addProperty("background colour");
    systemControl->getColorPropertyManager()
            ->setValue(backgroundColourProperty, backgroundColour);
    renderingGroupProperty->addSubProperty(backgroundColourProperty);

    farPlaneDistanceProperty = systemControl->getDecoratedDoublePropertyManager()
            ->addProperty("far plane");
    systemControl->getDecoratedDoublePropertyManager()
            ->setValue(farPlaneDistanceProperty, farPlaneDistance);
    systemControl->getDecoratedDoublePropertyManager()
            ->setMinimum(farPlaneDistanceProperty, 0.01);
    renderingGroupProperty->addSubProperty(farPlaneDistanceProperty);

    multisamplingProperty = systemControl->getBoolPropertyManager()
            ->addProperty("multisampling");
    systemControl->getBoolPropertyManager()
            ->setValue(multisamplingProperty, multisamplingEnabled);
    renderingGroupProperty->addSubProperty(multisamplingProperty);

    antialiasingProperty = systemControl->getBoolPropertyManager()
            ->addProperty("antialiasing");
    systemControl->getBoolPropertyManager()
            ->setValue(antialiasingProperty, antialiasingEnabled);
    renderingGroupProperty->addSubProperty(antialiasingProperty);

    renderLabelsWithDepthTest = true;
    labelDepthTestProperty = systemControl->getBoolPropertyManager()
            ->addProperty("depth test for labels");
    systemControl->getBoolPropertyManager()
            ->setValue(labelDepthTestProperty, renderLabelsWithDepthTest);
    renderingGroupProperty->addSubProperty(labelDepthTestProperty);

    QStringList lightingOptions;
    lightingOptions << "World North-West"
                    << "Scene North-West"
                    << "View Direction"
                    << "Top";
    lightingProperty = systemControl->getEnumPropertyManager()
            ->addProperty("lighting");
    systemControl->getEnumPropertyManager()
            ->setEnumNames(lightingProperty, lightingOptions);
    systemControl->getEnumPropertyManager()
            ->setValue(lightingProperty, lightDirection);
    renderingGroupProperty->addSubProperty(lightingProperty);

    verticalScalingProperty = systemControl->getDecoratedDoublePropertyManager()
            ->addProperty("vertical scaling");
    systemControl->getDecoratedDoublePropertyManager()
            ->setValue(verticalScalingProperty, ztop);
    systemControl->getDecoratedDoublePropertyManager()
            ->setMinimum(verticalScalingProperty, 1.);
    systemControl->getDecoratedDoublePropertyManager()
            ->setMaximum(verticalScalingProperty, 999.);
    renderingGroupProperty->addSubProperty(verticalScalingProperty);

#ifndef CONTINUOUS_GL_UPDATE
    measureFPSProperty = systemControl->getClickPropertyManager()
            ->addProperty("30s FPS measurement");
    renderingGroupProperty->addSubProperty(measureFPSProperty);
#endif
    // Annotations.
    annotationsGroupProperty = systemControl->getGroupPropertyManager()
            ->addProperty("annotations");
    propertyGroup->addSubProperty(annotationsGroupProperty);

    // Display date time.
    displayDateTimeGroupProperty = systemControl->getGroupPropertyManager()
            ->addProperty("time");
    annotationsGroupProperty->addSubProperty(displayDateTimeGroupProperty);

    displayDateTimeSyncControlProperty = systemControl->getEnumPropertyManager()
            ->addProperty("synchronise with");
    systemControl->getEnumPropertyManager()
            ->setEnumNames(displayDateTimeSyncControlProperty,
                           systemControl->getSyncControlIdentifiers());
    displayDateTimeGroupProperty->addSubProperty(displayDateTimeSyncControlProperty);

    displayDateTimeFontSizeProperty = systemControl
            ->getDecoratedDoublePropertyManager()->addProperty("font size");
    systemControl->getDecoratedDoublePropertyManager()
            ->setValue(displayDateTimeFontSizeProperty, displayDateTimeFontSize);
    displayDateTimeGroupProperty->addSubProperty(displayDateTimeFontSizeProperty);

    displayDateTimeColourProperty = systemControl->getColorPropertyManager()
            ->addProperty("font colour");
    systemControl->getColorPropertyManager()
            ->setValue(displayDateTimeColourProperty, displayDateTimeColour);
    displayDateTimeGroupProperty->addSubProperty(displayDateTimeColourProperty);

    displayDateTimeBBoxProperty = systemControl->getBoolPropertyManager()
            ->addProperty("bounding box");
    systemControl->getBoolPropertyManager()
            ->setValue(displayDateTimeBBoxProperty, "true");
    displayDateTimeGroupProperty->addSubProperty(displayDateTimeBBoxProperty);

    displayDateTimeBBoxColourProperty = systemControl->getColorPropertyManager()
            ->addProperty("bbox colour");
    systemControl->getColorPropertyManager()
            ->setValue(displayDateTimeBBoxColourProperty,
                       QColor(255, 255, 255, 200));
    displayDateTimeGroupProperty->addSubProperty(displayDateTimeBBoxColourProperty);

    displayDateTimePositionProperty = systemControl->getPointFPropertyManager()
            ->addProperty("position");
    systemControl->getPointFPropertyManager()
            ->setValue(displayDateTimePositionProperty, QPointF(-0.99, 0.99));
    systemControl->getPointFPropertyManager()
            ->subDoublePropertyManager()->setSingleStep(
                displayDateTimePositionProperty->subProperties().at(0), 0.1);
    systemControl->getPointFPropertyManager()
            ->subDoublePropertyManager()->setSingleStep(
                displayDateTimePositionProperty->subProperties().at(1), 0.1);
    displayDateTimeGroupProperty->addSubProperty(displayDateTimePositionProperty);

    // North arrow.
    northArrow.enabled = false;
    northArrow.horizontalScale = 5.;
    northArrow.verticalScale = 5.;
    northArrow.colour = QColor(222, 46, 30, 255);
    northArrow.lon = 0.;
    northArrow.lat = 80.;
    northArrow.worldZ = 1.;
    northArrow.groupProperty = systemControl->getGroupPropertyManager()
            ->addProperty("arrow pointing north");
    annotationsGroupProperty->addSubProperty(northArrow.groupProperty);

    northArrow.enabledProperty = systemControl->getBoolPropertyManager()
            ->addProperty("enabled");
    systemControl->getBoolPropertyManager()
            ->setValue(northArrow.enabledProperty, northArrow.enabled);
    northArrow.groupProperty->addSubProperty(northArrow.enabledProperty);

    northArrow.horizontalScaleProperty =
            systemControl->getDecoratedDoublePropertyManager()->addProperty(
                "horizontal scale");
    systemControl->getDecoratedDoublePropertyManager()
            ->setValue(northArrow.horizontalScaleProperty,
                       northArrow.horizontalScale);
    systemControl->getDecoratedDoublePropertyManager()
            ->setSingleStep(northArrow.horizontalScaleProperty, .1);
    systemControl->getDecoratedDoublePropertyManager()
            ->setDecimals(northArrow.horizontalScaleProperty, 2);
    systemControl->getDecoratedDoublePropertyManager()
            ->setMinimum(northArrow.horizontalScaleProperty, 0.01);
    systemControl->getDecoratedDoublePropertyManager()
            ->setMaximum(northArrow.horizontalScaleProperty, 100.);
    northArrow.groupProperty->addSubProperty(northArrow.horizontalScaleProperty);

    northArrow.verticalScaleProperty =
            systemControl->getDecoratedDoublePropertyManager()->addProperty(
                "vertical scale");
    systemControl->getDecoratedDoublePropertyManager()
            ->setValue(northArrow.verticalScaleProperty,
                       northArrow.verticalScale);
    systemControl->getDecoratedDoublePropertyManager()
            ->setSingleStep(northArrow.verticalScaleProperty, .1);
    systemControl->getDecoratedDoublePropertyManager()
            ->setDecimals(northArrow.verticalScaleProperty, 2);
    systemControl->getDecoratedDoublePropertyManager()
            ->setMinimum(northArrow.verticalScaleProperty, 0.01);
    systemControl->getDecoratedDoublePropertyManager()
            ->setMaximum(northArrow.verticalScaleProperty, 100.);
    northArrow.groupProperty->addSubProperty(northArrow.verticalScaleProperty);

    northArrow.lonPositionProperty =
            systemControl->getDecoratedDoublePropertyManager()
            ->addProperty("longitude");
    systemControl->getDecoratedDoublePropertyManager()
            ->setValue(northArrow.lonPositionProperty, northArrow.lon);
    systemControl->getDecoratedDoublePropertyManager()
            ->setSingleStep(northArrow.lonPositionProperty, .1);
    northArrow.groupProperty->addSubProperty(northArrow.lonPositionProperty);

    northArrow.latPositionProperty =
            systemControl->getDecoratedDoublePropertyManager()
            ->addProperty("latitude");
    systemControl->getDecoratedDoublePropertyManager()
            ->setValue(northArrow.latPositionProperty, northArrow.lat);
    systemControl->getDecoratedDoublePropertyManager()
            ->setSingleStep(northArrow.latPositionProperty, .1);
    northArrow.groupProperty->addSubProperty(northArrow.latPositionProperty);

    northArrow.worldZPositionProperty =
            systemControl->getDecoratedDoublePropertyManager()
            ->addProperty("z");
    systemControl->getDecoratedDoublePropertyManager()
            ->setValue(northArrow.worldZPositionProperty, northArrow.worldZ);
    systemControl->getDecoratedDoublePropertyManager()
            ->setSingleStep(northArrow.worldZPositionProperty, .1);
    northArrow.groupProperty->addSubProperty(northArrow.worldZPositionProperty);

    northArrow.colourProperty = systemControl->getColorPropertyManager()
            ->addProperty("colour");
    systemControl->getColorPropertyManager()
            ->setValue(northArrow.colourProperty, northArrow.colour);
    northArrow.groupProperty->addSubProperty(northArrow.colourProperty);

    // Scene view label.
    sceneViewLabelGroupProperty = systemControl->getGroupPropertyManager()
            ->addProperty("scene view label");
    annotationsGroupProperty->addSubProperty(sceneViewLabelGroupProperty);

    sceneViewLabelEnableProperty = systemControl->getBoolPropertyManager()
            ->addProperty("enable");
    systemControl->getBoolPropertyManager()->setValue(
                sceneViewLabelEnableProperty, true);
    sceneViewLabelGroupProperty->addSubProperty(sceneViewLabelEnableProperty);


    // Inform the scene view control about this scene view and connect to its
    // propertyChanged() signal.
    systemControl->registerSceneView(this);
    connect(systemControl->getBoolPropertyManager(),
            SIGNAL(propertyChanged(QtProperty*)),
            SLOT(onPropertyChanged(QtProperty*)));
    connect(systemControl->getEnumPropertyManager(),
            SIGNAL(propertyChanged(QtProperty*)),
            SLOT(onPropertyChanged(QtProperty*)));
    connect(systemControl->getDecoratedDoublePropertyManager(),
            SIGNAL(propertyChanged(QtProperty*)),
            SLOT(onPropertyChanged(QtProperty*)));
    connect(systemControl->getClickPropertyManager(),
            SIGNAL(propertyChanged(QtProperty*)),
            SLOT(onPropertyChanged(QtProperty*)));
    connect(systemControl->getColorPropertyManager(),
            SIGNAL(propertyChanged(QtProperty*)),
            SLOT(onPropertyChanged(QtProperty*)));
    connect(systemControl->getPointFPropertyManager(),
            SIGNAL(propertyChanged(QtProperty*)),
            SLOT(onPropertyChanged(QtProperty*)));

    // Observe the creation/deletion of actors -- if these support full-screen
    // mode, add to the list displayed in the full-screen actor property.
    connect(glRM, SIGNAL(actorCreated(MActor*)), SLOT(onActorCreated(MActor*)));
    connect(glRM, SIGNAL(actorDeleted(MActor*)), SLOT(onActorDeleted(MActor*)));
    connect(glRM, SIGNAL(actorRenamed(MActor*, QString)),
            SLOT(onActorRenamed(MActor*, QString)));

    // Set up a timer for camera auto-rotation.
    cameraAutoRotationTimer = new QTimer();
    cameraAutoRotationTimer->setInterval(20);
    connect(cameraAutoRotationTimer, SIGNAL(timeout()),
            this, SLOT(autoRotateCamera()));
}


MSceneViewGLWidget::~MSceneViewGLWidget()
{
    delete fpsStopwatch;
    if (focusShader) delete focusShader;

    if (myID == 0) {
        LOG4CPLUS_DEBUG(mlog, " ====== FPS timeseries ======");
        QString s;
        for (int i = 0; i < fpsTimeseriesSize; i++)
            s += QString("%1 ").arg(fpsTimeseries[i]);
        LOG4CPLUS_DEBUG(mlog, s.toStdString());
        delete[] fpsTimeseries;
    }

    if (synchronizationControl != nullptr)
    {
        synchronizeWith(nullptr);
    }
}


/******************************************************************************
***                            PUBLIC METHODS                               ***
*******************************************************************************/

void MSceneViewGLWidget::setScene(MSceneControl *scene)
{
    removeCurrentScene();

    LOG4CPLUS_DEBUG(mlog, "scene view " << myID+1 << " connects to scene "
                    << scene->getName().toStdString());
    this->scene = scene;
    this->scene->registerSceneView(this);

#ifndef CONTINUOUS_GL_UPDATE
    connect(this->scene,
            SIGNAL(sceneChanged()),
#ifdef USE_QOPENGLWIDGET
            SLOT(update()));
#else
            SLOT(updateGL()));
#endif
#endif

    if (!viewIsInitialised) return;

    updateSceneLabel();

#ifndef CONTINUOUS_GL_UPDATE
#ifdef USE_QOPENGLWIDGET
    update();
#else
    updateGL();
#endif
#endif
}


void MSceneViewGLWidget::removeCurrentScene()
{
    // If this view is currently connected to a scene, disconnect from this
    // scene.
    if (scene)
    {
        LOG4CPLUS_DEBUG(mlog, "scene view " << myID+1
                        << " disconnects from scene "
                        << scene->getName().toStdString());

        this->scene->unregisterSceneView(this);

#ifndef CONTINUOUS_GL_UPDATE
        disconnect(scene,
                   SIGNAL(sceneChanged()),
                   this,
#ifdef USE_QOPENGLWIDGET
                   SLOT(update()));
#else
                   SLOT(updateGL()));
#endif
#endif
    }

    scene = nullptr;
}


QSize MSceneViewGLWidget::minimumSizeHint() const
{
    return QSize(80, 60);
}


QSize MSceneViewGLWidget::sizeHint() const
{
    return QSize(80, 60);
}


void MSceneViewGLWidget::setBackgroundColour(const QColor &color)
{
    backgroundColour = color;
#ifndef CONTINUOUS_GL_UPDATE
#ifdef USE_QOPENGLWIDGET
    update();
#else
    updateGL();
#endif
#endif
}


double MSceneViewGLWidget::worldZfromPressure(double p_hPa)
{
    return worldZfromPressure(p_hPa, logpbot, slopePtoZ);
}


double MSceneViewGLWidget::worldZfromPressure(
        double p_hPa, double log_pBottom_hPa, double deltaZ_deltaLogP)
{
    return (log(p_hPa)-log_pBottom_hPa) * deltaZ_deltaLogP;
}


double MSceneViewGLWidget::pressureFromWorldZ(double z)
{
    return exp(z / slopePtoZ + logpbot);
}


QVector2D MSceneViewGLWidget::pressureToWorldZParameters()
{
    return QVector2D(logpbot, slopePtoZ);
}


QVector3D MSceneViewGLWidget::lonLatPToClipSpace(const QVector3D& lonlatp)
{
    QVector3D worldspace = QVector3D(lonlatp.x(),
                                     lonlatp.y(),
                                     worldZfromPressure(lonlatp.z()));
    return modelViewProjectionMatrix * worldspace;
}


QVector3D MSceneViewGLWidget::clipSpaceToLonLatWorldZ(const QVector3D &clipPos)
{
    QVector3D worldSpacePos = modelViewProjectionMatrixInverted * clipPos;
    return worldSpacePos;
}


QVector3D MSceneViewGLWidget::clipSpaceToLonLatP(const QVector3D &clipPos)
{
    QVector3D lonLatPPos = clipSpaceToLonLatWorldZ(clipPos);
    lonLatPPos.setZ(pressureFromWorldZ(lonLatPPos.z()));
    return lonLatPPos;
}


QVector3D MSceneViewGLWidget::getLightDirection()
{
    switch (lightDirection)
    {
    case SCENE_NORTHWEST:
        {
            // Rotation of camera view direction.
            QVector3D lightDir = sceneNorthWestRotationMatrix * camera.getZAxis();
            return -1. * lightDir.normalized();
        }
        break;
    case VIEWDIRECTION:
        return camera.getZAxis();
        break;
    case TOP:
        return QVector3D(0, 0, -1);
        break;
    case WORLD_NORTHWEST:
    default:
        return QVector3D(1, -1, -1).normalized(); // specific to cyl proj!
        break;
    }
}


void MSceneViewGLWidget::setVerticalScaling(float scaling)
{
    MSystemManagerAndControl::getInstance()->getDecoratedDoublePropertyManager()
            ->setValue(verticalScalingProperty, scaling);
}


void MSceneViewGLWidget::setInteractionMode(bool enabled)
{
    // Don't change interaction mode if property is disabled.
    if (!actorInteractionProperty->isEnabled())
    {
        return;
    }

    // Analysis mode cannot be active at the same time.
    if (enabled && analysisMode)
        MSystemManagerAndControl::getInstance()->getBoolPropertyManager()
                ->setValue(analysisModeProperty, false);

    MSystemManagerAndControl::getInstance()->getBoolPropertyManager()
            ->setValue(actorInteractionProperty, enabled);
}


void MSceneViewGLWidget::setAnalysisMode(bool enabled)
{
    // Don't change analysis mode if property is disabled.
    if (!analysisModeProperty->isEnabled())
    {
        return;
    }

    // Interaction mode cannot be active at the same time.
    if (enabled && actorInteractionMode)
        MSystemManagerAndControl::getInstance()->getBoolPropertyManager()
                ->setValue(actorInteractionProperty, false);

    MSystemManagerAndControl::getInstance()->getBoolPropertyManager()
            ->setValue(analysisModeProperty, enabled);
}


void MSceneViewGLWidget::setAutoRotationMode(bool enabled)
{
    // Auto-rotation can only be set in ROTATE_SCENE mode.
    if (sceneNavigationMode != ROTATE_SCENE) return;

    MSystemManagerAndControl::getInstance()->getBoolPropertyManager()
            ->setValue(cameraAutoRotationModeProperty, enabled);
}


void MSceneViewGLWidget::setFreeze(bool enabled)
{
    if (enabled)
    {
        freezeMode++;
    }
    else
    {
        freezeMode--;
        if (freezeMode < 0) freezeMode = 0;
    }

#ifndef CONTINUOUS_GL_UPDATE
    if ( viewIsInitialised && (!freezeMode) )
#ifdef USE_QOPENGLWIDGET
        update();
#else
        updateGL();
#endif
#endif
}


/******************************************************************************
***                             PUBLIC SLOTS                                ***
*******************************************************************************/

void MSceneViewGLWidget::executeCameraAction(int action,
                                             bool ignoreWithoutFocus)
{
    // Only act on this signal if we have input focus.
    if ( ignoreWithoutFocus && (!hasFocus()) )
    {
        return;
    }

    // If in full-screen mode, don't move camera.
    if (sceneNavigationMode == SINGLE_FULLSCREEN_ACTOR)
    {
        return;
    }

    // Get current camera axes.
    QVector3D yAxis = camera.getYAxis();
    QVector3D zAxis = camera.getZAxis();
    QVector3D origin = camera.getOrigin();

    // Modify axes.
    switch (action)
    {
    case CAMERA_NORTHUP:
        yAxis.setX(0);
        zAxis.setX(0);
        camera.setYAxis(yAxis);
        camera.setZAxis(zAxis);
        break;
    case CAMERA_TOPVIEW:
        origin.setZ(250.);
        camera.setOrigin(origin);
        camera.setYAxis(QVector3D(0, 1., 0));
        camera.setZAxis(QVector3D(0, 0, -1.));
        break;
    case CAMERA_UPRIGHT:
        camera.setYAxis(QVector3D(0, 0, 1.));
        camera.setZAxis(QVector3D::crossProduct(
                            QVector3D(0, 0, 1.), camera.getXAxis()));
        break;
    case CAMERA_SAVETOFILE:
        camera.saveConfigurationToFile();
        break;
    case CAMERA_LOADFROMFILE:
        camera.loadConfigurationFromFile();
        break;
    }

    updateCameraPositionDisplay();

#ifndef CONTINUOUS_GL_UPDATE
    if (viewIsInitialised && (!freezeMode))
#ifdef USE_QOPENGLWIDGET
        update();
#else
        updateGL();
#endif
#endif
}


void MSceneViewGLWidget::onPropertyChanged(QtProperty *property)
{

    if (!enablePropertyEvents) return;

    if (property == loadConfigProperty)
    {
        loadConfigurationFromFile();
    }

    else if (property == saveConfigProperty)
    {
        saveConfigurationToFile();
    }

    else if (property == actorInteractionProperty)
    {
        // Toggle actor interaction mode.
        actorInteractionMode = MSystemManagerAndControl::getInstance()
                ->getBoolPropertyManager()->value(actorInteractionProperty);
        // Analysis mode cannot be active at the same time.
        if (actorInteractionMode && analysisMode)
        {
            MSystemManagerAndControl::getInstance()->getBoolPropertyManager()
                    ->setValue(analysisModeProperty, false);
        }

        // In actor interaction mode, mouse tracking is enabled to have
        // mouseMoveEvent() executed on every mouse move, not only when a
        // button is pressed.
        setMouseTracking(actorInteractionMode);
        updateSceneLabel();
#ifndef CONTINUOUS_GL_UPDATE
#ifdef USE_QOPENGLWIDGET
        update();
#else
        updateGL();
#endif
#endif
    }

    else if (property == analysisModeProperty)
    {
        analysisMode = MSystemManagerAndControl::getInstance()
                ->getBoolPropertyManager()->value(analysisModeProperty);
        // Interaction mode cannot be active at the same time.
        if (analysisMode && actorInteractionMode)
        {
            MSystemManagerAndControl::getInstance()->getBoolPropertyManager()
                    ->setValue(actorInteractionProperty, false);
        }
        updateSceneLabel();
#ifndef CONTINUOUS_GL_UPDATE
#ifdef USE_QOPENGLWIDGET
        update();
#else
        updateGL();
#endif
#endif
    }

    else if (property == backgroundColourProperty)
    {
        setBackgroundColour(
                MSystemManagerAndControl::getInstance()
                ->getColorPropertyManager()->value(backgroundColourProperty));
    }

    else if (property == farPlaneDistanceProperty)
    {
        farPlaneDistance = MSystemManagerAndControl::getInstance()
                ->getDecoratedDoublePropertyManager()
                ->value(farPlaneDistanceProperty);
#ifndef CONTINUOUS_GL_UPDATE
#ifdef USE_QOPENGLWIDGET
        update();
#else
        updateGL();
#endif
#endif
    }

    else if (property == multisamplingProperty)
    {
        multisamplingEnabled = MSystemManagerAndControl::getInstance()
                ->getBoolPropertyManager()->value(multisamplingProperty);
        // Toggle antialiasing by multisampling.
        if (multisamplingEnabled)
        {
            glEnable(GL_MULTISAMPLE);
        }
        else
        {
            glDisable(GL_MULTISAMPLE);
        }
#ifndef CONTINUOUS_GL_UPDATE
#ifdef USE_QOPENGLWIDGET
        update();
#else
        updateGL();
#endif
#endif
    }

    else if (property == antialiasingProperty)
    {
        antialiasingEnabled = MSystemManagerAndControl::getInstance()
                ->getBoolPropertyManager()->value(antialiasingProperty);
        // Toggle antialiasing by point/line/polygon smoothing.
        if (antialiasingEnabled)
        {
            glEnable(GL_POINT_SMOOTH);
            glHint(GL_POINT_SMOOTH_HINT, GL_NICEST);
            glEnable(GL_LINE_SMOOTH);
            glHint(GL_LINE_SMOOTH_HINT, GL_NICEST);
            glEnable(GL_POLYGON_SMOOTH);
            glHint(GL_POLYGON_SMOOTH_HINT, GL_NICEST);
        }
        else
        {
            glDisable(GL_LINE_SMOOTH);
            glDisable(GL_POINT_SMOOTH);
            glDisable(GL_POLYGON_SMOOTH);
        }
#ifndef CONTINUOUS_GL_UPDATE
#ifdef USE_QOPENGLWIDGET
        update();
#else
        updateGL();
#endif
#endif
    }

    else if (property == labelDepthTestProperty)
    {
        // Toggle depth test for labels.
        renderLabelsWithDepthTest = MSystemManagerAndControl::getInstance()
                ->getBoolPropertyManager()->value(labelDepthTestProperty);
#ifndef CONTINUOUS_GL_UPDATE
#ifdef USE_QOPENGLWIDGET
        update();
#else
        updateGL();
#endif
#endif
    }

    else if (property == lightingProperty)
    {
        // Set lighting direction.
        lightDirection = LightDirection(
                    MSystemManagerAndControl::getInstance()->getEnumPropertyManager()
                    ->value(lightingProperty));
        LOG4CPLUS_DEBUG(mlog, "Setting light direction to" << lightDirection);
#ifndef CONTINUOUS_GL_UPDATE
#ifdef USE_QOPENGLWIDGET
        update();
#else
        updateGL();
#endif
#endif
    }

    else if (property == verticalScalingProperty)
    {
        // Recompute pressure-to-worldZ slope.
        ztop = MSystemManagerAndControl::getInstance()->getDecoratedDoublePropertyManager()
                ->value(verticalScalingProperty);
        slopePtoZ = (ztop - zbot) / (log(ptop) - log(pbot));
        // This will be set to false at the end of the next render cycle.
        visualizationParameterChange = true;

#ifndef CONTINUOUS_GL_UPDATE
        if (viewIsInitialised)
#ifdef USE_QOPENGLWIDGET
            update();
#else
            updateGL();
#endif
#endif
    }

    else if (property == syncCameraWithViewProperty)
    {
        if (cameraSyncronizedWith != nullptr)
        {
            cameraSyncronizedWith->removeCameraSync(this);
            cameraSyncronizedWith = nullptr;
        }

        int index = MSystemManagerAndControl::getInstance()->getEnumPropertyManager()
                ->value(syncCameraWithViewProperty);

        if (index > 0)
        {
            MSceneViewGLWidget* otherView =
                    MSystemManagerAndControl::getInstance()->getRegisteredViews()[index-1];
            otherView->addCameraSync(this);
            cameraSyncronizedWith = otherView;
        }

#ifndef CONTINUOUS_GL_UPDATE
        if (viewIsInitialised)
#ifdef USE_QOPENGLWIDGET
            update();
#else
            updateGL();
#endif
#endif
    }

    else if (property == resizeProperty)
    {
        resizeView();
    }

    else if (property == sceneSaveToImageProperty)
    {
        saveScreenshot();
    }

    else if (property == sceneNavigationModeProperty)
    {
        // Disable auto-rotation when scene navigation is changed.
        setAutoRotationMode(false);

        sceneNavigationMode = (SceneNavigationMode)MSystemManagerAndControl::getInstance()
                ->getEnumPropertyManager()->value(sceneNavigationModeProperty);

        // Disconnect full-screen actor to directly update connected scene view.
        if (fullScreenActor && sceneNavigationMode != SINGLE_FULLSCREEN_ACTOR)
        {
            fullScreenActor->onFullScreenModeSwitch(this, false);
            disconnect(fullScreenActor, SIGNAL(actorChanged()),
                       this, SLOT(onFullScreenActorUpdate()));
        }

        enablePropertyEvents = false;
        if (sceneNavigationMode == MOVE_CAMERA)
        {
            sceneRotationCenterProperty->setEnabled(false);
            selectSceneRotationCentreProperty->setEnabled(false);
            cameraAutoRotationModeProperty->setEnabled(false);
            fullScreenActorProperty->setEnabled(false);
        }
        else if (sceneNavigationMode == ROTATE_SCENE)
        {
            sceneRotationCenterProperty->setEnabled(true);
            selectSceneRotationCentreProperty->setEnabled(true);
            cameraAutoRotationModeProperty->setEnabled(true);
            fullScreenActorProperty->setEnabled(false);
        }
        else if (sceneNavigationMode == TOPVIEW_2D)
        {
            sceneRotationCenterProperty->setEnabled(false);
            selectSceneRotationCentreProperty->setEnabled(false);
            cameraAutoRotationModeProperty->setEnabled(false);
            fullScreenActorProperty->setEnabled(false);
            // !TODO: disable camera zooming

            QVector3D eyePos = QVector3D(-10, 50, 100);//camera.getOrigin();

            camera.setOrigin(eyePos);
            camera.setZAxis(QVector3D(0, 0, -1));
            camera.setYAxis(QVector3D(0, 1, 0));
        }
        else if (sceneNavigationMode == SINGLE_FULLSCREEN_ACTOR)
        {
            fullScreenActorProperty->setEnabled(true);
            sceneRotationCenterProperty->setEnabled(false);
            selectSceneRotationCentreProperty->setEnabled(false);
            cameraAutoRotationModeProperty->setEnabled(false);

            // Connect full-screen actor to directly update connected scene view.
            if (fullScreenActor)
            {
                fullScreenActor->onFullScreenModeSwitch(this, true);
                connect(fullScreenActor, SIGNAL(actorChanged()),
                        this, SLOT(onFullScreenActorUpdate()));
            }
        }

        enablePropertyEvents = true;
        updateSceneLabel();
#ifdef USE_QOPENGLWIDGET
        update();
#else
        updateGL();
#endif
    }

    else if (property == sceneRotationCentreElevationProperty ||
             property == sceneRotationCentreLatProperty       ||
             property == sceneRotationCentreLonProperty)
    {
        QtExtensions::QtDecoratedDoublePropertyManager *doublePropertyManager =
                MSystemManagerAndControl::getInstance()->getDecoratedDoublePropertyManager();
        double p   = doublePropertyManager->value(sceneRotationCentreElevationProperty);
        double lon = doublePropertyManager->value(sceneRotationCentreLonProperty);
        double lat = doublePropertyManager->value(sceneRotationCentreLatProperty);
        sceneRotationCentre = QVector3D(lon, lat, p);
    }

    else if ( property == selectSceneRotationCentreProperty &&
              selectSceneRotationCentreProperty->isEnabled() )
    {

        selectSceneRotationCentreProperty->setEnabled(false);
        sceneNavigationModeProperty->setEnabled(false);
        MGLResourcesManager *glRM = MGLResourcesManager::getInstance();
        MLabel *pickText  = glRM->getSceneRotationCentreSelectionLabel();
        MMovablePoleActor *pickActor = glRM->getSceneRotationCentreSelectionPoleActor();

        pickActor->removeAllPoles();
        pickActor->addPole(sceneRotationCentre.toPointF());

        sceneNavigationMode = MOVE_CAMERA;

        scene->addActor(pickActor);
        scene->setSingleInteractionActor(pickActor);

        foreach (MSceneViewGLWidget *sceneView, scene->getRegisteredSceneViews())
        {
            sceneView->staticLabels.append(pickText);
            sceneView->updateSceneLabel();
        }
    }

    else if (property == fullScreenActorProperty)
    {
        QtEnumPropertyManager *enumPropertyManager =
                MSystemManagerAndControl::getInstance()->getEnumPropertyManager();
        int index = enumPropertyManager->value(fullScreenActorProperty);
        QString actorName = enumPropertyManager->enumNames(
                    fullScreenActorProperty).at(index);
        // Disconnect previous full-screen actor.
        if (fullScreenActor)
        {
            fullScreenActor->onFullScreenModeSwitch(this, false);
            disconnect(fullScreenActor, SIGNAL(actorChanged()),
                       this, SLOT(onFullScreenActorUpdate()));
        }
        fullScreenActor = MGLResourcesManager::getInstance()->getActorByName(
                    actorName);        
        // Connect current full-screen actor.
        if (fullScreenActor)
        {
            fullScreenActor->onFullScreenModeSwitch(this, true);
            connect(fullScreenActor, SIGNAL(actorChanged()),
                    this, SLOT(onFullScreenActorUpdate()));
        }

        if (!updatesEnabled())
        {
            return;
        }
#ifndef CONTINUOUS_GL_UPDATE
#ifdef USE_QOPENGLWIDGET
        update();
#else
        updateGL();
#endif
#endif
    }

    else if (property == cameraAutoRotationModeProperty)
    {
        cameraAutorotationMode = MSystemManagerAndControl::getInstance()
                ->getBoolPropertyManager()->value(cameraAutoRotationModeProperty);

        if (!cameraAutorotationMode) cameraAutoRotationTimer->stop();

        updateSceneLabel();
#ifndef CONTINUOUS_GL_UPDATE
#ifdef USE_QOPENGLWIDGET
        update();
#else
        updateGL();
#endif
#endif
    }

    else if (property == cameraSetNorthUpProperty)
    {
        executeCameraAction(CAMERA_NORTHUP, false);
    }

    else if (property == cameraSetUprightProperty)
    {
        executeCameraAction(CAMERA_UPRIGHT, false);
    }

    else if (property == cameraSetTopViewProperty)
    {
        executeCameraAction(CAMERA_TOPVIEW, false);
    }

    else if (property == cameraSaveToFileProperty)
    {
        executeCameraAction(CAMERA_SAVETOFILE, false);
    }

    else if (property == cameraLoadFromFileProperty)
    {
        executeCameraAction(CAMERA_LOADFROMFILE, false);
    }

    else if (property == sceneNavigationSensitivityProperty)
    {
        sceneNavigationSensitivity = MSystemManagerAndControl::getInstance()
                ->getDecoratedDoublePropertyManager()->value(sceneNavigationSensitivityProperty);
    }

    else if (property == posLabelEnableProperty)
    {
        posLabelIsEnabled = MSystemManagerAndControl::getInstance()
                ->getBoolPropertyManager()->value(posLabelEnableProperty);
    }

#ifndef CONTINUOUS_GL_UPDATE
    else if (property == measureFPSProperty)
    {
        LOG4CPLUS_DEBUG(mlog, "measuring FPS for 30 seconds...");
        // Enable FPS measurement.
        measureFPS = true;
        measureFPSFrameCount = 0;
        // Record measurements starting at the front of "fpsTimeseries".
        fpsTimeseriesIndex = 0;
        QTimer::singleShot(30000, this, SLOT(stopFPSMeasurement()));
#ifdef USE_QOPENGLWIDGET
        update();
#else
        updateGL();
#endif
    }
#endif

    else if (property == displayDateTimeSyncControlProperty)
    {
        if (!updatesEnabled())
        {
            return;
        }

        MSystemManagerAndControl *sysMC =
                MSystemManagerAndControl::getInstance();
        int index = sysMC->getEnumPropertyManager()
                ->value(displayDateTimeSyncControlProperty);
        synchronizeWith(sysMC->getSyncControl(
                            sysMC->getSyncControlIdentifiers().at(index)));

        updateDisplayTime();
    }

    else if (property == displayDateTimeFontSizeProperty)
    {
        MSystemManagerAndControl *sysMC =
                MSystemManagerAndControl::getInstance();
        displayDateTimeFontSize = sysMC->getDecoratedDoublePropertyManager()
                ->value(displayDateTimeFontSizeProperty);

        if (!updatesEnabled())
        {
            return;
        }

        updateDisplayTime();
    }

    else if (property == displayDateTimeColourProperty)
    {
        MSystemManagerAndControl *sysMC =
                MSystemManagerAndControl::getInstance();
        displayDateTimeColour = sysMC->getColorPropertyManager()
                ->value(displayDateTimeColourProperty);

        if (!updatesEnabled())
        {
            return;
        }

        updateDisplayTime();
    }

    else if (property == displayDateTimeBBoxProperty
             || property == displayDateTimeBBoxColourProperty
             || property == displayDateTimePositionProperty)
    {
        if (updatesEnabled())
        {
            updateDisplayTime();
        }
    }

    else if (property == northArrow.enabledProperty)
    {
        northArrow.enabled = MSystemManagerAndControl::getInstance()
                ->getBoolPropertyManager()->value(northArrow.enabledProperty);
#ifndef CONTINUOUS_GL_UPDATE
#ifdef USE_QOPENGLWIDGET
        update();
#else
        updateGL();
#endif
#endif
    }

    else if (property == northArrow.horizontalScaleProperty)
    {
        northArrow.horizontalScale = MSystemManagerAndControl::getInstance()
                ->getDecoratedDoublePropertyManager()
                ->value(northArrow.horizontalScaleProperty);
#ifndef CONTINUOUS_GL_UPDATE
#ifdef USE_QOPENGLWIDGET
        update();
#else
        updateGL();
#endif
#endif
    }

    else if (property == northArrow.verticalScaleProperty)
    {
        northArrow.verticalScale = MSystemManagerAndControl::getInstance()
                ->getDecoratedDoublePropertyManager()
                ->value(northArrow.verticalScaleProperty);
#ifndef CONTINUOUS_GL_UPDATE
#ifdef USE_QOPENGLWIDGET
        update();
#else
        updateGL();
#endif
#endif
    }

    else if (property == northArrow.lonPositionProperty)
    {
        northArrow.lon = MSystemManagerAndControl::getInstance()
                ->getDecoratedDoublePropertyManager()
                ->value(northArrow.lonPositionProperty);
#ifndef CONTINUOUS_GL_UPDATE
#ifdef USE_QOPENGLWIDGET
        update();
#else
        updateGL();
#endif
#endif
    }

    else if (property == northArrow.latPositionProperty)
    {
        northArrow.lat = MSystemManagerAndControl::getInstance()
                ->getDecoratedDoublePropertyManager()
                ->value(northArrow.latPositionProperty);
#ifndef CONTINUOUS_GL_UPDATE
#ifdef USE_QOPENGLWIDGET
        update();
#else
        updateGL();
#endif
#endif
    }

    else if (property == northArrow.worldZPositionProperty)
    {
        northArrow.worldZ = MSystemManagerAndControl::getInstance()
                ->getDecoratedDoublePropertyManager()
                ->value(northArrow.worldZPositionProperty);
#ifndef CONTINUOUS_GL_UPDATE
#ifdef USE_QOPENGLWIDGET
        update();
#else
        updateGL();
#endif
#endif
    }

    else if (property == northArrow.colourProperty)
    {
        northArrow.colour = MSystemManagerAndControl::getInstance()
                ->getColorPropertyManager()->value(northArrow.colourProperty);
#ifndef CONTINUOUS_GL_UPDATE
#ifdef USE_QOPENGLWIDGET
        update();
#else
        updateGL();
#endif
#endif
    }

    else if (property == sceneViewLabelEnableProperty)
    {
        updateSceneLabel();
#ifndef CONTINUOUS_GL_UPDATE
#ifdef USE_QOPENGLWIDGET
        update();
#else
        updateGL();
#endif
#endif
    }
}


void MSceneViewGLWidget::updateDisplayTime()
{
    MTextManager* tm = MGLResourcesManager::getInstance()->getTextManager();

    int i = staticLabels.indexOf(displayDateTimeLabel);
    if (i >= 0)
    {
        staticLabels.removeAt(i);
        tm->removeText(displayDateTimeLabel);
    }

    if (synchronizationControl == nullptr)
    {
        return;
    }

    QDateTime validTime = synchronizationControl->validDateTime();
    QDateTime initTime  = synchronizationControl->initDateTime();

    QString str = QString("Valid: %1 (step %2 hrs from %3)")
            .arg(validTime.toString("ddd yyyy-MM-dd hh:mm UTC"))
            .arg(int(initTime.secsTo(validTime) / 3600.))
            .arg(initTime.toString("ddd yyyy-MM-dd hh:mm UTC"));

    MSystemManagerAndControl *sysMC = MSystemManagerAndControl::getInstance();

    QPointF position = sysMC->getPointFPropertyManager()
            ->value(displayDateTimePositionProperty);

    displayDateTimeLabel = tm->addText(
                str,
                MTextManager::CLIPSPACE,
                position.x(), position.y(), -0.99,
                displayDateTimeFontSize,
                displayDateTimeColour,
                MTextManager::UPPERLEFT,
                sysMC->getBoolPropertyManager()->value(
                    displayDateTimeBBoxProperty),
                sysMC->getColorPropertyManager()->value(
                    displayDateTimeBBoxColourProperty));

    staticLabels.append(displayDateTimeLabel);

#ifndef CONTINUOUS_GL_UPDATE
    if (viewIsInitialised)
    {
#ifdef USE_QOPENGLWIDGET
        update();
#else
        updateGL();
#endif
    }
#endif
}


void MSceneViewGLWidget::updateFPSTimer()
{
    // Perform a stopwatch split next frame.
    splitNextFrame = true;
}


void MSceneViewGLWidget::stopFPSMeasurement()
{
    measureFPS = false;

    float avgRenderTimeMeasurementPeriod = 30000. / float(measureFPSFrameCount);
    float avgFPSMeasurementPeriod = float(measureFPSFrameCount) / 30.;

    LOG4CPLUS_DEBUG(mlog, "fps measurement is stopped"
                    << "; number of frames in 30s: " << measureFPSFrameCount
                    << "; average render time over 30s: "
                    << avgRenderTimeMeasurementPeriod << " ms ("
                    << avgFPSMeasurementPeriod << " fps)");
}


/******************************************************************************
***                          PROTECTED METHODS                              ***
*******************************************************************************/

void MSceneViewGLWidget::initializeGL()
{
#ifdef USE_QOPENGLWIDGET
    MGLResourcesManager::getInstance()->initializeExternal();
#endif

    LOG4CPLUS_DEBUG(mlog, "initialising OpenGL context of scene view " << myID);
    LOG4CPLUS_DEBUG(mlog, "\tOpenGL context is "
                    << (context()->isValid() ? "" : "NOT ") << "valid.");
#ifndef USE_QOPENGLWIDGET
    LOG4CPLUS_DEBUG(mlog, "\tOpenGL context is "
                    << (context()->isSharing() ? "" : "NOT ") << "sharing.");
#endif

    // Create the widget's only shader: To draw the focus rectangle.
#ifdef USE_QOPENGLWIDGET
    QOpenGLShader *vshader = new QOpenGLShader(QOpenGLShader::Vertex, this);
#else
    QGLShader *vshader = new QGLShader(QGLShader::Vertex, this);
#endif
    const char *vsrc =
        "#version 130\n"
        "in vec2 vertex;\n"
        "void main(void)\n"
        "{\n"
        "    gl_Position = vec4(vertex.xy, -1, 1);\n"
        "}\n";
    vshader->compileSourceCode(vsrc);

#ifdef USE_QOPENGLWIDGET
    QOpenGLShader *fshader = new QOpenGLShader(QOpenGLShader::Fragment, this);
#else
    QGLShader *fshader = new QGLShader(QGLShader::Fragment, this);
#endif
    const char *fsrc =
        "#version 130\n"
        "uniform vec4 colourValue;\n"
        "out vec4 fragColour;\n"
        "void main(void)\n"
        "{\n"
        "    fragColour = colourValue;\n"
        "}\n";
    fshader->compileSourceCode(fsrc);

#ifdef USE_QOPENGLWIDGET
    focusShader = new QOpenGLShaderProgram(this);
#else
    focusShader = new QGLShaderProgram(this);
#endif
    focusShader->addShader(vshader);
    focusShader->addShader(fshader);
#define FOCUSSHADER_VERTEX_ATTRIBUTE 0
    focusShader->bindAttributeLocation("vertex", FOCUSSHADER_VERTEX_ATTRIBUTE);
    focusShader->link();

    MGLResourcesManager *glRM = MGLResourcesManager::getInstance();
    bool loadShaders = false;
    loadShaders |= glRM->generateEffectProgram("north_arrow", northArrowShader);
    if (loadShaders)
    {
        northArrowShader->compileFromFile_Met3DHome(
                    "src/glsl/north_arrow.fx.glsl");
    }

    // Initial OpenGL settings.
    glEnable(GL_DEPTH_TEST);
    if (multisamplingEnabled)
        glEnable(GL_MULTISAMPLE);
    else
        glDisable(GL_MULTISAMPLE);

    glBlendFunc(GL_SRC_ALPHA, GL_ONE_MINUS_SRC_ALPHA);
    glEnable(GL_BLEND);

    // Initialise the not shared OpenGL resources of the scene's actors.
    if (scene)
    {
        LOG4CPLUS_DEBUG(mlog, "initialising not-shared OpenGL resources of "
                        << "the scene's actors..");
        const QVector<MActor*>& renderQueue = scene->getRenderQueue();
        for (int i = 0; i < renderQueue.size(); i++)
        {
            renderQueue[i]->initializePerGLContextResources(this);
        }

        updateSceneLabel();
    }

    // Show scene time.
    updateDisplayTime();
    updateCameraPositionDisplay();

    viewIsInitialised = true;
    LOG4CPLUS_DEBUG(mlog, "initialisation done\n");
}


#ifdef USE_QOPENGLWIDGET
void MSceneViewGLWidget::update()
#else
void MSceneViewGLWidget::updateGL()
#endif
{
    // Don't update GL if no scene is attached to the scene view.
    if (scene != nullptr)
    {
#ifdef USE_QOPENGLWIDGET
        QOpenGLWidget::update();
#else
        QGLWidget::updateGL();
#endif
    }
}


void MSceneViewGLWidget::paintGL()
{
    // Only render this widget if it is visible.
    if (!isVisible()) return;
    if (freezeMode) return;

    if (multisamplingEnabled)
    {
        glEnable(GL_MULTISAMPLE);
    }
    else
    {
        glDisable(GL_MULTISAMPLE);
    }

    if (antialiasingEnabled)
    {
        glEnable(GL_POINT_SMOOTH);
        glHint(GL_POINT_SMOOTH_HINT, GL_NICEST);
        glEnable(GL_LINE_SMOOTH);
        glHint(GL_LINE_SMOOTH_HINT, GL_NICEST);
        glEnable(GL_POLYGON_SMOOTH);
        glHint(GL_POLYGON_SMOOTH_HINT, GL_NICEST);
    }
    else
    {
        glDisable(GL_LINE_SMOOTH);
        glDisable(GL_POINT_SMOOTH);
        glDisable(GL_POLYGON_SMOOTH);
    }

    //qglClearColor(backgroundColour);
    qreal r, g, b, a;
    backgroundColour.getRgbF(&r, &g, &b, &a);
    glClearColor(GLclampf(r), GLclampf(g), GLclampf(b), GLclampf(a));
    glClear(GL_COLOR_BUFFER_BIT | GL_DEPTH_BUFFER_BIT);

    // Status information: The "main" scene view instance measures frame rate.
    if (myID == 0)
    {
        if (splitNextFrame)
        {
            fpsStopwatch->split();

            double frameTime = fpsStopwatch->getLastSplitTime(MStopwatch::SECONDS);
            QString fpsString = QString("%1 ms (%2 fps)")
                    .arg(frameTime/frameCount*1000., 0, 'f', 1)
                    .arg(frameCount/frameTime, 0, 'f', 1);

            MSystemManagerAndControl::getInstance()->renderTimeLabel()->setText(fpsString);
            if (measureFPS) LOG4CPLUS_DEBUG(mlog, fpsString.toStdString());

            fpsTimeseries[fpsTimeseriesIndex++] = frameCount/frameTime;
            if (fpsTimeseriesIndex == fpsTimeseriesSize) fpsTimeseriesIndex = 0;

            frameCount = 0;
            splitNextFrame = false;
        }

        frameCount++;
    }


    // In ROTATE_SCENE mode, rotate the camera around the current scene centre.
    // Compute the new camera position.
    if (sceneNavigationMode == ROTATE_SCENE)
    {
        // Compute worldZ coordinate from sceneRotationCentre pressure
        // coordinate.
        double z = worldZfromPressure(sceneRotationCentre.z());

        // Compute a matrix to translate the camera position in world space to
        // the sceneRotationCentre.
        QMatrix4x4 updateCameraMatrix;
        updateCameraMatrix.setToIdentity();
        updateCameraMatrix.translate(
                    sceneRotationCentre.x(), sceneRotationCentre.y(), z);

        // Rotate the camera around the current centre by the rotation defined
        // by the sceneRotationMatrix.
        updateCameraMatrix *= sceneRotationMatrix;

        // Translate the camera position back to its origin.
        updateCameraMatrix.translate(
                    -sceneRotationCentre.x(), -sceneRotationCentre.y(), -z);

        updateCameraMatrix = updateCameraMatrix.inverted();
        sceneRotationMatrix = sceneRotationMatrix.inverted();

        // Update camera position.
        camera.setOrigin(updateCameraMatrix * camera.getOrigin());
        camera.setYAxis(sceneRotationMatrix * camera.getYAxis());
        camera.setZAxis(sceneRotationMatrix * camera.getZAxis());

        // Reset current rotation.
        sceneRotationMatrix.setToIdentity();
    }

    // Compute model-view-projection matrix.
    // Specify a perspective projection. NOTE: Near and far clipping planes are
    // positive (not zero or negative) values that represent distances in front
    // of the eye. See
    // http://www.opengl.org/resources/faq/technical/depthbuffer.htm
    QVector3D co = camera.getOrigin();
    modelViewProjectionMatrix.setToIdentity();
    const double ratio = static_cast<double>(viewPortWidth) / viewPortHeight;

    if (sceneNavigationMode == TOPVIEW_2D)
    {
        const float zBack = co.z();
        float dyHalf = std::tan(M_PI / 8.0) * zBack;
        float dxHalf = ratio * dyHalf;

        float minX = - dxHalf;
        float maxX = + dxHalf;
        float minY = - dyHalf;
        float maxY = + dyHalf;

        modelViewProjectionMatrix.ortho(minX, maxX, minY, maxY, 0.,
                                        farPlaneDistance);
    }
    else
    {
        modelViewProjectionMatrix.perspective(verticalAngle, ratio,
                                              abs(co.z())/10.,
                                              farPlaneDistance);
    }

    modelViewProjectionMatrix *= camera.getViewMatrix();
    modelViewProjectionMatrixInverted = modelViewProjectionMatrix.inverted();

    QList<MLabel*> labelList;
    labelList.append(staticLabels);

    if (scene)
    {
        bool _interactionMode = actorInteractionMode;

        if (sceneNavigationMode == SINGLE_FULLSCREEN_ACTOR)
        {
            // If full-screen mode is active, only the selected full-screen
            // actor should be drawn.
            if (fullScreenActor != nullptr)
            {
                if (singleInteractionActor != nullptr &&
                        (singleInteractionActor->getName()
                         == fullScreenActor->getName()))
                {
                    actorInteractionMode = true;
                }

                fullScreenActor->renderToFullScreen(this);

                if (fullScreenActor == pickedActor.actor)
                {
                    labelList.append(fullScreenActor->getPositionLabelToRender());
                }
                labelList.append(fullScreenActor->getLabelsToRender());

                if (singleInteractionActor != nullptr &&
                        (singleInteractionActor->getName()
                         == fullScreenActor->getName()))
                {
                    actorInteractionMode = false;
                }
            }
        }
        else
        {
            // If NOT in full-screen mode, use the render queue of the scene to
            // render all actors in the scene.

            // Get a reference to the scene's render queue and render the actors.
            // Collect the actor's labels -- they are rendered in the next step.
            foreach (MActor* actor, scene->getRenderQueue())
            {
                if (singleInteractionActor != nullptr &&
                        singleInteractionActor->getName() == actor->getName())
                {
                    actorInteractionMode = true;
                }

                actor->render(this);

                if (actor == pickedActor.actor)
                {
                    labelList.append(actor->getPositionLabelToRender());
                }
                labelList.append(actor->getLabelsToRender());

                if (singleInteractionActor != nullptr &&
                        singleInteractionActor->getName() == actor->getName())
                {
                    actorInteractionMode = false;
                }
            }
        }

        actorInteractionMode = _interactionMode;

        // Render text labels.
        if (!renderLabelsWithDepthTest) glDisable(GL_DEPTH_TEST);
        MGLResourcesManager::getInstance()->getTextManager()
                ->renderLabelList(this, labelList);
        if (!renderLabelsWithDepthTest) glEnable(GL_DEPTH_TEST);
    }

    // Draw focus rectangle.
    if (hasFocus())
    {
        float rect[8] = {-1, -1, 1, -1, 1, 1, -1, 1};
        glPolygonMode(GL_FRONT_AND_BACK, GL_LINE);
        focusShader->bind();
        focusShader->enableAttributeArray(FOCUSSHADER_VERTEX_ATTRIBUTE);
        focusShader->setAttributeArray(FOCUSSHADER_VERTEX_ATTRIBUTE, rect, 2);
        focusShader->setUniformValue("colourValue", QColor(Qt::red));
        glLineWidth(2);
        glDrawArrays(GL_LINE_LOOP, 0, 4);
    }

    if (northArrow.enabled)
    {
        glPolygonMode(GL_FRONT_AND_BACK, GL_FILL);
        northArrowShader->bind();
        northArrowShader->setUniformValue("colour", northArrow.colour);
        northArrowShader->setUniformValue("lightDirection", getLightDirection());
        northArrowShader->setUniformValue("horizontalScale",
                                          GLfloat(northArrow.horizontalScale));
        northArrowShader->setUniformValue("verticalScale",
                                          GLfloat(northArrow.verticalScale));
        northArrowShader->setUniformValue("lon", GLfloat(northArrow.lon));
        northArrowShader->setUniformValue("lat", GLfloat(northArrow.lat));
        northArrowShader->setUniformValue("worldZ", GLfloat(northArrow.worldZ));
        northArrowShader->setUniformValue("rotationMatrix", sceneRotationMatrix);
        northArrowShader->setUniformValue("mvpMatrix",
                                          modelViewProjectionMatrix);
        glDrawArrays(GL_POINTS, 0, 1);
    }

    // All actors have been rendered; they won't query this variable until the
    // next render cylce.
    visualizationParameterChange = false;

    // This update is triggered by a click on "measureFPSProperty". The scene
    // is updated for 30 seconds for fps measurements.
    if (measureFPS)
    {
        measureFPSFrameCount++;
#ifndef CONTINUOUS_GL_UPDATE
        update();
#endif
    }

#ifdef CONTINUOUS_GL_UPDATE
    // For framerate measurements, graphics rendering is performed in a
    // continous loop. Similar to glutPostRedisplay(), update() sets a flag
    // that tells Qt's main loop to redraw this widget in the next loop cycle.
    // See http://lists.trolltech.com/qt-interest/2005-03/thread00136-0.html
    update();
#endif

#ifdef LOG_EVENT_TIMES
    LOG4CPLUS_DEBUG(mlog, "scene rendering completed at "
                    << MSystemManagerAndControl::getInstance()
                    ->elapsedTimeSinceSystemStart(MStopwatch::MILLISECONDS)
                    << " ms");
#endif
}


void MSceneViewGLWidget::resizeGL(int width, int height)
{
    viewPortWidth = width;
    viewPortHeight = height;
    glViewport(0, 0, width, height);

    // viewport was resized, set timer and variable
    resizeTimer.restart();
    viewportResized = true;
    QVector3D co = camera.getOrigin();
    modelViewProjectionMatrix.setToIdentity();
    const double ratio = static_cast<double>(viewPortWidth) / viewPortHeight;

    if (sceneNavigationMode == TOPVIEW_2D)
    {
        const float zBack = co.z();
        float dyHalf = std::tan(M_PI / 8.0) * zBack;
        float dxHalf = ratio * dyHalf;

        float minX = - dxHalf;
        float maxX = + dxHalf;
        float minY = - dyHalf;
        float maxY = + dyHalf;

        modelViewProjectionMatrix.ortho(minX, maxX, minY, maxY, 0., 500.);
    }
    else
    {
        modelViewProjectionMatrix.perspective(
                verticalAngle,
                ratio,
                co.z()/10.,
                500.);
    }

    modelViewProjectionMatrix *= camera.getViewMatrix();
    modelViewProjectionMatrixInverted = modelViewProjectionMatrix.inverted();
}


bool MSceneViewGLWidget::isViewPortResized()
{
    float elapsedTime = resizeTimer.elapsed() / 1000.0f;

    if(elapsedTime > 0.1f)
    {
        viewportResized = false;
    }

    return viewportResized;
}


void MSceneViewGLWidget::mouseDoubleClickEvent(QMouseEvent *event)
{
    Q_UNUSED(event);
    // Toggle interaction mode.
    setInteractionMode(!actorInteractionMode);

    if (posLabelIsEnabled && actorInteractionMode
            && pickedActor.actor != nullptr
            && (event->buttons() & Qt::LeftButton))
    {
        float clipX = -1. + 2.*(float(event->x()) / float(viewPortWidth));
        float clipY =  1. - 2.*(float(event->y()) / float(viewPortHeight));
        pickedActor.actor->addPositionLabel(this, pickedActor.handleID,
                                            clipX, clipY);
    }
}


void MSceneViewGLWidget::mousePressEvent(QMouseEvent *event)
{
    lastPos = event->pos();
    float clipX = -1. + 2.*(float(event->x()) / float(viewPortWidth));
    float clipY =  1. - 2.*(float(event->y()) / float(viewPortHeight));
    lastPoint = QVector3D(clipX, clipY, 0);
    float length = sqrt(lastPoint.x() * lastPoint.x()
                        + lastPoint.y() * lastPoint.y());
    length = (length < 1.0) ? length : 1.0;
    lastPoint.setZ(cos((M_PI/2.0) * length));
    userIsInteracting = true;

    if (posLabelIsEnabled && actorInteractionMode
            && pickedActor.actor != nullptr
            && (event->buttons() & Qt::LeftButton))
    {
        pickedActor.actor->addPositionLabel(this, pickedActor.handleID,
                                            clipX, clipY);
    }

    if (controlKeyPressed)
    {
        foreach (MActor* actor, scene->getRenderQueue())
        {
            // Only check actors that have selectable data.
            if (actor->hasSelectableData())
            {
                actor->checkIntersectionWithSelectableData(this, event->x(), event->y());
            }
        }
    }
}


void MSceneViewGLWidget::mouseMoveEvent(QMouseEvent *event)
{
    if (freezeMode) return;

    // A) INTERACTION MODE.
    // ========================================================================

    // NOTE: If the interaction mode is enabled, Qt mouse tracking is enabled
    // (in propertyChange()). Hence, mouseMoveEvent() is called always when the
    // mouse is moved on the OpenGL canvas. If mouse tracking is disabled,
    // mouseMoveEvent() is only called when a button has been pressed.

    if (actorInteractionMode)
    {
        // No scene registered? Return.
        if (!scene) return;

        // Transform the mouse cursor position to 2D clip space.
        float clipX = -1. + 2.*(float(event->x()) / float(viewPortWidth));
        float clipY =  1. - 2.*(float(event->y()) / float(viewPortHeight));

        // The left mouse button is pressed: This is a drag event.
        if (event->buttons() & Qt::LeftButton)
        {
            // No actor has been picked to be dragged: Return.
            if (!pickedActor.actor) return;

            pickedActor.actor->dragEvent(
                        this, pickedActor.handleID, clipX, clipY);
        }
        // No mouse button is pressed. Track the mouse to find pickable
        // elements.
        else
        {
            // Reset the currently picked actor.
            pickedActor.actor = 0;
            pickedActor.handleID = -1;

            // If in full-screen mode, only interact with selected full-screen
            // actor.
            if (sceneNavigationMode == SINGLE_FULLSCREEN_ACTOR)
            {
                // Only check actors that are pickable.
                if (fullScreenActor != nullptr && fullScreenActor->isPickable())
                {
                    pickedActor.handleID =
                            fullScreenActor->checkIntersectionWithHandle(
                                this, clipX, clipY);
                    // If the test returned a valid handle ID, store the actor
                    // and its handle as the currently picked actor.
                    if (pickedActor.handleID >= 0)
                    {
                        pickedActor.actor = fullScreenActor;
                    }
                }
            }
            else
            {

                // Loop over all actors in the scene and let them check whether
                // the mouse cursor coincides with one of their handles.
                foreach (MActor* actor, scene->getRenderQueue())
                {
                    // Only check actors that are pickable.
                    if (actor->isPickable())
                    {
                        if (singleInteractionActor == nullptr ||
                                singleInteractionActor->getName()
                                == actor->getName())
                        {
                            pickedActor.handleID = actor->checkIntersectionWithHandle(
                                        this, clipX, clipY);
                            // If the test returned a valid handle ID, store the actor
                            // and its handle as the currently picked actor.
                            if (pickedActor.handleID >= 0)
                            {
                                pickedActor.actor = actor;
                                break;
                            }
                        }
                    }
                }
            }

            // Redraw (the actors might draw any highlighted handles).
#ifndef CONTINUOUS_GL_UPDATE
#ifdef USE_QOPENGLWIDGET
            update();
#else
            updateGL();
#endif
#endif
        }

        return;
    }


    // B) ANALYSIS MODE.
    // ========================================================================
    if (analysisMode)
    {
        return;
    }


    // C) FULL-SCREEN MODE.
    // ========================================================================
    if (sceneNavigationMode == SINGLE_FULLSCREEN_ACTOR)
    {
        // If in full-screen mode, don't move camera.
        return;
    }


    // D) CAMERA MOVEMENTS.
    // ========================================================================

    MGLResourcesManager *glRM = MGLResourcesManager::getInstance();

    int dx = event->x() - lastPos.x();
    int dy = event->y() - lastPos.y();

    float sensitivity = sceneNavigationSensitivity;
    if (event->modifiers() == Qt::ShiftModifier) sensitivity *= 10.;

    if (event->buttons() & glRM->globalMouseButtonRotate)
    {
        if (sceneNavigationMode == MOVE_CAMERA)
        {
            // The left mouse button rotates the camera, the camera position
            // remains unchanged.
            // dx maps to a rotation around the world space z-axis
            camera.rotateWorldSpace(-dx/10./sensitivity, 0, 0, 1);
            // dy maps to a rotation around the camera x-axis
            camera.rotate(-dy/10./sensitivity, 1, 0, 0);
        }
        else if (sceneNavigationMode == ROTATE_SCENE)
        {
            sceneRotationMatrix.setToIdentity();
            // Rotation is implemented with a rotation matrix and is combined
            // with a translation in "paintGL()". The calculation uses an
            // arcball rotation; see:
            // https://en.wikibooks.org/wiki/OpenGL_Programming/Modern_OpenGL_Tutorial_Arcball
            float clipX = -1. + 2.*(float(event->x()) / float(viewPortWidth));
            float clipY =  1. - 2.*(float(event->y()) / float(viewPortHeight));
            QVector3D curPoint = QVector3D(clipX, clipY,0);
            float length = sqrt(curPoint.x() * curPoint.x() +
                                curPoint.y() * curPoint.y());
            length = (length < 1.0) ? length : 1.0;
            curPoint.setZ(cos((M_PI/2.0) * length));
            QVector3D difPosition = (lastPoint - curPoint);
            float angle = difPosition.length() * 45.0;

            // The rotation vector is also rotated by the worldMatrix
            // to perform the rotation regarding the actual world rotation.
            QVector3D rotAxis = QVector3D::crossProduct(lastPoint, curPoint);
            sceneRotationMatrix.rotate(angle,rotAxis);
            lastPoint = curPoint;

            if (cameraAutorotationMode)
            {
                cameraAutoRotationAxis = rotAxis;
                cameraAutoRotationAngle = angle / 10.;
            }
        }
    }

    else if (event->buttons() & glRM->globalMouseButtonPan)
    {
        // The right mouse button moves the camera around in the scene.

        if (glRM->isReverseCameraPan)
        {
            // Move camera with respect to the mouse movement.
            camera.moveUp(dy/10./sensitivity, 1.);
            camera.moveRight(-dx/10./sensitivity);
        }
        else
        {
            // Move scene with respect to the mouse movement.
            camera.moveUp(-dy/10./sensitivity, 1.);
            camera.moveRight(dx/10./sensitivity);
        }
    }

    else if (event->buttons() & glRM->globalMouseButtonZoom)
    {
        // "Pure" mouse wheel: zoom (move camera forward/backward)
        float zoomFactor = -1./sensitivity;

        if (sceneNavigationMode == ROTATE_SCENE) zoomFactor = -zoomFactor;
        if (glRM->isReverseCameraZoom) zoomFactor = -zoomFactor;

        camera.moveForward(dy * zoomFactor);
    }

    lastPos = event->pos();

    updateCameraPositionDisplay();
    updateSynchronizedCameras();

#ifndef CONTINUOUS_GL_UPDATE
#ifdef USE_QOPENGLWIDGET
    update();
#else
    updateGL();
#endif
#endif
}


void MSceneViewGLWidget::mouseReleaseEvent(QMouseEvent *event)
{
    if (freezeMode) return;

    if (actorInteractionMode && pickedActor.actor != nullptr)
    {
        pickedActor.actor->removePositionLabel();
    }

    userIsInteracting = false;
    emit clicked();

    // ANALYSIS MODE.
    // ==============

    if (analysisMode)
    {
        // No scene registered? Return.
        if (!scene) return;

        // Transform the mouse cursor position to 2D clip space.
        float clipX = -1. + 2.*(float(event->x()) / float(viewPortWidth));
        float clipY =  1. - 2.*(float(event->y()) / float(viewPortHeight));

        // The left mouse button is released: Trigger analysis.
        if (event->buttons() ^ Qt::LeftButton)
        {
            // Loop over all actors in the scene and let them check whether
            // the mouse cursor coincides with one of their objects.
            const QVector<MActor*>& actors = scene->getRenderQueue();
            for (int i = 0; i < actors.size(); i++)
                // Only check actors that are pickable.
                if (actors[i]->isPickable())
                    if (actors[i]->triggerAnalysisOfObjectAtPos(
                                this, clipX, clipY, 10. / float(viewPortWidth)))
                        break;
        }
    }

    MGLResourcesManager *glRM = MGLResourcesManager::getInstance();

    // AUTO-ROTATION MODE.
    // ===================

    // If we are in auto-rotation mode, start the auto-rotation timer to
    // rotate the scene around its rotation centre.
    if (event->button() == glRM->globalMouseButtonRotate &&
        cameraAutorotationMode && sceneNavigationMode == ROTATE_SCENE)
    {
      cameraAutoRotationTimer->start();
      userIsInteracting = true;
    }

#ifndef CONTINUOUS_GL_UPDATE
#ifdef USE_QOPENGLWIDGET
    update();
#else
    updateGL();
#endif
#endif
}


void MSceneViewGLWidget::wheelEvent(QWheelEvent *event)
{
    MGLResourcesManager *glRM = MGLResourcesManager::getInstance();

    if (actorInteractionMode || analysisMode
            || sceneNavigationMode == SINGLE_FULLSCREEN_ACTOR)
    {
        return;
    }
    if (freezeMode)
    {
        return;
    }
    if (glRM->globalMouseButtonZoom != Qt::MiddleButton)
    {
        return;
    }
    if (event->modifiers() == Qt::ControlModifier)
    {
        // Ctrl + mouse wheel: -- none --
    }
    else if (event->modifiers() == Qt::AltModifier)
    {
//        // Alt + mouse wheel: time navigation for scene.
//        if (event->delta() > 0) {
//            scene->timeForward();
//        } else {
//            scene->timeBackward();
//        }
    }
    else
    {
        // starts scroll timer and sets scrolling to true
        userIsScrolling = true;
        scrollTimer.restart();

        // "Pure" mouse wheel: zoom (move camera forward/backward)
        float zoomFactor = 10./sceneNavigationSensitivity;
        if (event->modifiers() == Qt::ShiftModifier) zoomFactor /= 10.;

        if (sceneNavigationMode == ROTATE_SCENE) zoomFactor = -zoomFactor;
        if (glRM->isReverseCameraZoom) zoomFactor = -zoomFactor;

        if (event->delta() > 0)
        {
            camera.moveForward(0.5 * zoomFactor);
        }
        else
        {
            camera.moveForward(-0.5 * zoomFactor);
        }
        updateCameraPositionDisplay();
        updateSynchronizedCameras();
    }
#ifndef CONTINUOUS_GL_UPDATE
#ifdef USE_QOPENGLWIDGET
    update();
#else
    updateGL();
#endif
#endif
}


void MSceneViewGLWidget::checkUserScrolling()
{
    float elapsedTime = scrollTimer.elapsed() / 1000.0f;

    bool oldUserScrolling = userIsScrolling;

    if (elapsedTime > 0.5f) { userIsScrolling = false; }

    if (oldUserScrolling != userIsScrolling) {
#ifdef USE_QOPENGLWIDGET
        update();
#else
        updateGL();
#endif
    }
}


void MSceneViewGLWidget::autoRotateCamera()
{
    sceneRotationMatrix.rotate(cameraAutoRotationAngle, cameraAutoRotationAxis);
#ifndef CONTINUOUS_GL_UPDATE
#ifdef USE_QOPENGLWIDGET
    update();
#else
    updateGL();
#endif
#endif
}


bool MSceneViewGLWidget::userIsScrollingWithMouse()
{
    return userIsScrolling;
}


void MSceneViewGLWidget::keyPressEvent(QKeyEvent *event)
{
    // Special case: The user interactively selects a new scene rotation
    // centre (see "selectSceneRotationCentreProperty"). The selection is
    // finished upon hitting the "ENTER" key.
    if (singleInteractionActor != nullptr)
    {
        if (event->key() == Qt::Key_Enter || event->key() == Qt::Key_Return)
        {
            MGLResourcesManager *glRM = MGLResourcesManager::getInstance();
            MMovablePoleActor *pickActor =
                    glRM->getSceneRotationCentreSelectionPoleActor();
            MLabel *pickText = glRM->getSceneRotationCentreSelectionLabel();
            QVector3D rotationCenter = pickActor->getPoleVertices().at(0);

            sceneRotationCentre.setX(rotationCenter.x());
            sceneRotationCentre.setY(rotationCenter.y());

            setSceneRotationCentre(sceneRotationCentre);

            scene->setSingleInteractionActor(nullptr);
            scene->removeActorByName(pickActor->getName());
            foreach (MSceneViewGLWidget *sceneView, scene->getRegisteredSceneViews())
            {
                sceneView->staticLabels.removeOne(pickText);
                sceneView->updateSceneLabel();
            }

            sceneNavigationMode = ROTATE_SCENE;
            MSystemManagerAndControl::getInstance()->getEnumPropertyManager()->setValue(
                        sceneNavigationModeProperty, sceneNavigationMode);
            enablePropertyEvents = false;
            selectSceneRotationCentreProperty->setEnabled(true);
            sceneNavigationModeProperty->setEnabled(true);
            enablePropertyEvents = true;
        }
    }

    if (event->key() == Qt::Key_Control)
    {
        controlKeyPressed = true;
    }

    if (freezeMode) return;

    switch (event->key())
    {
    case Qt::Key_L:
        // Shader reload.
        MGLResourcesManager::getInstance()->reloadActorShaders();
#ifndef CONTINUOUS_GL_UPDATE
#ifdef USE_QOPENGLWIDGET
            update();
#else
            updateGL();
#endif
#endif
        break;
    case Qt::Key_I:
        // Toggle interaction mode.
        setInteractionMode(!actorInteractionMode);
        break;
    case Qt::Key_A:
        // Toggle analysis mode.
        setAnalysisMode(!analysisMode);
        break;
    case Qt::Key_R:
        if (event->modifiers() & Qt::AltModifier)
        {
            resizeView();
            break;
        }
        // Toggle auto-rotation mode.
        setAutoRotationMode(!cameraAutorotationMode);
        break;
    case Qt::Key_N:
        if (event->modifiers() & Qt::AltModifier)
        {
            executeCameraAction(CAMERA_NORTHUP);
        }
        break;
    case Qt::Key_U:
        if (event->modifiers() & Qt::AltModifier)
        {
            executeCameraAction(CAMERA_UPRIGHT);
        }
        break;
    case Qt::Key_T:
        if (event->modifiers() & Qt::AltModifier)
        {
            executeCameraAction(CAMERA_TOPVIEW);
        }
        break;
    case Qt::Key_S:
        if (QApplication::keyboardModifiers() == Qt::NoModifier)
        {
            saveScreenshot();
        }
        break;
    default:
        // If we do not act upon the key, pass event to base class
        // implementation.
#ifdef USE_QOPENGLWIDGET
            QOpenGLWidget::keyPressEvent(event);
#else
            QGLWidget::keyPressEvent(event);
#endif
    }
}


void MSceneViewGLWidget::keyReleaseEvent(QKeyEvent *event)
{
    if (event->key() == Qt::Key_Control)
    {
        controlKeyPressed = false;
    }

#ifdef USE_QOPENGLWIDGET
    QOpenGLWidget::keyReleaseEvent(event);
#else
    QGLWidget::keyReleaseEvent(event);
#endif
}



bool MSceneViewGLWidget::event(QEvent *event)
{
    /*if (event->type() == QEvent::ToolTip)
    {
        QHelpEvent *helpEvent = static_cast<QHelpEvent*>(event);
        float time = 0.0f;
        int index = 0;//itemAt(helpEvent->pos());
        if (index != -1)
        {
            QToolTip::showText(helpEvent->globalPos(), QString("Time: #%1").arg(time));
        }
        else
        {
            QToolTip::hideText();
            event->ignore();
        }

        return true;
    }*/
#ifdef USE_QOPENGLWIDGET
    QOpenGLWidget::event(event);
#else
    QGLWidget::event(event);
#endif
}


void MSceneViewGLWidget::updateSynchronizedCameras()
{
    // Synchronize cameras of connected scene views.
    QSetIterator<MSceneViewGLWidget*> i(syncCameras);
    while (i.hasNext())
    {
        MSceneViewGLWidget* otherView = i.next();
        MCamera *otherCamera = otherView->getCamera();
        otherCamera->setOrigin(camera.getOrigin());
        otherCamera->setYAxis(camera.getYAxis());
        otherCamera->setZAxis(camera.getZAxis());
        otherView->updateCameraPositionDisplay();
#ifdef USE_QOPENGLWIDGET
        otherView->update();
#else
        otherView->updateGL();
#endif
    }
}


void MSceneViewGLWidget::updateSceneLabel()
{
    // Don't update scene label if no scene is attached to the scene view.
    if (scene == nullptr)
    {
        return;
    }

    // Remove the old scene description label from the list of static labels.
    for (int i = 0; i < staticLabels.size(); i++)
    {
        if (staticLabels[i] == sceneNameLabel)
        {
            staticLabels.removeAt(i);
            MGLResourcesManager::getInstance()->getTextManager()->removeText(
                        sceneNameLabel);
        }
    }

    bool labelEnabled =
            MSystemManagerAndControl::getInstance()->getBoolPropertyManager()
            ->value(sceneViewLabelEnableProperty);

    if (!labelEnabled)
    {
        return;
    }

    // Create a new scene description label (view number and scene name in
    // lower left corner of the view).
    QString label = QString("view %1 (%2)").arg(myID+1).arg(scene->getName());
    if (actorInteractionMode) label += " - actor interaction mode";
    if (analysisMode) label += " - analysis mode";
    if (cameraAutorotationMode) label += " - auto-rotate camera";

    sceneNameLabel = MGLResourcesManager::getInstance()->getTextManager()->addText(
                label, MTextManager::CLIPSPACE, -0.99, -0.99, -0.99, 20,
                QColor(0, 0, 255, 150));

    staticLabels.append(sceneNameLabel);
}


void MSceneViewGLWidget::saveTimeAnimationImage(QString path, QString filename)
{
    filename = QDir(path).absoluteFilePath(filename);
    QFileInfo checkFile(filename);
    if (!overwriteImageSequence && checkFile.exists())
    {
// TODO (bt, 17Oct2016) Use operating system dependend filename splitting.
        QMessageBox::StandardButton reply = QMessageBox::question(
                    MGLResourcesManager::getInstance(),
                    "Save screenshot",
                    filename.split("/").last()
                    + " already exits.\n"
                    + "Do you want to replace it?",
                    QMessageBox::Yes|QMessageBox::YesAll|QMessageBox::No,
                    QMessageBox::No);
        // Don't save image if user rejects to overwrite the file it.
        if (reply == QMessageBox::No)
        {
            return;
        }
        if (reply == QMessageBox::YesAll)
        {
            overwriteImageSequence = true;
        }
    }
    saveScreenshotToFileName(filename);
}


void MSceneViewGLWidget::updateSyncControlProperty()
{
    MSystemManagerAndControl *sysMC = MSystemManagerAndControl::getInstance();

    QString syncControlName = "None";
    int currentIndex = sysMC->getEnumPropertyManager()
            ->value(displayDateTimeSyncControlProperty);

    if (currentIndex > 0)
    {
        syncControlName = sysMC->getEnumPropertyManager()
                ->enumNames(displayDateTimeSyncControlProperty).at(currentIndex);
    }

    sysMC->getEnumPropertyManager()
            ->setEnumNames(displayDateTimeSyncControlProperty,
                           sysMC->getSyncControlIdentifiers());

    currentIndex =
            max(0, sysMC->getSyncControlIdentifiers().indexOf(syncControlName));

    sysMC->getEnumPropertyManager()->setValue(displayDateTimeSyncControlProperty,
                                              currentIndex);
}


void MSceneViewGLWidget::onActorCreated(MActor *actor)
{
    // If the new actor supports full-screen visualisation, add it to the list
    // of available full-screen actors.
    if (actor->supportsFullScreenVisualisation())
    {
        MSystemManagerAndControl *sysMC = MSystemManagerAndControl::getInstance();
        // Don't render while the properties are being updated.
        setUpdatesEnabled(false);

        int currentIndex = sysMC->getEnumPropertyManager()->value(
                    fullScreenActorProperty);

        QStringList availableFullScreenActors =
                sysMC->getEnumPropertyManager()->enumNames(
                    fullScreenActorProperty);
        availableFullScreenActors << actor->getName();

        sysMC->getEnumPropertyManager()->setEnumNames(fullScreenActorProperty,
                                                      availableFullScreenActors);

        sysMC->getEnumPropertyManager()->setValue(fullScreenActorProperty,
                                                  currentIndex);

        setUpdatesEnabled(true);
    }
}


void MSceneViewGLWidget::onActorDeleted(MActor *actor)
{
    // If the deleted actor supports full-screen visualisation, remove it from
    // the list of available full-screen actors.
    if (actor->supportsFullScreenVisualisation())
    {
        MSystemManagerAndControl *sysMC = MSystemManagerAndControl::getInstance();
        setUpdatesEnabled(false);

        int currentIndex = sysMC->getEnumPropertyManager()->value(
                    fullScreenActorProperty);
        QString fullScreenActorName = sysMC->getEnumPropertyManager()->enumNames(
                    fullScreenActorProperty).at(currentIndex);

        QStringList availableFullScreenActors =
                sysMC->getEnumPropertyManager()->enumNames(
                    fullScreenActorProperty);
        availableFullScreenActors.removeOne(actor->getName());

        sysMC->getEnumPropertyManager()->setEnumNames(fullScreenActorProperty,
                                                      availableFullScreenActors);

        currentIndex =
                max(0, availableFullScreenActors.indexOf(fullScreenActorName));

        setUpdatesEnabled(true);

        sysMC->getEnumPropertyManager()->setValue(fullScreenActorProperty,
                                                  currentIndex);
    }
}


void MSceneViewGLWidget::onActorRenamed(MActor *actor, QString oldName)
{
    // If the renamed actor supports full-screen visualisation, change its name
    // in the list of available full-screen actors.
    if (actor->supportsFullScreenVisualisation())
    {
        MSystemManagerAndControl *sysMC = MSystemManagerAndControl::getInstance();
        // Don't render while the properties are being updated.
        setUpdatesEnabled(false);

        int currentIndex = sysMC->getEnumPropertyManager()->value(
                    fullScreenActorProperty);

        QStringList availableFullScreenActors =
                sysMC->getEnumPropertyManager()->enumNames(
                    fullScreenActorProperty);
        availableFullScreenActors[availableFullScreenActors.indexOf(oldName)]
                = actor->getName();

        sysMC->getEnumPropertyManager()->setEnumNames(fullScreenActorProperty,
                                                      availableFullScreenActors);

        sysMC->getEnumPropertyManager()->setValue(fullScreenActorProperty,
                                                  currentIndex);

        setUpdatesEnabled(true);
    }
}


void MSceneViewGLWidget::onFullScreenActorUpdate()
{
#ifdef USE_QOPENGLWIDGET
    update();
#else
    updateGL();
#endif
}


void MSceneViewGLWidget::updateCameraPositionDisplay()
{
    QVector3D co = camera.getOrigin();
    MSystemManagerAndControl::getInstance()->getStringPropertyManager()->setValue(
                cameraPositionProperty,
                QString("%1/%2/%3").arg(co.x(), 0, 'f', 1)
                .arg(co.y(), 0, 'f', 1).arg(co.z(), 0, 'f', 1));
}


void MSceneViewGLWidget::setSingleInteractionActor(MActor *actor)
{
    singleInteractionActor = actor;
    if (singleInteractionActor != nullptr)
    {
        setInteractionMode(true);
    }
    else
    {
        setInteractionMode(false);
    }
}


void MSceneViewGLWidget::setSceneNavigationMode(SceneNavigationMode mode)
{
    sceneNavigationMode = mode;
    MSystemManagerAndControl::getInstance()->getEnumPropertyManager()->setValue(
                sceneNavigationModeProperty, (int) mode);
}


void MSceneViewGLWidget::setSceneRotationCentre(QVector3D centre)
{
    sceneRotationCentre = centre;
    QtExtensions::QtDecoratedDoublePropertyManager *doublePropertyManager =
            MSystemManagerAndControl::getInstance()->getDecoratedDoublePropertyManager();
    enablePropertyEvents = false;
    doublePropertyManager->setValue(
                sceneRotationCentreLonProperty, centre.x());
    doublePropertyManager->setValue(
                sceneRotationCentreLatProperty, centre.y());
    doublePropertyManager->setValue(
                sceneRotationCentreElevationProperty, centre.z());
    enablePropertyEvents = true;
}


void MSceneViewGLWidget::saveConfigurationToFile(QString filename)
{
    if (filename.isEmpty())
    {
        QString directory =
                MSystemManagerAndControl::getInstance()
                ->getMet3DWorkingDirectory().absoluteFilePath("config/sceneviews");
        QDir().mkpath(directory);
        filename = QFileDialog::getSaveFileName(
                    MGLResourcesManager::getInstance(),
                    "Save scene view configuration",
                    QDir(directory).absoluteFilePath(
                        QString("sceneview%1.sceneview.conf").arg(myID + 1)),
                    "Scene view configuration files (*.sceneview.conf)");

        if (filename.isEmpty())
        {
            return;
        }
    }

    LOG4CPLUS_DEBUG(mlog, "Saving configuration to " << filename.toStdString());

    QSettings *settings = new QSettings(filename, QSettings::IniFormat);

    // Overwrite if the file exists.
    if (QFile::exists(filename))
    {
        QStringList groups = settings->childGroups();
        // Only overwrite file if it contains already configuration for a
        // scene view.
        if ( !groups.contains("MSceneView") )
        {
            QMessageBox msg;
            msg.setWindowTitle("Error");
            msg.setText("The selected file contains a configuration other than "
                        "MSceneView.\n"
                        "This file will NOT be overwritten -- have you selected"
                        " the correct file?");
            msg.setIcon(QMessageBox::Warning);
            msg.exec();
            delete settings;
            return;
        }
        QFile::remove(filename);
    }

    settings->beginGroup("FileFormat");
    // Save version id of Met.3D.
    settings->setValue("met3dVersion", met3dVersionString);
    settings->endGroup();

    // Save scene view configuration.
    settings->beginGroup("MSceneView");
    saveConfiguration(settings);
    settings->endGroup();

    delete settings;

    LOG4CPLUS_DEBUG(mlog, "... configuration has been saved.");
}


void MSceneViewGLWidget::loadConfigurationFromFile(QString filename)
{
    if (filename.isEmpty())
    {
        filename = QFileDialog::getOpenFileName(
                    MGLResourcesManager::getInstance(),
                    "Load scene view configuration",
                    MSystemManagerAndControl::getInstance()
                    ->getMet3DWorkingDirectory().absoluteFilePath("config/sceneviews"),
                    "Scene view configuration files (*.sceneview.conf)");

        if (filename.isEmpty())
        {
            return;
        }
    }

    QSettings *settings = new QSettings(filename, QSettings::IniFormat);

    QStringList groups = settings->childGroups();
    if ( !groups.contains("MSceneView") )
    {
        QMessageBox msg;
        msg.setWindowTitle("Error");
        msg.setText("The selected file does not contain configuration data "
                    "for scene views.");
        msg.setIcon(QMessageBox::Warning);
        msg.exec();
        delete settings;
        return;
    }

    LOG4CPLUS_DEBUG(mlog, "Loading configuration from "
                    << filename.toStdString());

    settings->beginGroup("MSceneView");
    loadConfiguration(settings);
    settings->endGroup();

    delete settings;

    LOG4CPLUS_DEBUG(mlog, "... configuration has been loaded.");
}


void MSceneViewGLWidget::saveConfiguration(QSettings *settings)
{
    MSystemManagerAndControl* sysMC = MSystemManagerAndControl::getInstance();

    camera.saveConfiguration(settings);

    // Save interaction properties.
    settings->beginGroup("Interaction");
    settings->setValue("sceneNavigation", sysMC->getEnumPropertyManager()
                      ->enumNames(sceneNavigationModeProperty)
                      .at(sceneNavigationMode));
    settings->setValue("sceneRotationCentreLongitude", sceneRotationCentre.x());
    settings->setValue("sceneRotationCentreLatitude", sceneRotationCentre.y());
    settings->setValue("sceneRotationCentreElevation",
                      sysMC->getDecoratedDoublePropertyManager()->value(
                          sceneRotationCentreElevationProperty));
    settings->setValue("fullScreenActor", sysMC->getEnumPropertyManager()
                       ->enumNames(fullScreenActorProperty)
                       .at(sysMC->getEnumPropertyManager()->value(
                               fullScreenActorProperty)));
    settings->setValue("NavigationSensitivity",
                      sysMC->getDecoratedDoublePropertyManager()->value(
                          sceneNavigationSensitivityProperty));
    settings->setValue("autoRotateCamera", cameraAutorotationMode);
    settings->setValue("SyncCameraWithView",
                      sysMC->getEnumPropertyManager()->enumNames(
                          syncCameraWithViewProperty).at(
                          sysMC->getEnumPropertyManager()
                          ->value(syncCameraWithViewProperty)));
    settings->setValue("actorInteractionMode", actorInteractionMode);
    settings->setValue("analysisMode", analysisMode);
    settings->endGroup(); // interaction

    // Save rendering properties.
    settings->beginGroup("Rendering");
    settings->setValue("backgroundColour",  sysMC->getColorPropertyManager()
                       ->value(backgroundColourProperty));
    settings->setValue("farPlaneDistance", farPlaneDistance);
    settings->setValue("multisampling", multisamplingEnabled);
    settings->setValue("antialiasing", antialiasingEnabled);
    settings->setValue("depthTestForLabels", renderLabelsWithDepthTest);
    settings->setValue("lighting",
                      sysMC->getEnumPropertyManager()->enumNames(
                          lightingProperty).at(lightDirection));
    settings->setValue("verticalScaling", ztop);
    settings->endGroup(); // rendering

    // Save display date time properties.
    settings->beginGroup("DisplayDateTime");
    QString syncControlName = "None";
    if (synchronizationControl != nullptr)
    {
        syncControlName = synchronizationControl->getID();
    }
    settings->setValue("syncControl", syncControlName);
    settings->setValue("fontSize", displayDateTimeFontSize);
    settings->setValue("fontColour", displayDateTimeColour);
    settings->setValue("bBox", sysMC->getBoolPropertyManager()
                       ->value(displayDateTimeBBoxProperty));
    settings->setValue("bBoxColour", sysMC->getColorPropertyManager()
                       ->value(displayDateTimeBBoxColourProperty));
    settings->setValue("position", sysMC->getPointFPropertyManager()
                       ->value(displayDateTimePositionProperty));
    settings->endGroup(); // display date time

    // Save arrow pointing north properties.
    settings->beginGroup("ArrowPointingNorth");
    settings->setValue("enabled",  sysMC->getBoolPropertyManager()->value(
                           northArrow.enabledProperty));
    settings->setValue("horizontalScale", northArrow.horizontalScale);
    settings->setValue("verticalScale", northArrow.verticalScale);
    settings->setValue("lon",  sysMC->getDecoratedDoublePropertyManager()
                       ->value(northArrow.lonPositionProperty));
    settings->setValue("lat",  sysMC->getDecoratedDoublePropertyManager()
                       ->value(northArrow.latPositionProperty));
    settings->setValue("worldZPos",  sysMC->getDecoratedDoublePropertyManager()
                       ->value(northArrow.worldZPositionProperty));
    settings->setValue("colour",  sysMC->getColorPropertyManager()
                       ->value(northArrow.colourProperty));
    settings->endGroup(); // arrow pointing north

    // Save scene view label properties.
    settings->beginGroup("SceneViewLabel");
    settings->setValue("enabled", sysMC->getBoolPropertyManager()->value(
                           sceneViewLabelEnableProperty));
    settings->endGroup(); // scene view label
}


void MSceneViewGLWidget::loadConfiguration(QSettings *settings)
{
    MSystemManagerAndControl* sysMC = MSystemManagerAndControl::getInstance();

    // Load interaction properties.
    settings->beginGroup("Interaction");
    // Since scene navigation mode is stored as a string, get the corresponding
    // index.
    QString enumName = settings->value("sceneNavigation", "move camera").toString();
    int enumIndex = (sysMC->getEnumPropertyManager()->enumNames(
                sceneNavigationModeProperty)).indexOf(enumName);
    sysMC->getEnumPropertyManager()->setValue(sceneNavigationModeProperty,
                                              enumIndex);

    sysMC->getDecoratedDoublePropertyManager()->setValue(
                sceneRotationCentreLonProperty,
                settings->value("sceneRotationCentreLongitude", 0.).toDouble());
    sysMC->getDecoratedDoublePropertyManager()->setValue(
                sceneRotationCentreLatProperty,
                settings->value("sceneRotationCentreLatitude", 45.).toDouble());
    sysMC->getDecoratedDoublePropertyManager()->setValue(
                sceneRotationCentreElevationProperty,
                settings->value("sceneRotationCentreElevation", 1020.).toDouble());

    enumName = settings->value("fullScreenActor", "None").toString();
    enumIndex = (sysMC->getEnumPropertyManager()->enumNames(
                fullScreenActorProperty)).indexOf(enumName);
    sysMC->getEnumPropertyManager()->setValue(fullScreenActorProperty,
                                              enumIndex);

    sysMC->getDecoratedDoublePropertyManager()->setValue(
                sceneNavigationSensitivityProperty,
                settings->value("NavigationSensitivity", 1.).toDouble());

    sysMC->getBoolPropertyManager()->setValue(
                cameraAutoRotationModeProperty,
                settings->value("autoRotateCamera", false).toBool());

    // Since scene sync camera with view is stored as a string, get the
    // corresponding index.
    enumName = settings->value("SyncCameraWithView", "None").toString();
    enumIndex = (sysMC->getEnumPropertyManager()->enumNames(
                    syncCameraWithViewProperty)).indexOf(enumName);
    sysMC->getEnumPropertyManager()->setValue(syncCameraWithViewProperty,
                                                  enumIndex);

    sysMC->getBoolPropertyManager()->setValue(
                actorInteractionProperty,
                settings->value("actorInteractionMode", false).toBool());
    sysMC->getBoolPropertyManager()->setValue(
                analysisModeProperty,
                settings->value("analysisMode", false).toBool());
    settings->endGroup(); // interaction

    // Load rendering properties.
    settings->beginGroup("Rendering");
    sysMC->getColorPropertyManager()->setValue(
                backgroundColourProperty,
                settings->value("backgroundColour", QColor(255, 255, 255))
                .value<QColor>());
    sysMC->getDecoratedDoublePropertyManager()->setValue(
                farPlaneDistanceProperty,
                settings->value("farPlaneDistance", 500.f).toDouble());
    sysMC->getBoolPropertyManager()->setValue(
                multisamplingProperty,
                settings->value("multisampling", true).toBool());
    sysMC->getBoolPropertyManager()->setValue(
                antialiasingProperty,
                settings->value("antialiasing", false).toBool());
    sysMC->getBoolPropertyManager()->setValue(
                labelDepthTestProperty,
                settings->value("depthTestForLabels", true).toBool());

    // Since scene lighting mode is stored as a string, get the corresponding
    // index.
    enumName = settings->value("lighting", "Top").toString();
    enumIndex = (sysMC->getEnumPropertyManager()->enumNames(
                    lightingProperty)).indexOf(enumName);
    sysMC->getEnumPropertyManager()->setValue(lightingProperty, enumIndex);

    sysMC->getDecoratedDoublePropertyManager()->setValue(
                verticalScalingProperty,
                settings->value("verticalScaling", 36.).toDouble());
    settings->endGroup(); // rendering

    // Load display date time properties.
    settings->beginGroup("DisplayDateTime");
    QString syncControlName = settings->value("syncControl", "None").toString();
    sysMC->getDecoratedDoublePropertyManager()->setValue(
                displayDateTimeFontSizeProperty,
                settings->value("fontSize", 24.).toDouble());
    sysMC->getColorPropertyManager()->setValue(
                displayDateTimeColourProperty,
                settings->value("fontColour", QColor(0, 0, 0)).value<QColor>());
    sysMC->getBoolPropertyManager()->setValue(
                displayDateTimeBBoxProperty,
                settings->value("bBox", true).toBool());
    sysMC->getColorPropertyManager()->setValue(
                displayDateTimeBBoxColourProperty,
                settings->value("bBoxColour", QColor(255, 255, 255, 200))
                .value<QColor>());
    sysMC->getPointFPropertyManager()->setValue(
                displayDateTimePositionProperty,
                settings->value("position", QPointF(-0.99, 0.99)).toPointF());
    settings->endGroup(); // display date time

    synchronizeWith(sysMC->getSyncControl(syncControlName));

    // Update display time when loading configuration only if the view is
    // initialised since otherwise adding the text will lead to an
    // initialisation error when the text is added.
    if (viewIsInitialised)
    {
        updateDisplayTime();
    }

    // Load arrow pointing north properties.
    settings->beginGroup("ArrowPointingNorth");
    sysMC->getBoolPropertyManager()->setValue(
                northArrow.enabledProperty,
                settings->value("enabled", false).toBool());
    settings->setValue("horizontalScale", northArrow.horizontalScale);
    settings->setValue("verticalScale", northArrow.verticalScale);
    sysMC->getDecoratedDoublePropertyManager()->setValue(
                northArrow.horizontalScaleProperty,
                settings->value("horizontalScale", 5.).toDouble());
    sysMC->getDecoratedDoublePropertyManager()->setValue(
                northArrow.verticalScaleProperty,
                settings->value("verticalScale", 5.).toDouble());
    sysMC->getDecoratedDoublePropertyManager()->setValue(
                northArrow.lonPositionProperty,
                settings->value("lon", 0.).toDouble());
    sysMC->getDecoratedDoublePropertyManager()->setValue(
                northArrow.latPositionProperty,
                settings->value("lat", 80.).toDouble());
    sysMC->getDecoratedDoublePropertyManager()->setValue(
                northArrow.worldZPositionProperty,
                settings->value("worldZPos", 1.).toDouble());
    sysMC->getColorPropertyManager()->setValue(
                northArrow.colourProperty,
                settings->value("colour", QColor(222, 46, 30)).value<QColor>());
    settings->endGroup(); // arrow pointing north

    // Load scene view label properties.
    settings->beginGroup("SceneViewLabel");
    sysMC->getBoolPropertyManager()->setValue(
                sceneViewLabelEnableProperty,
                settings->value("enabled", true).toBool());
    settings->endGroup(); // scene view label

    camera.loadConfiguration(settings);
}


void MSceneViewGLWidget::onHandleSizeChanged()
{
#ifndef CONTINUOUS_GL_UPDATE
#ifdef USE_QOPENGLWIDGET
    update();
#else
    updateGL();
#endif
#endif
}


void MSceneViewGLWidget::synchronizeWith(
        MSyncControl *sync, bool updateGUIProperties)
{
    Q_UNUSED(updateGUIProperties);
    if (synchronizationControl == sync)
    {
        return;
    }

    // Reset connection to current synchronization control.
    // ====================================================

    // If the view is currently connected to a sync control, disconnect the
    // signals.
    if (synchronizationControl != nullptr)
    {
#ifdef DIRECT_SYNCHRONIZATION
        synchronizationControl->deregisterSynchronizedClass(this);
#else
        disconnect(synchronizationControl, SIGNAL(initDateTimeChanged(QDateTime)),
                   this, SLOT(updateDisplayTime()));
        disconnect(synchronizationControl, SIGNAL(validDateTimeChanged(QDateTime)),
                   this, SLOT(updateDisplayTime()));
#endif
    }

    MSystemManagerAndControl *sysMC = MSystemManagerAndControl::getInstance();

    // Connect to new sync control and try to switch to its current times.
    synchronizationControl = sync;

    // Update "synchronizationProperty".
    // =================================
    setUpdatesEnabled(false);
    QString newSyncID =
            (sync == nullptr) ? "None" : synchronizationControl->getID();
    int index =
            sysMC->getEnumPropertyManager()->enumNames(
                displayDateTimeSyncControlProperty).indexOf(newSyncID);
    sysMC->getEnumPropertyManager()->setValue(
                displayDateTimeSyncControlProperty, index);
    setUpdatesEnabled(true);

    // Connect to new sync control and synchronize.
    // ============================================
    if (sync != nullptr)
    {
#ifdef DIRECT_SYNCHRONIZATION
        synchronizationControl->registerSynchronizedClass(this);
#else
        connect(synchronizationControl, SIGNAL(initDateTimeChanged(QDateTime)),
                this, SLOT(updateDisplayTime()));
        connect(synchronizationControl, SIGNAL(validDateTimeChanged(QDateTime)),
                this, SLOT(updateDisplayTime()));
#endif
    }
}


bool MSceneViewGLWidget::synchronizationEvent(
        MSynchronizationType, QVector<QVariant>)
{
    updateDisplayTime();

    return false;
}


/******************************************************************************
***                           PRIVATE METHODS                               ***
*******************************************************************************/

void MSceneViewGLWidget::saveScreenshot()
{
    // Filter containing all imagefile-extensions Qt is able to write (Oct2016).
    // All extensions are: .png .jpg .jpeg .bmp .ppm .tiff .xbm .xpm .
    QString filter = QString("png (*.png);;jpg (*.jpg);;jpeg (*.jpeg);;")
            + QString("bmp (*.bmp);;ppm (*.ppm);;tiff (*.tiff);;")
            + QString("xbm (*.xbm);;xpm (*.xpm)");
    // Filterlist contains all imagefile-extensions as a regular expression.
    QRegExp filterlist(".*\\.((png)|(jpe?g)|(bmp)|(ppm)|(tiff)|(x(b|p)m))");

    QString filetype;
    // Variable filename stores filename and path but for some operating systems
    // not the selected extension.
    QString filename = QFileDialog::getSaveFileName(
                MGLResourcesManager::getInstance(),
                "Save screenshot",
                QDir::home().absoluteFilePath("met3d/screenshots"),
                filter,
                &filetype);
    if (!filename.isEmpty())
    {
        // Check if filename doesn't end with an image file extension Qt can
        // write.
        // Repeat the test since the user could have changed the name in the
        // second FileDialog.
        while (!filterlist.exactMatch(filename))
        {
            // Extract selection file-extension from selected filter element.
            // Length of extension name can vary thus cant chop fixed number of
            // letters. 5 = number of letters occuring in every scheme besides
            // the file-extension.
            filetype.chop(((filetype.length() - 5) / 2) + 5);
            filetype = QString("." + filetype);
            // Append the selected file extension
            filename += filetype;
// NOTE (bt, 17Oct2016): Can be removed if Qt-bug is fixed.
            // Need to check if file already exists since QFileDialog
            // doesn't provide this functionality under Linux compared to
            // https://bugreports.qt.io/browse/QTBUG-11352 .
            QFileInfo checkFile(filename);
            if (checkFile.exists())
            {
// TODO (bt, 17Oct2016) Use operating system dependend filename splitting.
                QMessageBox::StandardButton reply = QMessageBox::question(
                                        MGLResourcesManager::getInstance(),
                                        "Save screenshot",
                                        filename.split("/").last()
                                        + " already exits.\n"
                                        + "Do you want to replace it?",
                                        QMessageBox::Yes|QMessageBox::No,
                                        QMessageBox::No);
                if (reply == QMessageBox::No)
                {
                    // Reopen FileDialog if file already exists and the user
                    // chooses not to overwrite it or closes the question box.
                    filename = QFileDialog::getSaveFileName(
                                    MGLResourcesManager::getInstance(),
                                    "Save screenshot",
                                    filename,
                                    filter,
                                    &filetype);
                    // Quit if user closes file dialog.
                    if(filename.isEmpty()) return;
                }
            }
        }
        saveScreenshotToFileName(filename);
    }
}


void MSceneViewGLWidget::saveScreenshotToFileName(QString filename)
{
    // Take Screenshot of current scene.
#ifdef USE_QOPENGLWIDGET
    QImage screenshot = this->grabFramebuffer();
#else
    QImage screenshot = this->grabFrameBuffer();
#endif
    // Chop red frame. (Only visible if view has focus.)
    if (this->hasFocus())
    {
        screenshot = screenshot.copy(1, 1, screenshot.width() - 2,
                                     screenshot.height() - 2);
    }

    if (!filename.isEmpty())
    {
        if (screenshot.save(filename))
        {
            QString str = "Saved screenshot of current view to " + filename
                    + "\n";
            LOG4CPLUS_INFO(mlog, str.toStdString());
        }
        else
        {
            QMessageBox::critical(MGLResourcesManager::getInstance(),
                                 "Error",
                                 "Could not save " + filename,
                                 QMessageBox::Ok,
                                 QMessageBox::NoButton);
            QString str = "Could not save " + filename + "\n";
            LOG4CPLUS_ERROR(mlog, str.toStdString());
        }
    }
}


void MSceneViewGLWidget::resizeView()
{
    resizeViewDialog->setWindowTitle("Resize View");
    // Initialise input boxes and ratio with current window size
    resizeViewDialog->setup(this->width(),this->height());

    if (resizeViewDialog->exec() == QDialog::Rejected)
    {
        return;
    }

    int newWidth = resizeViewDialog->getWidth();
    int newHeight = resizeViewDialog->getHeight();

    MMainWindow *mainWindow =
            MSystemManagerAndControl::getInstance()->getMainWindow();
    mainWindow->resizeSceneView(newWidth, newHeight, this);
}

} // namespace Met3D<|MERGE_RESOLUTION|>--- conflicted
+++ resolved
@@ -97,13 +97,10 @@
       resizeViewDialog(new MResizeWindowDialog),
       overwriteImageSequence(false)
 {
-<<<<<<< HEAD
-=======
 #ifdef USE_QOPENGLWIDGET
     this->setFormat(MGLResourcesManager::getInstance()->format());
 #endif
 
->>>>>>> 6caeb4ef
     QGridLayout* gridLayout = new QGridLayout(this);
 
     // TODO: Test
@@ -112,52 +109,14 @@
     radarChart->addRadar("Trajectory A", { 0.9, 0.2, 0.7, 0.1, 0.8, 0.01, 0.6, 0.3 });
     radarChart->addRadar("Trajectory B", { 0.7, 0.3, 0.8, 0.4, 0.7, 0.3, 0.9, 0.4 });
     radarChart->setRenderHint(QPainter::Antialiasing);
-<<<<<<< HEAD
-    radarChart->resize(500, 400);
-    //radarChart->setAttribute(Qt::WA_TranslucentBackground);
-    //radarChart->setBackgroundVisible(false);
-    //radarChart->setOpacity(0.1);
-    //radarChart->layout()->setContentsMargins(0, 0, 0, 0);
-    radarChart->setContentsMargins(QMargins(0, 0, 0, 0));
-    radarChart->setAutoFillBackground(false);
-    QtCharts::QPolarChart* chart = radarChart->getChart();
-    chart->setBackgroundBrush(QBrush(QColor("transparent")));
-    chart->setBackgroundRoundness(0.0f);
-    chart->setBackgroundVisible(false);
-    chart->setPlotAreaBackgroundVisible(false);
-    chart->setPlotAreaBackgroundBrush(QBrush(QColor("transparent")));
-
-    radarChart->setBackgroundBrush(QBrush(QColor(100, 100, 100, 10)));
-    //radarChart->setBackgroundBrush(QBrush(QColor("transparent")));
-    radarChart->viewport()->setAutoFillBackground(false);
-
-    QPalette palette = radarChart->palette();
-    palette.setBrush(QPalette::Base, Qt::transparent);
-    radarChart->setPalette(palette);
-    radarChart->setAttribute(Qt::WA_OpaquePaintEvent, false);
-
-    chart->legend()->hide();
-
-    chart->setPos(0.0f, 1000.0f);
-
-    //QCheckBox* testCheckBox = new QCheckBox("ABC", this);
-    //testCheckBox->resize(500, 400);
-
-    QSpacerItem* verticalSpacer = new QSpacerItem(20, 40, QSizePolicy::Minimum, QSizePolicy::Expanding);
-    gridLayout->addItem(verticalSpacer, 0, 0, 1, 2);
-=======
 
     QSpacerItem* verticalSpacer = new QSpacerItem(20, 40, QSizePolicy::Minimum, QSizePolicy::Expanding);
     gridLayout->addItem(verticalSpacer, 0, 0, 1, 1);
->>>>>>> 6caeb4ef
     QSpacerItem* horizontalSpacer = new QSpacerItem(40, 20, QSizePolicy::Expanding, QSizePolicy::Minimum);
     gridLayout->addItem(horizontalSpacer, 1, 1);
     gridLayout->addWidget(radarChart, 1, 0);
 
-<<<<<<< HEAD
-=======
     //gridLayout->removeItem();
->>>>>>> 6caeb4ef
 
 
     viewIsInitialised = false;
