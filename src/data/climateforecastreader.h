/******************************************************************************
**
**  This file is part of Met.3D -- a research environment for the
**  three-dimensional visual exploration of numerical ensemble weather
**  prediction data.
**
**  Copyright 2015-2018 Marc Rautenhaus
**  Copyright 2017-2018 Bianca Tost
**
**  Computer Graphics and Visualization Group
**  Technische Universitaet Muenchen, Garching, Germany
**
**  Met.3D is free software: you can redistribute it and/or modify
**  it under the terms of the GNU General Public License as published by
**  the Free Software Foundation, either version 3 of the License, or
**  (at your option) any later version.
**
**  Met.3D is distributed in the hope that it will be useful,
**  but WITHOUT ANY WARRANTY; without even the implied warranty of
**  MERCHANTABILITY or FITNESS FOR A PARTICULAR PURPOSE.  See the
**  GNU General Public License for more details.
**
**  You should have received a copy of the GNU General Public License
**  along with Met.3D.  If not, see <http://www.gnu.org/licenses/>.
**
*******************************************************************************/
#ifndef CLIMATEFORECASTREADER_H
#define CLIMATEFORECASTREADER_H

// standard library imports

// related third party imports
#include <QtCore>
#include <netcdf>

// local application imports
#include "data/weatherpredictionreader.h"
#include "data/structuredgrid.h"
#include "data/nccfvar.h"

namespace Met3D
{

/** Information specific to a variable and file. */
struct MVariableDataSharedPerFile
{
    netCDF::NcCFVar cfVar;
    netCDF::NcVar   latVar;
    netCDF::NcVar   lonVar;
    netCDF::NcVar   timeVar;
    netCDF::NcVar   vertVar;
    netCDF::NcVar   ensembleVar;

    QVector<double> levels, lats, lons, ak, bk;
    QList<QDateTime> timeCoordValues;
    QSet<unsigned int> availableMembers;
    QHash<unsigned int, unsigned int> memberToFileIndexMap;

    bool scaleAndOffsetProvided;
    double scale_factor, add_offset;

    bool reverseLatitudes;
    bool reverseLevels;
};

struct MNcVarDimensionInfo
{
    QList<QString> names;
    QList<int>     sizes;
};

typedef QHash<QString, MVariableDataSharedPerFile> MSharedDataVariableNameMap;
typedef QHash<MVerticalLevelType, MSharedDataVariableNameMap> MSharedDataLevelTypeMap;

struct MFileInfo
{
    MFileInfo()
        : ncFile(nullptr)
    { }

    ~MFileInfo()
    { if (ncFile) delete ncFile; }

    netCDF::NcFile *ncFile;
    MSharedDataLevelTypeMap sharedData;

    // Mutex to lock access to the file.
    QMutex accessMutex;
};

typedef QHash<QString, MFileInfo*> MOpenFileMap;


/**
  @brief Data reader for NetCDF files that follow (a subset of the) the CF
  (climate & forecast) conventions.

  @ref convertGeometricHeightToPressure_ICAOStandard specifies whether Met.3D
  should handle data fields defined on geometric height by converting the height
  to pressure levels using the ICAO standard atmosphere.

  @ref auxiliary3DPressureField contains the name of the auxiliary pressure
  field variable if one should be used for the data set. If it is empty, no auxiliary
  pressure field is used.

  @ref disableGridConsistencyCheck specifies whether Met.3D should disable the
  consistency check which is performed to make sure that all variables in one
  data set are defined on the same grid (exception: different vertical level
  types are allowed in one data set).

  @note While a number of CF keywords are understood this module does not
  implement the entire conventions. If something is missing that you require,
  please consider contributing to the software by implementing it!

  @see http://cfconventions.org/
  */
class MClimateForecastReader : public MWeatherPredictionReader
{
public:
    MClimateForecastReader(
            QString identifier,
            bool treatRotatedGridAsRegularGrid=false,
            bool convertGeometricHeightToPressure_ICAOStandard=false,
            QString auxiliary3DPressureField="",
            bool disableGridConsistencyCheck=false);
    ~MClimateForecastReader();

    QList<MVerticalLevelType> availableLevelTypes();

    QStringList availableVariables(MVerticalLevelType levelType);

    QSet<unsigned int> availableEnsembleMembers(MVerticalLevelType levelType,
                                                const QString&     variableName);

    QList<QDateTime> availableInitTimes(MVerticalLevelType levelType,
                                        const QString&     variableName);

    QList<QDateTime> availableValidTimes(MVerticalLevelType levelType,
                                         const QString&     variableName,
                                         const QDateTime&   initTime);

    QString variableLongName(MVerticalLevelType levelType,
                             const QString&     variableName);

    QString variableStandardName(MVerticalLevelType levelType,
                                 const QString&     variableName);

    QString variableUnits(MVerticalLevelType levelType,
                          const QString&     variableName);

    MHorizontalGridType variableHorizontalGridType(MVerticalLevelType levelType,
                                                   const QString& variableName);

protected:
    QString variableSurfacePressureName(MVerticalLevelType levelType,
                                        const QString&     variableName);
<<<<<<< HEAD
=======
    QString variableAuxiliaryPressureName(MVerticalLevelType levelType,
                                          const QString&     variableName);
    MHorizontalGridType variableHorizontalGridType(MVerticalLevelType levelType,
                                       const QString& variableName);
>>>>>>> 073f9e26
    QVector2D variableRotatedNorthPoleCoordinates( MVerticalLevelType levelType,
                                                   const QString& variableName);

    void scanDataRoot();

    MStructuredGrid* readGrid(MVerticalLevelType levelType,
                              const QString&     variableName,
                              const QDateTime&   initTime,
                              const QDateTime&   validTime,
                              unsigned int       ensembleMember);

    // Dictionaries of available data. Access needs to be proteced
    // by the provided read/write lock.
    MLevelTypeMap availableDataFields;
    MLevelTypeMap availableDataFieldsByStdName;
    QReadWriteLock availableItemsLock;

    // Dictionary of open file information. Read/write access to this
    // dictionary must be protected by the provided mutex.
    MOpenFileMap  openFiles;
    QMutex openFilesMutex;

    /**
      Determine the name of the file that contains the specified data field.
      */
    QString dataFieldFile(MVerticalLevelType levelType,
                          const QString&     variableName,
                          const QDateTime&   initTime,
                          const QDateTime&   validTime);

    // Maps NetCDF variable names to standard names.
    QMap<QString, QString> variableToStandardNameMap;

    /**
      Loads the table with variable name -> CF standard name mappings. The
      table is applied if the standard name of a variable is not stored in
      an attribute in the NetCDF file.
     */
    bool parseCfStandardNameFile(const QString& filename);

    /**
      Checks consistency of shared data associated with the NetCDF variable @p
      cfVar of the vertical level type @p levelType. Shared data includes
      longitudes, latitudes, levels, etc., that are read only once and re-used
      for all time steps of a variable. This function ensures that all time
      steps are defined on, e.g., the same grid.

      If @p initialiseConsistencyData is true @p shared is initialised with the
      shared data data obtained from @p cfVar. This is the data that subsequent
      calls to this method will be checked against for consistency.

      If @p initialiseConsistencyData is false the shared data of @p cfVar are
      compared to the corresponding data stored in @p shared.

      Set @p testEnsembleMemberConsistency to true to also test consistency in
      ensemble members (consistency of one variable) and to false to disable
      the ensemble members check (consistency of dataset).

      @return false if @p initialiseConsistencyData is false and the shared
      data of @p cfVar does not match the corresponding data in @p shared; true
      otherwise.
     */
    bool checkSharedVariableDataConsistency(
            MVariableDataSharedPerFile *shared,
            netCDF::NcCFVar *cfVar,
            MVerticalLevelType levelType,
            bool initialiseConsistencyData,
            bool testEnsembleMemberConsistency);

    bool treatRotatedGridAsRegularGrid;
    bool convertGeometricHeightToPressure_ICAOStandard;
    bool disableGridConsistencyCheck;
};


} // namespace Met3D

#endif // CLIMATEFORECASTREADER_H<|MERGE_RESOLUTION|>--- conflicted
+++ resolved
@@ -154,13 +154,8 @@
 protected:
     QString variableSurfacePressureName(MVerticalLevelType levelType,
                                         const QString&     variableName);
-<<<<<<< HEAD
-=======
     QString variableAuxiliaryPressureName(MVerticalLevelType levelType,
                                           const QString&     variableName);
-    MHorizontalGridType variableHorizontalGridType(MVerticalLevelType levelType,
-                                       const QString& variableName);
->>>>>>> 073f9e26
     QVector2D variableRotatedNorthPoleCoordinates( MVerticalLevelType levelType,
                                                    const QString& variableName);
 
