/******************************************************************************
**
**  This file is part of Met.3D -- a research environment for the
**  three-dimensional visual exploration of numerical ensemble weather
**  prediction data.
**
<<<<<<< HEAD
**  Copyright 2015-2018 Marc Rautenhaus
**  Copyright 2017-2018 Bianca Tost
**  Copyright 2017      Michael Kern
=======
**  Copyright 2015-2019 Marc Rautenhaus [*, previously +]
**  Copyright 2017-2018 Bianca Tost [+]
>>>>>>> 5246a33e
**
**  * Regional Computing Center, Visualization
**  Universitaet Hamburg, Hamburg, Germany
**
**  + Computer Graphics and Visualization Group
**  Technische Universitaet Muenchen, Garching, Germany
**
**  Met.3D is free software: you can redistribute it and/or modify
**  it under the terms of the GNU General Public License as published by
**  the Free Software Foundation, either version 3 of the License, or
**  (at your option) any later version.
**
**  Met.3D is distributed in the hope that it will be useful,
**  but WITHOUT ANY WARRANTY; without even the implied warranty of
**  MERCHANTABILITY or FITNESS FOR A PARTICULAR PURPOSE.  See the
**  GNU General Public License for more details.
**
**  You should have received a copy of the GNU General Public License
**  along with Met.3D.  If not, see <http://www.gnu.org/licenses/>.
**
*******************************************************************************/
#ifndef STRUCTUREDGRID_H
#define STRUCTUREDGRID_H

// standard library imports

// related third party imports
#include "GL/glew.h"
#include <QGLWidget>

// local application imports
#include "data/abstractdataitem.h"
#include "gxfw/gl/texture.h"
#include "gxfw/msceneviewglwidget.h"


namespace Met3D
{

/******************************************************************************
***                               ENUMS                                     ***
*******************************************************************************/

/**
  Vertical level types for that specialisations of @ref MStructuredGrid exist.
  */
enum MVerticalLevelType {
    SURFACE_2D               = 0,
    PRESSURE_LEVELS_3D       = 1,
    HYBRID_SIGMA_PRESSURE_3D = 2,
    POTENTIAL_VORTICITY_2D   = 3,
    LOG_PRESSURE_LEVELS_3D   = 4,
    AUXILIARY_PRESSURE_3D    = 5,   // pressure in auxiliary variable
    SIZE_LEVELTYPES
};

enum MHorizontalGridType
{
    REGULAR_LONLAT = 0,
    // Rotated north pole coordinates as used by COSMO.
    // (cf. http://www.cosmo-model.org/content/model/documentation/core/cosmoDyncsNumcs.pdf ,
    //  chapter 3.3)
    ROTATED_LONLAT = 1
};


/******************************************************************************
***                              MACROS                                     ***
*******************************************************************************/

// 4D (ensemble + 3D) index macro for x being the fast varying dimension.
#define INDEX4ezyx(e, z, y, x, nz, ny, nx)  ((e)*(nz)*(ny)*(nx) + (z)*(nx)*(ny) + (y)*(nx) + (x))

// The same for pre-multiplied nznynx and nynx (faster for loops).
#define INDEX4ezyx_2(e, z, y, x, nznynx, nynx, nx)  ((e)*(nznynx) + (z)*(nynx) + (y)*(nx) + (x))

// 3D index macro for x being the fast varying dimension.
#define INDEX3zyx(z, y, x, ny, nx)  ((z)*(nx)*(ny) + (y)*(nx) + (x))

// The same with pre-multiplied nynx (faster for loops).
#define INDEX3zyx_2(z, y, x, nynx, nx)  ((z)*(nynx) + (y)*(nx) + (x))

// 2D index macro for x being the fast varying dimension.
#define INDEX2yx(y, x, nx)  ((y)*(nx) + (x))

// 3D + component (i.e. r,g,b)
#define INDEX4zyxc(z, y, x, c, ny, nx, nc)  ((z)*(ny)*(nx)*(nc) + (y)*(nc)*(nx) + (x)*(nc) + (c))


/******************************************************************************
***                             CLASSES                                     ***
*******************************************************************************/

struct MIndex3D
{
    MIndex3D() : k(-1), j(-1), i(-1) { }
    MIndex3D(int k, int j, int i) : k(k), j(j), i(i) { }

    bool isValid() { return ((k >= 0) && (j >= 0) && (i >= 0)); }
    QString toString() { return QString("(k=%1, j=%2, i=%3)").arg(k).arg(j).arg(i); }

    int k, j, i;
};

typedef QList<MIndex3D> MIndexedGridRegion;


/**

 */
template <typename T>
class MMemoryManagedArray : public MAbstractDataItem
{
public:
    MMemoryManagedArray(int n)
        : data(new T[n]), nvalues(n)
    { }

    ~MMemoryManagedArray()
    { delete[] data; }

    unsigned int getMemorySize_kb()
    { return (nvalues * sizeof(T)) / 1024.; }

    T *data;
    unsigned int nvalues;
};


/**

 */
class MStructuredGrid
        : public MAbstractDataItem, public MWeatherPredictionMetaData
{
public:
    /**
      The constructor allocates the data arrays.

      @param nlevs Number of data points in the vertical (z) direction.
      @param nlats Number of data points in the latitude (y) direction.
      @param nlons Number of data points in the longitude (x) direction.
      */
    MStructuredGrid(MVerticalLevelType leveltype, unsigned int nlevs,
                    unsigned int nlats, unsigned int nlons);

    /** Destructor frees memory fields. */
    ~MStructuredGrid();

    /** Memory required for the data field in kilobytes. */
    unsigned int getMemorySize_kb();

    /** Returns the vertical level type of this grid instance. */
    MVerticalLevelType getLevelType() const { return leveltype; }

    /** Convert a numerical vertical level code to a string. */
    static QString verticalLevelTypeToString(MVerticalLevelType type);

    static MVerticalLevelType verticalLevelTypeFromString(const QString& str);

    static MVerticalLevelType verticalLevelTypeFromConfigString(const QString& str);

    /**
      Minimum value of @ref data. This method requires O(nlevs * nlats * nlons)
      time.
     */
    float min();

    /**
      Maximum value of @ref data. This method requires O(nlevs * nlats * nlons)
      time.
     */
    float max();

    /**
      Mask a rectangular region so that all grid point data values outside of
      (i0,j0,k0)-->(i0+ni,j0+nj,k0+nk) are set to MISSING_VALUE.
      */
    void maskRectangularRegion(
            unsigned int i0, unsigned int j0, unsigned int k0,
            unsigned int ni, unsigned int nj, unsigned int nk);

    /** Sets the values of all grid points to zero. */
    void setToZero();

    /** Sets the values of all grid points to @p val. */
    void setToValue(float val);

    inline const float* getData() const { return data; }

    inline float getValue(
            unsigned int k, unsigned int j, unsigned int i) const
    { return data[INDEX3zyx_2(k, j, i, nlatsnlons, nlons)]; }

    inline float getValue(unsigned int n) const { return data[n]; }

    inline float getValue(MIndex3D idx) const
    { return data[INDEX3zyx_2(idx.k, idx.j, idx.i, nlatsnlons, nlons)]; }

    inline void setValue(
            unsigned int k, unsigned int j, unsigned int i, float v)
    { data[INDEX3zyx_2(k, j, i, nlatsnlons, nlons)] = v; }

    inline void setValue(unsigned int n, float v) { data[n] = v; }

    inline void setValue(MIndex3D idx, float v)
    { data[INDEX3zyx_2(idx.k, idx.j, idx.i, nlatsnlons, nlons)] = v; }

    inline void addValue(
            unsigned int k, unsigned int j, unsigned int i, float v)
    { data[INDEX3zyx_2(k, j, i, nlatsnlons, nlons)] += v; }

    inline void addValue(unsigned int n, float v) { data[n] += v; }

    inline void addValue(MIndex3D idx, float v)
    { data[INDEX3zyx_2(idx.k, idx.j, idx.i, nlatsnlons, nlons)] += v; }

    inline void setLon(unsigned int i, double v) { lons[i] = v; }
    inline void setLat(unsigned int j, double v) { lats[j] = v; }
    inline void setLevel(unsigned int k, double v) { levels[k] = v; }

    inline void setHorizontalGridType(MHorizontalGridType horizontalGridType)
    { this->horizontalGridType = horizontalGridType; }

    inline void setRotatedNorthPoleCoordinates(QVector2D coordinates)
    { this->rotatedNorthPoleLon = coordinates.x();
        this->rotatedNorthPoleLat = coordinates.y(); }

    inline unsigned int getNumLevels() const { return nlevs; }
    inline unsigned int getNumLats() const { return nlats; }
    inline unsigned int getNumLons() const { return nlons; }
    inline unsigned int getNumValues() const { return nvalues; }

    inline const double* getLevels() const { return levels; }
    inline const double* getLats() const { return lats; }
    inline const double* getLons() const { return lons; }

    inline MHorizontalGridType getHorizontalGridType()
    { return horizontalGridType; }
    inline float getRotatedNorthPoleLon() { return rotatedNorthPoleLon; }
    inline float getRotatedNorthPoleLat() { return rotatedNorthPoleLat; }

    /**
      Returns the pressure (hPa) of grid point at indices @p i, @p j, @p k.
     */
    virtual float getPressure(unsigned int k, unsigned int j, unsigned int i)
    { Q_UNUSED(k); Q_UNUSED(j); Q_UNUSED(i); return M_MISSING_VALUE; }

    virtual float getBottomInterfacePressure(
            unsigned int k, unsigned int j, unsigned int i)
    { Q_UNUSED(k); Q_UNUSED(j); Q_UNUSED(i); return M_MISSING_VALUE; }

    virtual float getTopInterfacePressure(
            unsigned int k, unsigned int j, unsigned int i)
    { Q_UNUSED(k); Q_UNUSED(j); Q_UNUSED(i); return M_MISSING_VALUE; }

    inline float getDeltaLon() { return fabs(lons[1]-lons[0]); }

    inline float getDeltaLat() { return fabs(lats[1]-lats[0]); }

    inline float getWestInterfaceLon(unsigned int i)
    { return lons[i] - getDeltaLon()/2.; }

    inline float getEastInterfaceLon(unsigned int i)
    { return lons[i] + getDeltaLon()/2.; }

    inline float getNorthInterfaceLat(unsigned int j)
    { return lats[j] + getDeltaLat()/2.; }

    inline float getSouthInterfaceLat(unsigned int j)
    { return lats[j] - getDeltaLat()/2.; }

    /**
      Determine the horizontal grid indices @p i, @p j, @p i1, @p j1 that
      enclose the position given by @p lon, @p lat.
     */
    void findEnclosingHorizontalIndices(float lon, float lat, int *i, int *j,
                                    int *i1, int *j1, float *mixI, float *mixJ);

    /**
      Sample the data grid at lon, lat and p, using trilinear interpolation.
      Uses @ref interpolateGridColumnToPressure(). For derived grid classes
      that are only two-dimensional, the @p p_hPa parameter is ignored.
     */
    float interpolateValue(float lon, float lat, float p_hPa);

    float interpolateValue(QVector3D vec3_lonLatP);

    /**
      Implement this method in derived classes that know about their vertical
      coordinate. It is used by @ref interpolateValue(). If the derived class
      is two-dimensional, the @p p_hPa parameter can be ignored.
     */
    virtual float interpolateGridColumnToPressure(
            unsigned int j, unsigned int i, float p_hPa)
    { Q_UNUSED(j); Q_UNUSED(i); Q_UNUSED(p_hPa); return M_MISSING_VALUE; }

    /**
      Computes the pressure on grid level @p k at position (@p lon, @p lat).

      Implement this method in derived classes.
     */
    virtual float levelPressureAtLonLat_hPa(float lon, float lat, unsigned int k)
    { Q_UNUSED(lon); Q_UNUSED(lat); Q_UNUSED(k); return M_MISSING_VALUE; }

    /**
      Samples the data grid on vertical level k and at position (@p lon, @p lat)
      using bi-linear interpolation.
     */
    float interpolateValueOnLevel(float lon, float lat, unsigned int k);

    /**
      Extracts a vertical profile of (scalar, p_hPa) tuples from the data
      field at position (@p lon, @p lat). Uses @ref interpolateValueOnLevel()
      and @ref levelPressureAtLonLat_hPa().
     */
    QVector<QVector2D> extractVerticalProfile(float lon, float lat);

    /**
      Determine the four grid indices that horizontally bound the grid cell
      that contains the position specified by @p lon, @p lat, @p p_hPa. In the
      vertical, the indices refer to the level above the position in each
      grid column (so that the position is between k and k+1).
     */
    bool findTopGridIndices(float lon, float lat, float p_hPa,
                            MIndex3D *nw, MIndex3D *ne,
                            MIndex3D *sw, MIndex3D *se);

    bool findTopGridIndices(QVector3D vec3_lonLatP,
                            MIndex3D *nw, MIndex3D *ne,
                            MIndex3D *sw, MIndex3D *se);

    /**
      Find model level k so that the pressure value @p p_hPa is located
      between k and k+1.
     */
    virtual int findLevel(unsigned int j, unsigned int i, float p_hPa)
    { Q_UNUSED(j); Q_UNUSED(i); Q_UNUSED(p_hPa); return -1; }

    int findClosestLevel(unsigned int j, unsigned int i, float p_hPa);

    MIndex3D maxNeighbouringGridPoint(float lon, float lat, float p_hPa);

    MIndex3D maxNeighbouringGridPoint(QVector3D vec3_lonLatP);

    QVector3D getNorthWestTopDataVolumeCorner_lonlatp();

    QVector3D getSouthEastBottomDataVolumeCorner_lonlatp();

    /**
      Returns the topmost pressure elevation of the data volume. If
      @p useCachedValue is set to @p true (default), the value is computed
      once and reused (i.e., the vertical levels are assumed to be static).
      If you change the vertical levels and need to update this value,
      set @p useCachedValue to @p false.
     */
    virtual float getTopDataVolumePressure_hPa(bool useCachedValue=true)
    { Q_UNUSED(useCachedValue); return 0.; }

    /**
      Returns the bottommost pressure elevation of the data volume.
      See @see getTopDataVolumePressure_hPa() for the meaning of the
      @p useCachedValue parameter.
     */
    virtual float getBottomDataVolumePressure_hPa(bool useCachedValue=true)
    { Q_UNUSED(useCachedValue); return 0.; }

    bool gridIsCyclicInLongitude();

    void applyBlur(const double sigma, unsigned int kernelSize);

    /**
      Allows a number of texture parameters to be modified. Call this function
      before you call @ref getTexture().
     */
    void setTextureParameters(GLint  internalFormat = GL_ALPHA32F_ARB,
                              GLenum format = GL_ALPHA,
                              GLint  wrap = GL_CLAMP,
                              GLint  minMaxFilter = GL_LINEAR);

    /**
      Returns the handle to a texture containing the grid data. The handle
      needs to be released with @ref releaseTexture() if not required anylonger
      (not released textures will stay in GPU memory forever). The texture is
      memory managed by @ref MGLResourcesManager.
     */
    virtual GL::MTexture* getTexture(QGLWidget *currentGLContext = nullptr,
                                    bool nullTexture = false);

    /** Release a texture acquired with getTexture(). */
    void releaseTexture();

    /**
      Returns the handle to a texture containing the coordinate axis data (1D
      texture). Needs to be released with @ref releaseLonLatTexture().
     */
    GL::MTexture* getLonLatLevTexture(QGLWidget *currentGLContext = nullptr);

    /** Release a texture acquired with getLonLatTexture(). */
    void releaseLonLatLevTexture();

    /** Writes coordinate axis data to the LOG. */
    void dumpCoordinateAxes();

    virtual void dumpGridData(unsigned int maxValues=50);

    /** Saves the data field in text file @p filename. */
    void saveAsNetCDF(QString filename);

    /*
    // Implementation alternative should a generalized grid class become
    // necessary (see notes 04Mar2014).

    enum MValueDataType
    {
        FLOAT_VALUES  = 1,
        UINT64_VALUES = 2
    };

    struct MGridValues {};

    template<class T> struct MTypedGridValues : MGridValues
    {
        MTypedGridValues(unsigned int nvals) : data(new T[nvals]) {}

        inline void setValue(unsigned int n, T v) { data[n] = v; }
        inline T getValue(unsigned int n) const { return data[n]; }

        T *data;
    };

    typedef MTypedGridValues<float> MFloatGridValues;
    typedef MTypedGridValues<quint64> MUInt64GridValues;

    template<class T> inline MTypedGridValues<T>* values()
    { return static_cast<MTypedGridValues<T>*>(gridValues); }

    MGridValues *gridValues;
    */

    /**
     Enable flags for this grid. If enabled, each grid point stores an
     additional bitfield of width @p numBits that can be used for arbitrary
     flags.

     @note Call this function DIRECTLY AFTER THE OBJECT CONSTRUCTION, before
     any other method is called. In particular, if flags are enabled after the
     object has been added to a memory manager, memory mangement will be
     corrupted. The method throws an exception if called after @ref
     getMemorySize_kb().

     @note Currently only 64bit-Flags are supported.
     */
    void enableFlags(unsigned char numBits=64);

    /** Returns the number of enabled flags (0 if no flags are enabled). */
    unsigned char flagsEnabled();

    /** Set flag @p f of grid value @p n.*/
    inline void setFlag(unsigned int n, unsigned char f)
    { flags[n] |= (Q_UINT64_C(1) << f); }

    inline void setFlag(
            unsigned int k, unsigned int j, unsigned int i, unsigned char f)
    { flags[INDEX3zyx_2(k, j, i, nlatsnlons, nlons)] |= (Q_UINT64_C(1) << f); }

    inline void setFlag(MIndex3D idx, unsigned char f)
    { flags[INDEX3zyx_2(idx.k, idx.j, idx.i, nlatsnlons, nlons)] |=
                (Q_UINT64_C(1) << f); }

    /** Set all flags of grid value @p n.*/
    inline void setFlags(unsigned int n, quint64 fl)
    { flags[n] = fl; }

    inline void setFlags(
            unsigned int k, unsigned int j, unsigned int i,quint64 fl)
    { flags[INDEX3zyx_2(k, j, i, nlatsnlons, nlons)] = fl; }

    inline void setFlags(MIndex3D idx, quint64 fl)
    { flags[INDEX3zyx_2(idx.k, idx.j, idx.i, nlatsnlons, nlons)] = fl; }

    /** Clear flag @p f of grid value @p n.*/
    inline void clearFlag(unsigned int n, unsigned char f)
    { flags[n] &= ~(Q_UINT64_C(1) << f); }

    inline void clearFlag(
            unsigned int k, unsigned int j, unsigned int i, unsigned char f)
    { flags[INDEX3zyx_2(k, j, i, nlatsnlons, nlons)] &= ~(Q_UINT64_C(1) << f); }

    inline void clearFlag(MIndex3D idx, unsigned char f)
    { flags[INDEX3zyx_2(idx.k, idx.j, idx.i, nlatsnlons, nlons)] &=
                ~(Q_UINT64_C(1) << f); }

    /** Clear all flags of grid value @p n.*/
    inline void clearFlags(unsigned int n)
    { flags[n] = 0; }

    inline void clearFlags(
            unsigned int k, unsigned int j, unsigned int i)
    { flags[INDEX3zyx_2(k, j, i, nlatsnlons, nlons)] = 0; }

    inline void clearFlags(MIndex3D idx)
    { flags[INDEX3zyx_2(idx.k, idx.j, idx.i, nlatsnlons, nlons)] = 0; }

    void clearAllFlags();

    /** Get flag @p f of grid value @p n.*/
    inline bool getFlag(unsigned int n, unsigned char f)
    { return (flags[n] & (Q_UINT64_C(1) << f)) > 0; }

    inline bool getFlag(
            unsigned int k, unsigned int j, unsigned int i, unsigned char f)
    { return (flags[INDEX3zyx_2(k, j, i, nlatsnlons, nlons)]
                & (Q_UINT64_C(1) << f)) > 0; }

    inline bool getFlag(MIndex3D idx, unsigned char f)
    { return (flags[INDEX3zyx_2(idx.k, idx.j, idx.i, nlatsnlons, nlons)]
                & (Q_UINT64_C(1) << f)) > 0; }

    inline quint64 getFlags(unsigned int n) { return flags[n]; }

    inline quint64 getFlags(unsigned int k, unsigned int j, unsigned int i)
    { return flags[INDEX3zyx_2(k, j, i, nlatsnlons, nlons)]; }

    inline quint64 getFlags(MIndex3D idx)
    { return flags[INDEX3zyx_2(idx.k, idx.j, idx.i, nlatsnlons, nlons)]; }

    /**
      Returns the handle to a texture containing the flag data (3D int
      texture). Needs to be released with @ref releaseFlagsTexture().
     */
    virtual GL::MTexture* getFlagsTexture(QGLWidget *currentGLContext = nullptr);

    /** Release a texture acquired with getFlagsTexture(). */
    void releaseFlagsTexture();

    inline void setContributingMember(unsigned char m)
    { contributingMembers |= (Q_UINT64_C(1) << m); }

    inline void setContributingMembers(quint64 memberBitfield)
    { contributingMembers = memberBitfield; }

    inline quint64 getContributingMembers() const
    { return contributingMembers; }

    inline bool memberIsContributing(unsigned char m) const
    { return contributingMembers & (Q_UINT64_C(1) << m); }

    /** Returns the number of set bits in "contributing members". */
    unsigned int getNumContributingMembers() const;

    inline void setAvailableMember(unsigned char m)
    { availableMembers |= (Q_UINT64_C(1) << m); }

    inline void setAvailableMembers(quint64 memberBitfield)
    { availableMembers = memberBitfield; }

    inline quint64 getAvailableMembers() const
    { return availableMembers; }

    unsigned char getMaxAvailableMember() const;

    unsigned char getMinAvailableMember() const;

    /**
      Texture for empty space skipping: Creates (or returns if already created)
      a 3D grid of fixed size NIxNJxNK (specified in the method, e.g. 32x32x32)
      that subdivides the world space covered by the data volume into regular
      bricks. For each brick, the minimum/maximum values of the data points
      that overlap with the brick are stored in the red/green texture
      components. The texture can be used in the shader to skip regions in
      which an isosurface cannot be located.

      References: Krueger and Westermann (2003); Shirley, Fundamentals of
      Computer Graphics, 3rd ed. (2009), Ch. 12.2.3.
     */
    GL::MTexture* getMinMaxAccelTexture3D(QGLWidget *currentGLContext = nullptr);

    void releaseMinMaxAccelTexture3D();

protected:
    friend class MClimateForecastReader; // NetCDF can read directly into data
                                         // fields.
    friend class MTrajectoryReader;
    friend class MTrajectoryComputationSource;
    friend class MNWPHorizontalSectionActor;
    friend class MNWPVerticalSectionActor;
    friend class MNWPSurfaceTopographyActor;
    friend class MLonLatHybVolumeActor;
    friend class MNWPVolumeRaycasterActor;
    friend class MNWP2DHorizontalActorVariable;
    friend class MNWP2DVerticalActorVariable;
    friend class MStructuredGridEnsembleFilter;
    friend class MVerticalRegridder;
    friend class MGribReader;
    friend class MDifferenceDataSource;
    friend class MProcessingWeatherPredictionDataSource;
    friend class MIsosurfaceIntersectionSource;
    friend class MLineGeomoetryFilter;

    /** Sizes of the dimensions. */
    unsigned int nlevs, nlats, nlons;
    unsigned int nvalues;
    unsigned int nlatsnlons; // precomputed nlats*nlons

    /** Coordinate axes and, if required, level coefficients. */
    double *levels, *lats, *lons;

    /** The data field. */
    float   *data;
    quint64 *flags;
    bool     flagsCanBeEnabled;
    quint64  contributingMembers;
    quint64  availableMembers;
    MHorizontalGridType horizontalGridType;
    float rotatedNorthPoleLon;
    float rotatedNorthPoleLat;


    /** Texture parameters. **/
    GLint  textureInternalFormat;
    GLenum textureFormat;
    GLint  textureWrap;
    GLint  textureMinMaxFilter;

    MVerticalLevelType leveltype;

    QString lonlatID; /** Texture ID string for the coordinate axes. */
    QString flagsID;
    QString minMaxAccelID;

    MMemoryManagedArray<float>* minMaxAccel;
};


class MRegularLonLatLnPGrid : public MStructuredGrid
{
public:
    MRegularLonLatLnPGrid(unsigned int nlevs, unsigned int nlats,
                          unsigned int nlons);

    float interpolateGridColumnToPressure(unsigned int j, unsigned int i,
                                          float p_hPa);

    float levelPressureAtLonLat_hPa(float lon, float lat, unsigned int k) override;

    int findLevel(unsigned int j, unsigned int i, float p_hPa);

    float getPressure(unsigned int k, unsigned int j, unsigned int i);

    float getBottomInterfacePressure(
            unsigned int k, unsigned int j, unsigned int i);

    float getTopInterfacePressure(
            unsigned int k, unsigned int j, unsigned int i);

    float getTopDataVolumePressure_hPa(bool useCachedValue=true) override
    { Q_UNUSED(useCachedValue); return exp(levels[0]); }

    float getBottomDataVolumePressure_hPa(bool useCachedValue=true) override
    { Q_UNUSED(useCachedValue); return exp(levels[nlevs-1]); }

protected:

};


class MRegularLonLatStructuredPressureGrid : public MStructuredGrid
{
public:
    MRegularLonLatStructuredPressureGrid(unsigned int nlevs, unsigned int nlats,
                                         unsigned int nlons);

    /**
     Upload a 1D texture mapping ln(p), normalised to 0..1, to the texture
     coordinate required to sample the data volume texture.

     @note see notes 17Mar2014.
     */
    GL::MTexture* getPressureTexCoordTexture1D(QGLWidget *currentGLContext = nullptr);

    void releasePressureTexCoordTexture1D();

    float interpolateGridColumnToPressure(unsigned int j, unsigned int i,
                                          float p_hPa);

    float levelPressureAtLonLat_hPa(float lon, float lat, unsigned int k) override;

    int findLevel(unsigned int j, unsigned int i, float p_hPa);

    float getPressure(unsigned int k, unsigned int j, unsigned int i);

    float getBottomInterfacePressure(
            unsigned int k, unsigned int j, unsigned int i);

    float getTopInterfacePressure(
            unsigned int k, unsigned int j, unsigned int i);

    float getTopDataVolumePressure_hPa(bool useCachedValue=true) override
    { Q_UNUSED(useCachedValue); return levels[0]; }

    float getBottomDataVolumePressure_hPa(bool useCachedValue=true) override
    { Q_UNUSED(useCachedValue); return levels[nlevs-1]; }

protected:

private:
    QString pressureTableID; /** Texture ID string for the pressure table. */

};


class MRegularLonLatGrid : public MStructuredGrid
{
public:
    MRegularLonLatGrid(unsigned int nlats, unsigned int nlons);

    inline void setValue(unsigned int j, unsigned int i, float v)
    { data[INDEX2yx(j, i, nlons)] = v; }

    inline float getValue(unsigned int j, unsigned int i) const
    { return data[INDEX2yx(j, i, nlons)]; }

    /**
      2D special case: ignore @p p_hPa parameter and simply map to getValue().
      Implementation required for @ref MStructuredGrid::interpolateValue().
     */
    float interpolateGridColumnToPressure(unsigned int j, unsigned int i,
                                          float p_hPa)
    { Q_UNUSED(p_hPa); return getValue(j, i); }

    GL::MTexture* getTexture(QGLWidget *currentGLContext = nullptr,
                            bool nullTexture = false);

    GL::MTexture* getFlagsTexture(QGLWidget *currentGLContext = nullptr);

protected:

};


class MLonLatHybridSigmaPressureGrid : public MStructuredGrid
{
public:
    MLonLatHybridSigmaPressureGrid(unsigned int nlevs, unsigned int nlats,
                                   unsigned int nlons);

    ~MLonLatHybridSigmaPressureGrid();

    unsigned int getMemorySize_kb();

    MRegularLonLatGrid* getSurfacePressureGrid() { return surfacePressure; }

    GL::MTexture* getHybridCoeffTexture(QGLWidget *currentGLContext = nullptr);

    void releaseHybridCoeffTexture();

    /**
     */
    GL::MTexture* getPressureTexCoordTexture2D(QGLWidget *currentGLContext = nullptr);

    void releasePressureTexCoordTexture2D();

    /**
      Computes the indices of @ref levels, @ref ak, @ref bk of the two levels
      that enclose the pressure value @p p_hPa for a pressure column with
      surface pressure @p psfc_hPa. The result is written to the integers @p
      kLowerPressure and @p kUpperPressure .

      A binary search is carried out to find the levels.
     */
    void findEnclosingModelLevels(double psfc_hPa, double p_hPa,
                                  int *kLowerPressure, int *kUpperPressure);

    float interpolateGridColumnToPressure(unsigned int j, unsigned int i,
                                          float p_hPa);

    float levelPressureAtLonLat_hPa(float lon, float lat, unsigned int k) override;

    int findLevel(unsigned int j, unsigned int i, float p_hPa);

    float getPressure(unsigned int k, unsigned int j, unsigned int i);

    void computeInterfaceCoefficients();

    float getBottomInterfacePressure(
            unsigned int k, unsigned int j, unsigned int i);

    float getTopInterfacePressure(
            unsigned int k, unsigned int j, unsigned int i);

    float getTopDataVolumePressure_hPa(bool useCachedValue=true) override;

    float getBottomDataVolumePressure_hPa(bool useCachedValue=true) override;

    void dumpGridData(unsigned int maxValues=50);

protected:
    friend class MWeatherPredictionReader;
    friend class MClimateForecastReader;
    friend class MStructuredGridEnsembleFilter;
    friend class MVerticalRegridder;
    friend class MProbabilityRegionDetectorFilter;
    friend class MTrajectoryReader;
    friend class MProbDFTrajectoriesSource;
    friend class MProbABLTrajectoriesSource;
    friend class MGribReader;
    friend class MDifferenceDataSource;
    friend class MProcessingWeatherPredictionDataSource;
    friend class MIsosurfaceIntersectionSource;
    friend class MLineGeometryFilter;

    void allocateInterfaceCoefficients();

    /** Hybrid model level coefficients. */
    double *ak_hPa, *bk;

    /** Hybrid model level coefficients, level interfaces (NOTE: the index is
    shifted by 1 wrt ak/bk --> aki[k] is used to compute the *top* interface
    pressure of the grid box centred at the pressure computed with ak[k]). */
    double *aki_hPa, *bki;

    MRegularLonLatGrid *surfacePressure;

    QString akbkID; /** Texture ID string for the hybrid coeffs. */

    QString getPressureTexCoordID();

private:
    QString pressureTexCoordID;
    double cachedTopDataVolumePressure_hPa;
    double cachedBottomDataVolumePressure_hPa;
};


class MLonLatAuxiliaryPressureGrid : public MStructuredGrid
{
public:
    MLonLatAuxiliaryPressureGrid(unsigned int nlevs, unsigned int nlats,
                                 unsigned int nlons, bool reverseLevels);

    ~MLonLatAuxiliaryPressureGrid();

    MLonLatAuxiliaryPressureGrid* getAuxiliaryPressureFieldGrid()
    { return auxPressureField_hPa; }

    float interpolateGridColumnToPressure(unsigned int j, unsigned int i,
                                          float p_hPa);

    float levelPressureAtLonLat_hPa(float lon, float lat, unsigned int k) override;

    int findLevel(unsigned int j, unsigned int i, float p_hPa);

    float getPressure(unsigned int k, unsigned int j, unsigned int i);

    float getBottomInterfacePressure(
            unsigned int k, unsigned int j, unsigned int i);

    float getTopInterfacePressure(
            unsigned int k, unsigned int j, unsigned int i);

    float getTopDataVolumePressure_hPa(bool useCachedValue=true) override;

    float getBottomDataVolumePressure_hPa(bool useCachedValue=true) override;

    /**
      Returns the reverseLevels-Flag.

      Since the structured grid is used to obtain the informations about the
      auxiliary pressure field if it is not stored in the same file, this
      method can be used to get the reverseLevels-Flag.
      */
    bool getReverseLevels() { return reverseLevels; }

    void dumpGridData(unsigned int maxValues=50);

protected:
    friend class MWeatherPredictionReader;
    friend class MClimateForecastReader;
    friend class MStructuredGridEnsembleFilter;
    friend class MProcessingWeatherPredictionDataSource;

    MLonLatAuxiliaryPressureGrid *auxPressureField_hPa;

    bool reverseLevels;

private:
    double cachedTopDataVolumePressure_hPa;
    double cachedBottomDataVolumePressure_hPa;
};


} // namespace Met3D

#endif // STRUCTUREDGRID_H<|MERGE_RESOLUTION|>--- conflicted
+++ resolved
@@ -4,14 +4,9 @@
 **  three-dimensional visual exploration of numerical ensemble weather
 **  prediction data.
 **
-<<<<<<< HEAD
-**  Copyright 2015-2018 Marc Rautenhaus
-**  Copyright 2017-2018 Bianca Tost
-**  Copyright 2017      Michael Kern
-=======
 **  Copyright 2015-2019 Marc Rautenhaus [*, previously +]
 **  Copyright 2017-2018 Bianca Tost [+]
->>>>>>> 5246a33e
+**  Copyright 2017      Michael Kern [+]
 **
 **  * Regional Computing Center, Visualization
 **  Universitaet Hamburg, Hamburg, Germany
