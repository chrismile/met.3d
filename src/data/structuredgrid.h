--- conflicted
+++ resolved
@@ -604,12 +604,9 @@
     friend class MGribReader;
     friend class MDifferenceDataSource;
     friend class MProcessingWeatherPredictionDataSource;
-<<<<<<< HEAD
     friend class MIsosurfaceIntersectionSource;
     friend class MLineGeomoetryFilter;
-=======
     friend class MPotentialVorticityProcessor_LAGRANTOcalvar;
->>>>>>> e4ad92d6
 
     /** Sizes of the dimensions. */
     unsigned int nlevs, nlats, nlons;
@@ -820,12 +817,9 @@
     friend class MGribReader;
     friend class MDifferenceDataSource;
     friend class MProcessingWeatherPredictionDataSource;
-<<<<<<< HEAD
     friend class MIsosurfaceIntersectionSource;
     friend class MLineGeometryFilter;
-=======
     friend class MPotentialVorticityProcessor_LAGRANTOcalvar;
->>>>>>> e4ad92d6
 
     void allocateInterfaceCoefficients();
 
