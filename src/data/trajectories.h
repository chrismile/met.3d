--- conflicted
+++ resolved
@@ -4,13 +4,9 @@
 **  three-dimensional visual exploration of numerical ensemble weather
 **  prediction data.
 **
-<<<<<<< HEAD
-**  Copyright 2015-2017 Marc Rautenhaus
-**  Copyright 2017      Michael Kern
-=======
 **  Copyright 2015-2018 Marc Rautenhaus
 **  Copyright 2017      Philipp Kaiser
->>>>>>> cb5679d9
+**  Copyright 2017      Michael Kern
 **
 **  Computer Graphics and Visualization Group
 **  Technische Universitaet Muenchen, Garching, Germany
@@ -115,8 +111,8 @@
 protected:
     friend class MIsosurfaceIntersectionSource;
     friend class MLineGeometryFilter;
-    GLint* startIndices;
-    GLsizei* indexCount;
+    GLint   *startIndices;
+    GLsizei *indexCount;
     int      maxNumTrajectories;
 
     QVector<QDateTime> times;
@@ -396,6 +392,8 @@
     void releaseVertexBuffer();
 
 private:
+    QVector<QVector3D> vertices;
+    std::shared_ptr<MStructuredGrid> startGrid;
 
     QVector<ArrowHeadVertex> arrowHeads;
 };
