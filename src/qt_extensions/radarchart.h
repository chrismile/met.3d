--- conflicted
+++ resolved
@@ -58,14 +58,11 @@
     inline void setOpacity(qreal opacity) { chart->setOpacity(opacity); }
 
     inline QtCharts::QPolarChart* getChart() { return chart; }
-<<<<<<< HEAD
-=======
 
     void enterEvent(QEvent* event);
     void leaveEvent(QEvent* event);
     bool hasHeightForWidth() const;
     int heightForWidth(int w) const;
->>>>>>> 6caeb4ef
 
 private:
     void _initialize();
