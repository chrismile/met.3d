--- conflicted
+++ resolved
@@ -271,15 +271,14 @@
     <string>Ctrl+S</string>
    </property>
   </action>
-<<<<<<< HEAD
   <action name="actionOpenDatasetConfiguration">
    <property name="text">
     <string>Open Dataset Configuration</string>
-=======
+   </property>
+  </action>
   <action name="actionSaveSessionAs">
    <property name="text">
     <string>Save Session as...</string>
->>>>>>> 07df7157
    </property>
   </action>
  </widget>
