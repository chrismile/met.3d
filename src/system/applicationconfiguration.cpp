--- conflicted
+++ resolved
@@ -6,11 +6,8 @@
 **
 **  Copyright 2015-2017 Marc Rautenhaus
 **  Copyright 2016      Bianca Tost
-<<<<<<< HEAD
 **  Copyright 2017      Michael Kern
-=======
 **  Copyright 2015-2016 Christoph Heidelmann
->>>>>>> 5246a33e
 **
 **  Computer Graphics and Visualization Group
 **  Technische Universitaet Muenchen, Garching, Germany
@@ -54,13 +51,9 @@
 #include "actors/nwpvolumeraycasteractor.h"
 #include "actors/nwpsurfacetopographyactor.h"
 #include "actors/spatial1dtransferfunction.h"
-<<<<<<< HEAD
 #include "actors/isosurfaceintersectionactor.h"
 #include "actors/jetcoredetectionactor.h"
-
-=======
 #include "actors/skewtactor.h"
->>>>>>> 5246a33e
 
 namespace Met3D
 {
