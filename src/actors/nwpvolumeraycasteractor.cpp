--- conflicted
+++ resolved
@@ -516,6 +516,7 @@
     if (gl.texUnitShadowImage >=0) releaseTextureUnit(gl.texUnitShadowImage);
     if (gl.texUnitDepthBuffer >=0) releaseTextureUnit(gl.texUnitDepthBuffer);
 
+    delete bbSettings;
     delete lightingSettings;
     delete rayCasterSettings;
     delete normalCurveSettings;
@@ -1168,17 +1169,10 @@
     MNWPMultiVarActor::onQtPropertyChanged(property);
 
     if (property == lightingSettings->lightingModeProp ||
-<<<<<<< HEAD
             property == lightingSettings->ambientProp ||
             property == lightingSettings->diffuseProp ||
             property == lightingSettings->specularProp ||
             property == lightingSettings->shininessProp)
-=======
-             property == lightingSettings->ambientProp ||
-             property == lightingSettings->diffuseProp ||
-             property == lightingSettings->specularProp ||
-             property == lightingSettings->shininessProp)
->>>>>>> 41e52cee
     {
         lightingSettings->lightingMode = properties->mEnum()
                 ->value(lightingSettings->lightingModeProp);
@@ -2499,7 +2493,6 @@
 }
 
 
-
 void MNWPVolumeRaycasterActor::renderPositionCross(
         MSceneViewGLWidget *sceneView)
 {
@@ -2747,7 +2740,7 @@
     pEffect->setUniformValue("stepSize", rayCasterSettings->stepSize);
 
     // set indices of subroutines
-//   pEffect->printSubroutineInformation(GL_FRAGMENT_SHADER);
+ //   pEffect->printSubroutineInformation(GL_FRAGMENT_SHADER);
 
     switch(renderMode)
     {
