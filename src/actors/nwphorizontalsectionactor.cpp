--- conflicted
+++ resolved
@@ -1359,25 +1359,7 @@
         {
             if (var->gridAggregation != nullptr)
             {
-<<<<<<< HEAD
-                // DIFFERENCE MODE: Render difference between 1st & 2nd variable
-                MNWP2DHorizontalActorVariable* varDiff =
-                        static_cast<MNWP2DHorizontalActorVariable*> (variables.at(1));
-
-
-                // If the slice position is outside the model grid domain of the
-                // 2nd variable, there is nothing to render.
-                if ((varDiff->grid->getBottomDataVolumePressure_hPa()
-                     < slicePosition_hPa)
-                        || (varDiff->grid->getTopDataVolumePressure_hPa()
-                            > slicePosition_hPa))
-                {
-                    continue;
-                }
-                computeVerticalInterpolationDifference(var, varDiff);
-=======
                 computeGridVerticalInterpolation(var);
->>>>>>> 6fb78ba7
             }
             else
             {
@@ -1391,9 +1373,9 @@
 
                     // If the slice position is outside the model grid domain of
                     // the 2nd variable, there is nothing to render.
-                    if ((varDiff->grid->getBottomDataVolumePressure()
+                    if ((varDiff->grid->getBottomDataVolumePressure_hPa()
                          < slicePosition_hPa)
-                            || (varDiff->grid->getTopDataVolumePressure()
+                            || (varDiff->grid->getTopDataVolumePressure_hPa()
                                 > slicePosition_hPa))
                     {
                         continue;
