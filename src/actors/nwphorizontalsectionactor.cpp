/******************************************************************************
**
**  This file is part of Met.3D -- a research environment for the
**  three-dimensional visual exploration of numerical ensemble weather
**  prediction data.
**
**  Copyright 2015-2017 Marc Rautenhaus
**  Copyright 2015-2017 Michael Kern
**  Copyright 2015-2017 Bianca Tost
**
**  Computer Graphics and Visualization Group
**  Technische Universitaet Muenchen, Garching, Germany
**
**  Met.3D is free software: you can redistribute it and/or modify
**  it under the terms of the GNU General Public License as published by
**  the Free Software Foundation, either version 3 of the License, or
**  (at your option) any later version.
**
**  Met.3D is distributed in the hope that it will be useful,
**  but WITHOUT ANY WARRANTY; without even the implied warranty of
**  MERCHANTABILITY or FITNESS FOR A PARTICULAR PURPOSE.  See the
**  GNU General Public License for more details.
**
**  You should have received a copy of the GNU General Public License
**  along with Met.3D.  If not, see <http://www.gnu.org/licenses/>.
**
*******************************************************************************/
#include "nwphorizontalsectionactor.h"

// standard library imports
#include <iostream>
#include <math.h>


// related third party imports
#include <QObject>
#include <log4cplus/loggingmacros.h>

// local application imports
#include "util/mutil.h"
#include "util/mexception.h"
#include "gxfw/mglresourcesmanager.h"
#include "gxfw/msceneviewglwidget.h"
#include "gxfw/selectdatasourcedialog.h"
#include "gxfw/gl/typedvertexbuffer.h"
#include "data/structuredgrid.h"
#include "actors/spatial1dtransferfunction.h"

using namespace std;

namespace Met3D
{

/******************************************************************************
***                     CONSTRUCTOR / DESTRUCTOR                            ***
*******************************************************************************/

MNWPHorizontalSectionActor::MNWPHorizontalSectionActor()
    : MNWPMultiVarActor(),
      slicePosition_hPa(250.),
      slicePositionGranularity_hPa(5.0),
      slicePosSynchronizationActor(nullptr),
      updateRenderRegion(false),
      vbMouseHandlePoints(nullptr),
      selectedMouseHandle(-1),
      horizontalBBox(QRectF(-60., 30., 100., 40.)),
      differenceMode(0),
      windBarbsVertexBuffer(nullptr),
      windBarbsSettings(),
      renderShadowQuad(true),
      shadowColor(QColor(60,60,60,70)),
      shadowHeight(0.01f)
{
    enablePicking(true);

    // Create and initialise QtProperties for the GUI.
    // ===============================================
    beginInitialiseQtProperties();

    setName("Horizontal cross-section");

    slicePosProperty = addProperty(DECORATEDDOUBLE_PROPERTY, "slice position",
                                   actorPropertiesSupGroup);
    properties->setDDouble(slicePosProperty, slicePosition_hPa, 0.01, 1050.,
                           2, slicePositionGranularity_hPa, " hPa");

    slicePosGranularityProperty = addProperty(DECORATEDDOUBLE_PROPERTY,
                                              "slice position granularity",
                                              actorPropertiesSupGroup);
    properties->setDDouble(slicePosGranularityProperty,
                           slicePositionGranularity_hPa, 0.01, 50., 2, 1., " hPa");

    // Scan currently available actors for further hsec actors. Add hsecs to
    // the combo box of the synchronizeSlicePosWithOtherActorProperty.
    QStringList hsecActorNames;
    hsecActorNames << "None";
    MGLResourcesManager *glRM = MGLResourcesManager::getInstance();
    foreach (MActor *ma, glRM->getActors())
    {
        if (MNWPHorizontalSectionActor *hsec =
                dynamic_cast<MNWPHorizontalSectionActor*>(ma))
        {
            hsecActorNames << hsec->getName();
        }
    }
    synchronizeSlicePosWithOtherActorProperty = addProperty(
                ENUM_PROPERTY, "sync slice position with",
                actorPropertiesSupGroup);
    properties->mEnum()->setEnumNames(
                synchronizeSlicePosWithOtherActorProperty, hsecActorNames);

    QStringList differenceModeNames;
    differenceModeNames << "off" << "absolute" << "relative";
    differenceModeProperty = addProperty(ENUM_PROPERTY, "difference first two variables",
                                         actorPropertiesSupGroup);
    properties->mEnum()->setEnumNames(differenceModeProperty, differenceModeNames);

    // Horizontal bounding box of the actor.
    boundingBoxProperty = addProperty(RECTF_LONLAT_PROPERTY, "bounding box",
                                      actorPropertiesSupGroup);
    properties->setRectF(boundingBoxProperty, horizontalBBox, 2);

    // Wind barbs.
    windBarbsSettings = new WindBarbsSettings(this);
    actorPropertiesSupGroup->addSubProperty(windBarbsSettings->groupProperty);

    // Shadow properties.
    shadowPropGroup = addProperty(GROUP_PROPERTY, "ground shadow",
                                  actorPropertiesSupGroup);

    shadowEnabledProp = addProperty(BOOL_PROPERTY, "enabled", shadowPropGroup);
    properties->mBool()->setValue(shadowEnabledProp, renderShadowQuad);

    shadowColorProp = addProperty(COLOR_PROPERTY, "colour", shadowPropGroup);
    properties->mColor()->setValue(shadowColorProp, shadowColor);

    shadowHeightProp = addProperty(DOUBLE_PROPERTY, "height", shadowPropGroup);
    properties->setDouble(shadowHeightProp, 0.01, 0, 100, 3, 0.01);

    // Keep an instance of GraticuleActor as a "subactor" to draw a graticule
    // on top of the section. The graticule's vertical position and bounding
    // box will be synchronized with the horizontal section.
    graticuleActor = new MGraticuleActor();
    graticuleActor->setName("section graticule");
    graticuleActor->setBBox(horizontalBBox);
    graticuleActor->setVerticalPosition(slicePosition_hPa);
    actorPropertiesSupGroup->addSubProperty(graticuleActor->getPropertyGroup());

    endInitialiseQtProperties();
}


MNWPHorizontalSectionActor::WindBarbsSettings::WindBarbsSettings(
        MNWPHorizontalSectionActor *hostActor)
    : enabled(false),
      automaticEnabled(true),
      oldScale(1),
      lineWidth(0.04),
      numFlags(9),
      color(QColor(0,0,127)),
      showCalmGlyphs(false),
      reduceFactor(15.0f),
      reduceSlope(0.0175f),
      sensibility(1.0f),
      uComponentVarIndex(0),
      vComponentVarIndex(0)
{

    MActor *a = hostActor;
    MQtProperties *properties = a->getQtProperties();

    groupProperty = a->addProperty(GROUP_PROPERTY, "wind barbs");

    enabledProperty = a->addProperty(BOOL_PROPERTY, "enabled", groupProperty);
    properties->mBool()->setValue(enabledProperty, enabled);

    automaticEnabledProperty = a->addProperty(BOOL_PROPERTY, "automatic scaling",
                                              groupProperty);
    properties->mBool()->setValue(automaticEnabledProperty, automaticEnabled);

    lineWidthProperty = a->addProperty(DOUBLE_PROPERTY, "line width",
                                       groupProperty);
    properties->setDouble(lineWidthProperty, lineWidth, 0.001, 0.30, 3, 0.001);

    numFlagsProperty = a->addProperty(INT_PROPERTY, "num flags", groupProperty);
    properties->setInt(numFlagsProperty, numFlags, 1, 20, 1);

    colorProperty = a->addProperty(COLOR_PROPERTY, "line color", groupProperty);
    properties->mColor()->setValue(colorProperty, color);

    showCalmGlyphsProperty = a->addProperty(BOOL_PROPERTY, "show calm glyphs",
                                            groupProperty);
    properties->mBool()->setValue(showCalmGlyphsProperty, showCalmGlyphs);

    reduceFactorProperty = a->addProperty(DOUBLE_PROPERTY, "reduction factor",
                                          groupProperty);
    properties->setDouble(reduceFactorProperty, reduceFactor, 1., 400., 1, 0.1);

    reduceSlopeProperty = a->addProperty(DOUBLE_PROPERTY, "reduction slope",
                                         groupProperty);
    properties->setDouble(reduceSlopeProperty, reduceSlope, 0.001, 1.0, 4, 0.0001);

    sensibilityProperty = a->addProperty(DOUBLE_PROPERTY, "margin for height",
                                         groupProperty);
    properties->setDouble(sensibilityProperty, sensibility, 1., 200., 1, 1.);

    uComponentVarProperty = a->addProperty(ENUM_PROPERTY, "u-component var",
                                           groupProperty);
    vComponentVarProperty = a->addProperty(ENUM_PROPERTY, "v-component var",
                                           groupProperty);
}


MNWPHorizontalSectionActor::~MNWPHorizontalSectionActor()
{
    // "graticuleActor" is deleted by the resourcesManager.

    delete windBarbsSettings;
    if (vbMouseHandlePoints) delete vbMouseHandlePoints;
}


/******************************************************************************
***                            PUBLIC METHODS                               ***
*******************************************************************************/

#define SHADER_VERTEX_ATTRIBUTE 0

void MNWPHorizontalSectionActor::reloadShaderEffects()
{
    LOG4CPLUS_DEBUG(mlog, "loading shader programs" << flush);

    beginCompileShaders(7);

    compileShadersFromFileWithProgressDialog(
                glVerticalInterpolationEffect,
                "src/glsl/hsec_verticalinterpolation.fx.glsl");
    compileShadersFromFileWithProgressDialog(
                glFilledContoursShader,
                "src/glsl/hsec_filledcontours.fx.glsl");
    compileShadersFromFileWithProgressDialog(
                glTexturedContoursShader,
                "src/glsl/hsec_texturedcontours.fx.glsl");
    compileShadersFromFileWithProgressDialog(
                glPseudoColourShader,
                "src/glsl/hsec_pseudocolour.fx.glsl");
    compileShadersFromFileWithProgressDialog(
                glMarchingSquaresShader,
                "src/glsl/hsec_marching_squares.fx.glsl");
    compileShadersFromFileWithProgressDialog(
                glWindBarbsShader,
                "src/glsl/hsec_windbarbs.fx.glsl");
    compileShadersFromFileWithProgressDialog(
                glShadowQuad,
                "src/glsl/hsec_shadow.fx.glsl");
    compileShadersFromFileWithProgressDialog(
                positionSpheresShader,
                "src/glsl/trajectory_positions.fx.glsl");

    endCompileShaders();

    crossSectionGridsNeedUpdate = true;
}


void MNWPHorizontalSectionActor::setBBox(QRectF bbox)
{
    properties->mRectF()->setValue(boundingBoxProperty, bbox);
}


void MNWPHorizontalSectionActor::setSurfaceShadowEnabled(bool enable)
{
    properties->mBool()->setValue(shadowEnabledProp, enable);
}


void MNWPHorizontalSectionActor::saveConfiguration(QSettings *settings)
{
    MNWPMultiVarActor::saveConfiguration(settings);

    settings->beginGroup(MNWPHorizontalSectionActor::getSettingsID());

    settings->setValue("slicePosition_hPa", slicePosition_hPa);
    settings->setValue("boundingBox", horizontalBBox);
    settings->setValue("differenceMode", differenceMode);
    settings->setValue("shadowEnabled", renderShadowQuad);
    settings->setValue("shadowColor", shadowColor);
    settings->setValue("shadowHeight", shadowHeight);

    settings->beginGroup("Windbarbs");

    settings->setValue("enabled", windBarbsSettings->enabled);
    settings->setValue("automatic", windBarbsSettings->automaticEnabled);
    settings->setValue("lineWidth", windBarbsSettings->lineWidth);
    settings->setValue("numFlags", windBarbsSettings->numFlags);
    settings->setValue("color", windBarbsSettings->color);
    settings->setValue("showCalmGlyphs", windBarbsSettings->showCalmGlyphs);
    settings->setValue("reduceFactor", windBarbsSettings->reduceFactor);
    settings->setValue("reduceSlope", windBarbsSettings->reduceSlope);
    settings->setValue("sensibility", windBarbsSettings->sensibility);
    settings->setValue("uComponent", windBarbsSettings->uComponentVarIndex);
    settings->setValue("vComponent", windBarbsSettings->vComponentVarIndex);

    settings->endGroup(); // Windbarbs

    graticuleActor->saveConfiguration(settings);
    settings->endGroup(); // MNWPHorizontalSectionActor
}


void MNWPHorizontalSectionActor::loadConfiguration(QSettings *settings)
{
    MNWPMultiVarActor::loadConfiguration(settings);

    settings->beginGroup(MNWPHorizontalSectionActor::getSettingsID());

    setSlicePosition(settings->value("slicePosition_hPa").toDouble());
    setBBox(settings->value("boundingBox").toRectF());

    properties->mInt()->setValue(differenceModeProperty,
                                 settings->value("differenceMode").toInt());

    properties->mBool()->setValue(shadowEnabledProp,
                                  settings->value("shadowEnabled").toBool());
    properties->mColor()->setValue(shadowColorProp,
                                   settings->value("shadowColor").value<QColor>());
    properties->mBool()->setValue(shadowHeightProp,
                                  settings->value("shadowHeight").toFloat());

    settings->beginGroup("Windbarbs");

    properties->mBool()->setValue(windBarbsSettings->enabledProperty,
                                  settings->value("enabled").toBool());
    properties->mBool()->setValue(windBarbsSettings->automaticEnabledProperty,
                                  settings->value("automatic").toBool());
    properties->mDouble()->setValue(windBarbsSettings->lineWidthProperty,
                                    settings->value("lineWidth").toFloat());
    properties->mInt()->setValue(windBarbsSettings->numFlagsProperty,
                                 settings->value("numFlags").toInt());
    properties->mColor()->setValue(windBarbsSettings->colorProperty,
                                   settings->value("color").value<QColor>());
    properties->mBool()->setValue(windBarbsSettings->showCalmGlyphsProperty,
                                  settings->value("showCalmGlyphs").toBool());
    properties->mDouble()->setValue(windBarbsSettings->reduceFactorProperty,
                                    settings->value("reduceFactor").toFloat());
    properties->mDouble()->setValue(windBarbsSettings->reduceSlopeProperty,
                                    settings->value("reduceSlope").toFloat());
    properties->mDouble()->setValue(windBarbsSettings->sensibilityProperty,
                                    settings->value("sensibility").toFloat());
    properties->mEnum()->setValue(windBarbsSettings->uComponentVarProperty,
                                  settings->value("uComponent").toInt());
    properties->mEnum()->setValue(windBarbsSettings->vComponentVarProperty,
                                  settings->value("vComponent").toInt());

    settings->endGroup(); // Windbarbs

    graticuleActor->loadConfiguration(settings);
    settings->endGroup(); // MNWPHorizontalSectionActor
}


int MNWPHorizontalSectionActor::checkIntersectionWithHandle(
        MSceneViewGLWidget *sceneView,
        float clipX, float clipY,
        float clipRadius)
{
    // First call? Generate positions of corner points.
    if (mouseHandlePoints.size() == 0) updateMouseHandlePositions();

    float clipRadiusSq = clipRadius*clipRadius;

    selectedMouseHandle = -1;

    // Loop over all corner points and check whether the mouse cursor is inside
    // a circle with radius "clipRadius" around the corner point (in clip space).
    for (int i = 0; i < mouseHandlePoints.size(); i++)
    {
        // Transform the corner point coordinate to clip space.
        QVector3D pClip = sceneView->lonLatPToClipSpace(mouseHandlePoints.at(i));

        float dx = pClip.x() - clipX;
        float dy = pClip.y() - clipY;

        // Compute the distance between point and mouse in clip space. If it
        // is less than clipRadius return one.
        if ( (dx*dx + dy*dy) < clipRadiusSq )
        {
            selectedMouseHandle = i;
            break;
        }
    }

    return selectedMouseHandle;
}


void MNWPHorizontalSectionActor::dragEvent(
        MSceneViewGLWidget *sceneView,
        int handleID, float clipX, float clipY)
{
    // http://stackoverflow.com/questions/2093096/implementing-ray-picking

    if (mouseHandlePoints.size() == 0) return;

    // Select an arbitrary z-value to construct a point in clip space that,
    // transformed to world space, lies on the ray passing through the camera
    // and the location on the worldZ==0 plane "picked" by the mouse.
    // (See notes 22-23Feb2012).
    QVector3D mousePosClipSpace = QVector3D(clipX, clipY, 0.);

    // The point p at which the ray intersects the worldZ==0 plane is found by
    // computing the value d in p=d*l+l0, where l0 is a point on the ray and l
    // is a vector in the direction of the ray. d can be found with
    //        (p0 - l0) * n
    //   d = ----------------
    //            l * n
    // where p0 is a point on the worldZ==0 plane and n is the normal vector
    // of the plane.
    //       http://en.wikipedia.org/wiki/Line-plane_intersection

    // To compute l0, the MVP matrix has to be inverted.
    QMatrix4x4 *mvpMatrix = sceneView->getModelViewProjectionMatrix();
    QVector3D l0 = mvpMatrix->inverted() * mousePosClipSpace;

    // Compute l as the vector from l0 to the camera origin.
    QVector3D cameraPosWorldSpace = sceneView->getCamera()->getOrigin();
    QVector3D l = (l0 - cameraPosWorldSpace);

    // The plane's origin is the selected mouse handle.
    QVector3D p0 = mouseHandlePoints.at(handleID);
    // The normal vector is taken as the vector to the camera with a zero value
    // in the worldZ-direction -> a vector in the x/y plane.
    QVector3D n = sceneView->getCamera()->getOrigin() - p0;
    n.setZ(0);

    // Compute the mouse position in world space.
    float d = QVector3D::dotProduct(p0 - l0, n) / QVector3D::dotProduct(l, n);
    QVector3D mousePosWorldSpace = l0 + d * l;

    // Transform world space Z to pressure (hPa) and round off to match
    // granularity requested by used.
    double p_hPa = sceneView->pressureFromWorldZ(mousePosWorldSpace.z());
    p_hPa = p_hPa - fmod(p_hPa, slicePositionGranularity_hPa);

    // Set slice position to new pressure elevation.
    setSlicePosition(p_hPa);
}


const QList<MVerticalLevelType> MNWPHorizontalSectionActor::supportedLevelTypes()
{
    return (QList<MVerticalLevelType>()
            << HYBRID_SIGMA_PRESSURE_3D
            << PRESSURE_LEVELS_3D
            << LOG_PRESSURE_LEVELS_3D
            << SURFACE_2D);
}


MNWPActorVariable* MNWPHorizontalSectionActor::createActorVariable(
        const MSelectableDataSource& dataSource)
{
    MNWP2DHorizontalActorVariable* newVar =
            new MNWP2DHorizontalActorVariable(this);

    newVar->dataSourceID = dataSource.dataSourceID;
    newVar->levelType = dataSource.levelType;
    newVar->variableName = dataSource.variableName;
    newVar->setRenderMode(MNWP2DSectionActorVariable::RenderMode::Disabled);

    return newVar;
}


bool MNWPHorizontalSectionActor::isConnectedTo(MActor *actor)
{
    if (MNWPMultiVarActor::isConnectedTo(actor)) return true;
    if (slicePosSynchronizationActor == actor) return true;

    return false;
}


/******************************************************************************
***                             PUBLIC SLOTS                                ***
*******************************************************************************/

void MNWPHorizontalSectionActor::setSlicePosition(double pressure_hPa)
{
    properties->mDDouble()->setValue(slicePosProperty, pressure_hPa);

    emit slicePositionChanged(pressure_hPa);
}


/******************************************************************************
***                          PROTECTED METHODS                              ***
*******************************************************************************/

void MNWPHorizontalSectionActor::initializeActorResources()
{
    MGLResourcesManager *glRM = MGLResourcesManager::getInstance();

    windBarbsSettings->varNameList.clear();

    // Parent initialisation.
    MNWPMultiVarActor::initializeActorResources();

    for (int vi = 0; vi < variables.size(); vi++)
    {
        MNWPActorVariable* var = variables.at(vi);

        windBarbsSettings->varNameList << var->variableName;
    }

    properties->mEnum()->setEnumNames(windBarbsSettings->uComponentVarProperty,
                                      windBarbsSettings->varNameList);
    properties->mEnum()->setEnumNames(windBarbsSettings->vComponentVarProperty,
                                      windBarbsSettings->varNameList);
    properties->mEnum()->setValue(windBarbsSettings->uComponentVarProperty,
                                  windBarbsSettings->uComponentVarIndex);
    properties->mEnum()->setValue(windBarbsSettings->vComponentVarProperty,
                                  windBarbsSettings->vComponentVarIndex);

    // Set this status variable to download the target grid to CPU memory in
    // the first render cycle.
    crossSectionGridsNeedUpdate = true;

    // Compute the grid indices that correspond to the current bounding box
    // (the bounding box can have different extents than the data grid) during
    // the first render cycle.
    updateRenderRegion = true;

    // Load shader for filled contours and marching squares line contours.
    bool loadShaders = false;

    loadShaders |= glRM->generateEffectProgram("hsec_marchingsquares",
                                                glMarchingSquaresShader);
    loadShaders |= glRM->generateEffectProgram("hsec_filledcountours",
                                                glFilledContoursShader);
    loadShaders |= glRM->generateEffectProgram("hsec_texturedcountours",
                                                glTexturedContoursShader);
    loadShaders |= glRM->generateEffectProgram("hsec_interpolation",
                                                glVerticalInterpolationEffect);
    loadShaders |= glRM->generateEffectProgram("hsec_pseudocolor",
                                                glPseudoColourShader);
    loadShaders |= glRM->generateEffectProgram("hsec_windbarbs",
                                                glWindBarbsShader);
    loadShaders |= glRM->generateEffectProgram("hsec_shadow",
                                                glShadowQuad);
    loadShaders |= glRM->generateEffectProgram("vsec_positionsphere",
                                                positionSpheresShader);

    if (loadShaders) reloadShaderEffects();

    // Explicitly initialize the graticule actor here. This is needed to get a
    // valid reference to its "labels" list in the first
    // "computeRenderRegionParameters()" call. If the graticule actor is not
    // initialized here, no labels will be displayed until the next bbox
    // change.
    graticuleActor->initialize();
}


void MNWPHorizontalSectionActor::onQtPropertyChanged(QtProperty *property)
{
    // Parent signal processing.
    MNWPMultiVarActor::onQtPropertyChanged(property);

    if (property == slicePosProperty)
    {
        // The slice position has been changed.
        slicePosition_hPa = properties->mDDouble()->value(slicePosProperty);
        // Synchronize vertical position with graticule actor.
        graticuleActor->setVerticalPosition(slicePosition_hPa);

        // Interpolate to target grid in next render cycle.
        crossSectionGridsNeedUpdate = true;

        if (suppressActorUpdates()) return;

        updateDescriptionLabel();
        updateMouseHandlePositions();
        emitActorChangedSignal();
    }

    else if (property == slicePosGranularityProperty)
    {
        slicePositionGranularity_hPa =
                properties->mDDouble()->value(slicePosGranularityProperty);

        properties->mDDouble()->setSingleStep(slicePosProperty,
                                              slicePositionGranularity_hPa);
    }

    else if (property == synchronizeSlicePosWithOtherActorProperty)
    {
        QString hsecName = properties->getEnumItem(
                    synchronizeSlicePosWithOtherActorProperty);

        // Disconnect from previous synchronization actor.
        if (slicePosSynchronizationActor != nullptr)
            disconnect(slicePosSynchronizationActor,
                       SIGNAL(slicePositionChanged(double)),
                       this, SLOT(setSlicePosition(double)));

        // Get pointer to new synchronization actor and connect to signal.
        MGLResourcesManager* glRM = MGLResourcesManager::getInstance();
        slicePosSynchronizationActor = dynamic_cast<MNWPHorizontalSectionActor*>(
                    glRM->getActorByName(hsecName));

        if (slicePosSynchronizationActor != nullptr)
            connect(slicePosSynchronizationActor,
                    SIGNAL(slicePositionChanged(double)),
                    this, SLOT(setSlicePosition(double)));
    }

    else if ( (property == labelSizeProperty)
              || (property == labelColourProperty)
              || (property == labelBBoxProperty)
              || (property == labelBBoxColourProperty) )
    {
        if (suppressActorUpdates()) return;

        updateDescriptionLabel();
        emitActorChangedSignal();
    }

    else if (property == boundingBoxProperty)
    {
        horizontalBBox = properties->mRectF()->value(boundingBoxProperty);
        if (suppressActorUpdates()) return;

        // The bbox position has changed. In the next render cycle, update the
        // render region, download target grid from GPU and update contours.
        computeRenderRegionParameters();
        updateMouseHandlePositions();
        crossSectionGridsNeedUpdate = true;
        emitActorChangedSignal();
    }

    else if (property == differenceModeProperty)
    {
        differenceMode = properties->mEnum()->value(differenceModeProperty);
        crossSectionGridsNeedUpdate = true;
        emitActorChangedSignal();
    }

    else if (property == windBarbsSettings->enabledProperty ||
             property == windBarbsSettings->automaticEnabledProperty ||
             property == windBarbsSettings->lineWidthProperty ||
             property == windBarbsSettings->numFlagsProperty ||
             property == windBarbsSettings->colorProperty ||
             property == windBarbsSettings->showCalmGlyphsProperty ||
             property == windBarbsSettings->reduceFactorProperty ||
             property == windBarbsSettings->reduceSlopeProperty ||
             property == windBarbsSettings->sensibilityProperty ||
             property == windBarbsSettings->uComponentVarProperty ||
             property == windBarbsSettings->vComponentVarProperty)
    {
        windBarbsSettings->enabled = properties->mBool()
                ->value(windBarbsSettings->enabledProperty);
        windBarbsSettings->automaticEnabled = properties->mBool()
                ->value(windBarbsSettings->automaticEnabledProperty);
        windBarbsSettings->lineWidth = properties->mDouble()
                ->value(windBarbsSettings->lineWidthProperty);
        windBarbsSettings->numFlags = properties->mInt()
                ->value(windBarbsSettings->numFlagsProperty);
        windBarbsSettings->color = properties->mColor()
                ->value(windBarbsSettings->colorProperty);
        windBarbsSettings->showCalmGlyphs = properties->mBool()
                ->value(windBarbsSettings->showCalmGlyphsProperty);
        windBarbsSettings->reduceFactor = properties->mDouble()
                ->value(windBarbsSettings->reduceFactorProperty);
        windBarbsSettings->reduceSlope = properties->mDouble()
                ->value(windBarbsSettings->reduceSlopeProperty);
        windBarbsSettings->sensibility = properties->mDouble()
                ->value(windBarbsSettings->sensibilityProperty);
        windBarbsSettings->uComponentVarIndex = properties->mEnum()
                ->value(windBarbsSettings->uComponentVarProperty);
        windBarbsSettings->vComponentVarIndex = properties->mEnum()
                ->value(windBarbsSettings->vComponentVarProperty);

        emitActorChangedSignal();
    }

    else if (property == shadowEnabledProp ||
             property == shadowColorProp ||
             property == shadowHeightProp)
    {
        renderShadowQuad = properties->mBool()->value(shadowEnabledProp);
        shadowColor = properties->mColor()->value(shadowColorProp);
        shadowHeight = properties->mDouble()->value(shadowHeightProp);

        emitActorChangedSignal();
    }
}


void MNWPHorizontalSectionActor::onOtherActorCreated(MActor *actor)
{
    // If the new actor is a horizontal section, add it to the list of
    // available sync actors.
    if (MNWPHorizontalSectionActor *hsec =
            dynamic_cast<MNWPHorizontalSectionActor*>(actor))
    {
        // Don't render while the properties are being updated.
        enableEmissionOfActorChangedSignal(false);

        MQtProperties *properties = actor->getQtProperties();
        int index = properties->mEnum()->value(
                    synchronizeSlicePosWithOtherActorProperty);

        QStringList availableHSecs = properties->mEnum()->enumNames(
                    synchronizeSlicePosWithOtherActorProperty);
        availableHSecs << hsec->getName();
        properties->mEnum()->setEnumNames(
                    synchronizeSlicePosWithOtherActorProperty, availableHSecs);

        properties->mEnum()->setValue(
                    synchronizeSlicePosWithOtherActorProperty, index);

        enableEmissionOfActorChangedSignal(true);
    }
}


void MNWPHorizontalSectionActor::onOtherActorDeleted(MActor *actor)
{
    if (MNWPHorizontalSectionActor *hsec =
            dynamic_cast<MNWPHorizontalSectionActor*>(actor))
    {
        // Don't render while the properties are being updated.
        enableEmissionOfActorChangedSignal(false);

        MQtProperties *properties = actor->getQtProperties();

        // Remember the name of the currently sync'ed HSec.
        QString syncHSec = properties->getEnumItem(
                    synchronizeSlicePosWithOtherActorProperty);

        // If this actor is currently sync'ed with the one to be deleted
        // reset sync.
        if (hsec->getName() == syncHSec) syncHSec = "None";

        // Remove actor name from list.
        QStringList availableHSecs = properties->mEnum()->enumNames(
                    synchronizeSlicePosWithOtherActorProperty);
        availableHSecs.removeOne(hsec->getName());
        properties->mEnum()->setEnumNames(
                    synchronizeSlicePosWithOtherActorProperty, availableHSecs);

        // Restore currently selected sync actor.
        properties->setEnumItem(
                    synchronizeSlicePosWithOtherActorProperty, syncHSec);

        enableEmissionOfActorChangedSignal(true);
    }
}


void MNWPHorizontalSectionActor::renderToCurrentContext(MSceneViewGLWidget *sceneView)
{
    // UPDATE REGION PARAMETERS if horizontal bounding box has changed.
    // ================================================================
    if (updateRenderRegion)
    {
        // This method might already be called between initial data request and
        // all data fields being available. Return if not all variables
        // contain valid data yet.
        foreach (MNWPActorVariable *var, variables)
            if ( !var->hasData() ) return;

        computeRenderRegionParameters();
        updateRenderRegion = false;
    }

    // Render surface shadow.
    if (renderShadowQuad) { renderShadow(sceneView); }

    // LOOP over variables, render according to their settings.
    // ========================================================
    for (int vi = 0; vi < variables.size(); vi++)
    {
        MNWP2DHorizontalActorVariable* var =
                static_cast<MNWP2DHorizontalActorVariable*> (variables.at(vi));

        if ( !var->hasData() ) continue;

        // If the bounding box is outside the model grid domain, there is
        // nothing to render (see computeRenderRegionParameters()).
        if (var->nlons == 0 || var->nlats == 0) continue;

        // Vertically interpolate and update this variable's cross-section grid
        // (for example, when the isopressure value changes or the data field
        // has changed).
        if (crossSectionGridsNeedUpdate)
        {
            if ((vi == 0) && (differenceMode > 0))
            {
                // DIFFERENCE MODE: Render difference between 1st & 2nd variable
                MNWP2DHorizontalActorVariable* varDiff =
                        static_cast<MNWP2DHorizontalActorVariable*> (variables.at(1));
                renderVerticalInterpolationDifference(var, varDiff);
            }
            else
                renderVerticalInterpolation(var);

            // If line contours are enabled re-compute the contour indices
            // (i.e. which isovalues actually will be visible, the others
            // don't need to be rendered).
            switch (var->renderSettings.renderMode)
            {
            case MNWP2DHorizontalActorVariable::RenderMode::LineContours:
            case MNWP2DHorizontalActorVariable::RenderMode::FilledAndLineContours:
            case MNWP2DHorizontalActorVariable::RenderMode::PseudoColourAndLineContours:
                var->updateContourIndicesFromTargetGrid(slicePosition_hPa);
                break;

            default:
                break;
            }
        }

        switch (var->renderSettings.renderMode)
        {
        case MNWP2DHorizontalActorVariable::RenderMode::FilledContours:
            renderFilledContours(sceneView, var);
            break;

        case MNWP2DHorizontalActorVariable::RenderMode::PseudoColour:
            renderPseudoColour(sceneView, var);
            break;

        case MNWP2DHorizontalActorVariable::RenderMode::LineContours:
            renderLineCountours(sceneView, var);
            renderContourLabels(sceneView, var);
            break;

        case MNWP2DHorizontalActorVariable::RenderMode::FilledAndLineContours:
            renderFilledContours(sceneView, var);
            renderLineCountours(sceneView, var);
            renderContourLabels(sceneView, var);
            break;

        case MNWP2DHorizontalActorVariable::RenderMode::PseudoColourAndLineContours:
            renderPseudoColour(sceneView, var);
            renderLineCountours(sceneView, var);
            renderContourLabels(sceneView, var);
            break;

        case MNWP2DHorizontalActorVariable::RenderMode::TexturedContours:
            renderTexturedContours(sceneView, var);
            break;

        case MNWP2DHorizontalActorVariable::RenderMode::FilledAndTexturedContours:
            renderFilledContours(sceneView, var);
            renderTexturedContours(sceneView, var);
            break;

        case MNWP2DHorizontalActorVariable::RenderMode::LineAndTexturedContours:
            renderTexturedContours(sceneView, var);
            renderLineCountours(sceneView, var);
            renderContourLabels(sceneView, var);
            break;

        case MNWP2DHorizontalActorVariable::RenderMode::PseudoColourAndTexturedContours:
            renderPseudoColour(sceneView, var);
            renderTexturedContours(sceneView, var);
            break;

        case MNWP2DHorizontalActorVariable::RenderMode::FilledAndLineAndTexturedContours:
            renderFilledContours(sceneView, var);
            renderTexturedContours(sceneView, var);
            renderLineCountours(sceneView, var);
            renderContourLabels(sceneView, var);
            break;

        case MNWP2DHorizontalActorVariable::RenderMode::PseudoColourAndLineAndTexturedContours:
            renderPseudoColour(sceneView, var);
            renderTexturedContours(sceneView, var);
            renderLineCountours(sceneView, var);
            renderContourLabels(sceneView, var);
            break;

        default:
            break;
        }

        // In difference mode, skip the second variable for rendering.
        if ((vi == 0) && (differenceMode > 0)) vi++;
    } // for (variables)

    // When the cross section grid has changed a second redraw is necessary
    // (see below) -- not sure why.
//TODO: Why is this necessary?
    bool actorNeedsRedraw = crossSectionGridsNeedUpdate;

    // Don't update the cross-section grids until the next update event occurs
    // (see actOnPropertyChange() and dataFieldChangedEvent().
    crossSectionGridsNeedUpdate = false;

    // Render the GRATICULE.
    // =====================
    graticuleActor->render(sceneView);

    if (labelsAreEnabled)
    {
//TODO (mr, Feb2015): Labels should not be rendered here but inserted into
//                    actor label pool.
//                    This becomes important if global label collision detection
//                    is implemented.
        MTextManager* tm = MGLResourcesManager::getInstance()->getTextManager();
        tm->renderLabelList(sceneView, graticuleActor->getLabelsToRender());
    }

    // Render the WINDBARBS.
    // =====================
    if (windBarbsSettings->enabled)
    {
        renderWindBarbs(sceneView);
    }

    // Render HANDLES in interaction mode.
    // ===================================
    if (sceneView->interactionModeEnabled() &&
            (vbMouseHandlePoints != nullptr))
    {
        positionSpheresShader->bindProgram("Normal");

        positionSpheresShader->setUniformValue(
                    "mvpMatrix",
                    *(sceneView->getModelViewProjectionMatrix()));
        positionSpheresShader->setUniformValue(
                    "pToWorldZParams",
                    sceneView->pressureToWorldZParameters());
        positionSpheresShader->setUniformValue(
                    "lightDirection",
                    sceneView->getLightDirection());
        positionSpheresShader->setUniformValue(
                    "cameraPosition",
                    sceneView->getCamera()->getOrigin());
        positionSpheresShader->setUniformValue(
                    "cameraUpDir",
                    sceneView->getCamera()->getYAxis());
        positionSpheresShader->setUniformValue(
                    "radius",
                    GLfloat(0.5));
        positionSpheresShader->setUniformValue(
                    "scaleRadius",
                    GLboolean(true));

        positionSpheresShader->setUniformValue(
                    "useTransferFunction", GLboolean(false));
        positionSpheresShader->setUniformValue(
                    "constColour", QColor(Qt::white));

        vbMouseHandlePoints->attachToVertexAttribute(SHADER_VERTEX_ATTRIBUTE);

        if (selectedMouseHandle >= 0)
        {
            positionSpheresShader->setUniformValue(
                        "constColour", QColor(Qt::red));
        }

        glPolygonMode(GL_FRONT_AND_BACK,
                      renderAsWireFrame ? GL_LINE : GL_FILL); CHECK_GL_ERROR;
        glLineWidth(1); CHECK_GL_ERROR;

        glDrawArrays(GL_POINTS, 0, 4); CHECK_GL_ERROR;

        // Unbind VBO.
        glBindBuffer(GL_ARRAY_BUFFER, 0); CHECK_GL_ERROR;
    }

    if (actorNeedsRedraw) emitActorChangedSignal();
}


void MNWPHorizontalSectionActor::dataFieldChangedEvent()
{
    crossSectionGridsNeedUpdate = true;
    emitActorChangedSignal();
}


void MNWPHorizontalSectionActor::computeRenderRegionParameters()
{
    llcrnrlat = horizontalBBox.y();
    llcrnrlon = horizontalBBox.x();
    urcrnrlat = horizontalBBox.y() + horizontalBBox.height();
    urcrnrlon = horizontalBBox.x() + horizontalBBox.width();

    // Compute render region parameters for each variable.
    for (int vi = 0; vi < variables.size(); vi++)
    {
        MNWP2DHorizontalActorVariable* var =
                static_cast<MNWP2DHorizontalActorVariable*> (variables.at(vi));

        var->computeRenderRegionParameters(llcrnrlon, llcrnrlat,
                                           urcrnrlon, urcrnrlat);
    }

    // Pass the new bbox on this hsec's graticule actor. Disable redrawing, as
    // the scene will be redrawn after this function is completed.
    graticuleActor->enableEmissionOfActorChangedSignal(false);
    graticuleActor->setBBox(horizontalBBox);
    graticuleActor->enableEmissionOfActorChangedSignal(true);

    // The label displaying the current pressure elevation needs to be put
    // at a new place.
    updateDescriptionLabel();
}


void MNWPHorizontalSectionActor::updateDescriptionLabel(bool deleteOldLabel)
{
    MTextManager* tm = MGLResourcesManager::getInstance()->getTextManager();

    if (deleteOldLabel && !labels.isEmpty()) // deleteOldLabel true by default
    {
//TODO: This assumes that there is only the "elevation description" label
//      contained in the list!
        tm->removeText(labels.takeLast());
    }

    // Get properties for label font size and colour and bounding box.
    int labelsize = properties->mInt()->value(labelSizeProperty);
    QColor labelColour = properties->mColor()->value(labelColourProperty);
    bool labelbbox = properties->mBool()->value(labelBBoxProperty);
    QColor labelBBoxColour = properties->mColor()->value(labelBBoxColourProperty);

    labels.append(tm->addText(
                      QString("Elevation: %1 hPa").arg(slicePosition_hPa),
                      MTextManager::LONLATP,
                      llcrnrlon, urcrnrlat, slicePosition_hPa,
                      labelsize, labelColour, MTextManager::BASELINELEFT,
                      labelbbox, labelBBoxColour, 0.3)
                  );
}


void MNWPHorizontalSectionActor::updateMouseHandlePositions()
{
    mouseHandlePoints.clear();

    mouseHandlePoints.append(
            QVector3D(horizontalBBox.x(),
                      horizontalBBox.y(),
                      slicePosition_hPa));
    mouseHandlePoints.append(
            QVector3D(horizontalBBox.right(),
                      horizontalBBox.y(),
                      slicePosition_hPa));
    mouseHandlePoints.append(
            QVector3D(horizontalBBox.right(),
                      horizontalBBox.y() + horizontalBBox.height(),
                      slicePosition_hPa));
    mouseHandlePoints.append(
            QVector3D(horizontalBBox.x(),
                      horizontalBBox.y() + horizontalBBox.height(),
                      slicePosition_hPa));

    // Send vertices of drag handle positions to video memory.
    if (!vbMouseHandlePoints)
    {
        vbMouseHandlePoints = new GL::MVector3DVertexBuffer(
                    QString("vbmhpos_%1").arg(myID),
                    mouseHandlePoints.size());
    }
    vbMouseHandlePoints->upload(mouseHandlePoints);
}


void MNWPHorizontalSectionActor::onDeleteActorVariable(MNWPActorVariable *var)
{
    // Correct wind barb indices.

    // Get index of variable that is about to be removed.
    int i = variables.indexOf(var);

    // Update vComponentVarIndex and uComponentVarIndex if these point to
    // the removed variable or to one with a lower index.
    if (i <= windBarbsSettings->uComponentVarIndex)
    {
        windBarbsSettings->uComponentVarIndex =
                std::max(-1, windBarbsSettings->uComponentVarIndex - 1);
    }
    if (i <= windBarbsSettings->vComponentVarIndex)
    {
        windBarbsSettings->vComponentVarIndex =
                std::max(-1, windBarbsSettings->vComponentVarIndex - 1);
    }

    // Temporarily save variable indices.
    int tmpuComponentVarIndex = windBarbsSettings->uComponentVarIndex;
    int tmpvComponentVarIndex = windBarbsSettings->vComponentVarIndex;

    // Remove the variable name from the enum lists.
    windBarbsSettings->varNameList.removeAt(i);

    // Update enum lists.
    properties->mEnum()->setEnumNames(
                windBarbsSettings->uComponentVarProperty,
                windBarbsSettings->varNameList);
    properties->mEnum()->setEnumNames(
                windBarbsSettings->vComponentVarProperty,
                windBarbsSettings->varNameList);

    properties->mEnum()->setValue(
                windBarbsSettings->uComponentVarProperty,
                tmpuComponentVarIndex);
    properties->mEnum()->setValue(
                windBarbsSettings->vComponentVarProperty,
                tmpvComponentVarIndex);
}


void MNWPHorizontalSectionActor::onAddActorVariable(MNWPActorVariable *var)
{
    windBarbsSettings->varNameList << var->variableName;

    // Temporarily save variable indices.
    int tmpuComponentVarIndex = windBarbsSettings->uComponentVarIndex;
    int tmpvComponentVarIndex = windBarbsSettings->vComponentVarIndex;

    properties->mEnum()->setEnumNames(windBarbsSettings->uComponentVarProperty,
                                      windBarbsSettings->varNameList);
    properties->mEnum()->setEnumNames(windBarbsSettings->vComponentVarProperty,
                                      windBarbsSettings->varNameList);

    properties->mEnum()->setValue(
                windBarbsSettings->uComponentVarProperty,
                tmpuComponentVarIndex);
    properties->mEnum()->setValue(
                windBarbsSettings->vComponentVarProperty,
                tmpvComponentVarIndex);

    crossSectionGridsNeedUpdate = true;
    updateRenderRegion = true;
}


/******************************************************************************
***                           PRIVATE METHODS                               ***
*******************************************************************************/

void MNWPHorizontalSectionActor::renderVerticalInterpolation(
        MNWP2DHorizontalActorVariable *var)
{
    glVerticalInterpolationEffect->bindProgram("Standard");

    // Reset optional required textures (to avoid draw errors).
    // ========================================================

    var->textureDummy1D->bindToTextureUnit(var->textureUnitUnusedTextures);
    glVerticalInterpolationEffect->setUniformValue(
                "hybridCoefficients", var->textureUnitUnusedTextures); CHECK_GL_ERROR;

    var->textureDummy2D->bindToTextureUnit(var->textureUnitUnusedTextures);
    glVerticalInterpolationEffect->setUniformValue(
                "surfacePressure", var->textureUnitUnusedTextures); CHECK_GL_ERROR;
    glVerticalInterpolationEffect->setUniformValue(
                "dataField2D", var->textureUnitUnusedTextures); CHECK_GL_ERROR;

    var->textureDummy3D->bindToTextureUnit(var->textureUnitUnusedTextures);
    glVerticalInterpolationEffect->setUniformValue(
                "dataField", var->textureUnitUnusedTextures); CHECK_GL_ERROR;

    // Set shader variables.
    // =====================

    glVerticalInterpolationEffect->setUniformValue(
                "levelType", int(var->grid->getLevelType()));

    // Texture bindings for coordinate axes (1D texture).
    var->textureLonLatLevAxes->bindToTextureUnit(var->textureUnitLonLatLevAxes);
    glVerticalInterpolationEffect->setUniformValue(
                "latLonAxesData", var->textureUnitLonLatLevAxes);
    glVerticalInterpolationEffect->setUniformValue(
                "verticalOffset", GLint(var->grid->nlons + var->grid->nlats));

    if (var->grid->getLevelType() == SURFACE_2D)
    {
        // Texture bindings for data field (2D texture).
        var->textureDataField->bindToTextureUnit(var->textureUnitDataField);
        glVerticalInterpolationEffect->setUniformValue(
                    "dataField2D", var->textureUnitDataField);
    }
    else
    {
        // Texture bindings for data field (3D texture).
        var->textureDataField->bindToTextureUnit(var->textureUnitDataField);
        glVerticalInterpolationEffect->setUniformValue(
                    "dataField", var->textureUnitDataField);
    }

    if (var->grid->getLevelType() == HYBRID_SIGMA_PRESSURE_3D)
    {
        // Texture bindings for surface pressure (2D texture) and model
        // level coefficients (1D texture).
        var->textureSurfacePressure->bindToTextureUnit(
                    var->textureUnitSurfacePressure);
        var->textureHybridCoefficients->bindToTextureUnit(
                    var->textureUnitHybridCoefficients);
        glVerticalInterpolationEffect->setUniformValue(
                    "surfacePressure", var->textureUnitSurfacePressure);
        glVerticalInterpolationEffect->setUniformValue(
                    "hybridCoefficients", var->textureUnitHybridCoefficients);
    }

    // Pressure value and world z coordinate of the slice.
    glVerticalInterpolationEffect->setUniformValue(
                "pressure_hPa", GLfloat(slicePosition_hPa));

    glVerticalInterpolationEffect->setUniformValue(
                "crossSectionGrid", var->imageUnitTargetGrid);
    glBindImageTexture(var->imageUnitTargetGrid, // image unit
                       var->textureTargetGrid->getTextureObject(),
                                                 // texture object
                       0,                        // level
                       GL_FALSE,                 // layered
                       0,                        // layer
                       GL_READ_WRITE,            // shader access
                       // GL_WRITE_ONLY,         // shader access
                       GL_R32F); CHECK_GL_ERROR; // format

    // Grid offsets to render only the requested subregion.
    glVerticalInterpolationEffect->setUniformValue(
                "iOffset", GLint(var->i0)); CHECK_GL_ERROR;
    glVerticalInterpolationEffect->setUniformValue(
                "jOffset", GLint(var->j0)); CHECK_GL_ERROR;

    glDrawArraysInstanced(GL_POINTS,
                          0, var->nlons, var->nlats); CHECK_GL_ERROR;
}


void MNWPHorizontalSectionActor::renderVerticalInterpolationDifference(
        MNWP2DHorizontalActorVariable *var,
        MNWP2DHorizontalActorVariable *varDiff)
{
    if (var->nlons != varDiff->nlons || var->nlats != varDiff->nlats)
    {
        // Both variables need to be on the same grid.
        LOG4CPLUS_ERROR(mlog, "Difference can only be rendered if both "
                        << "variables share the same horizontal grid.");
        return;
    }

    glVerticalInterpolationEffect->bindProgram("Difference");

    // Reset optional required textures (to avoid draw errors).
    // ========================================================

    var->textureDummy1D->bindToTextureUnit(var->textureUnitUnusedTextures);
    glVerticalInterpolationEffect->setUniformValue(
                "hybridCoefficients1", var->textureUnitUnusedTextures); CHECK_GL_ERROR;
    glVerticalInterpolationEffect->setUniformValue(
                "hybridCoefficients2", var->textureUnitUnusedTextures); CHECK_GL_ERROR;

    var->textureDummy2D->bindToTextureUnit(var->textureUnitUnusedTextures);
    glVerticalInterpolationEffect->setUniformValue(
                "surfacePressure1", var->textureUnitUnusedTextures); CHECK_GL_ERROR;
    glVerticalInterpolationEffect->setUniformValue(
                "dataField2D1", var->textureUnitUnusedTextures); CHECK_GL_ERROR;
    glVerticalInterpolationEffect->setUniformValue(
                "surfacePressure2", var->textureUnitUnusedTextures); CHECK_GL_ERROR;
    glVerticalInterpolationEffect->setUniformValue(
                "dataField2D2", var->textureUnitUnusedTextures); CHECK_GL_ERROR;

    var->textureDummy3D->bindToTextureUnit(var->textureUnitUnusedTextures);
    glVerticalInterpolationEffect->setUniformValue(
                "dataField1", var->textureUnitUnusedTextures); CHECK_GL_ERROR;
    glVerticalInterpolationEffect->setUniformValue(
                "dataField2", var->textureUnitUnusedTextures); CHECK_GL_ERROR;

    // Texture bindings for Lat/Lon axes (1D textures).
    var->textureLonLatLevAxes->bindToTextureUnit(
                var->textureUnitLonLatLevAxes);
    glVerticalInterpolationEffect->setUniformValue(
                "latLonAxesData1", var->textureUnitLonLatLevAxes);
    glVerticalInterpolationEffect->setUniformValue(
                "verticalOffset1", GLint(var->grid->nlons + var->grid->nlats));

    varDiff->textureLonLatLevAxes->bindToTextureUnit(
                varDiff->textureUnitLonLatLevAxes);
    glVerticalInterpolationEffect->setUniformValue(
                "latLonAxesData2", varDiff->textureUnitLonLatLevAxes);
    glVerticalInterpolationEffect->setUniformValue(
                "verticalOffset2", GLint(varDiff->grid->nlons + varDiff->grid->nlats));

    if (var->grid->getLevelType() == SURFACE_2D)
    {
        // Texture bindings for data field (2D texture).
        var->textureDataField->bindToTextureUnit(var->textureUnitDataField);
        glVerticalInterpolationEffect->setUniformValue(
                    "dataField2D1", var->textureUnitDataField);
    }
    else
    {
        // Texture bindings for data field (3D texture).
        var->textureDataField->bindToTextureUnit(var->textureUnitDataField);
        glVerticalInterpolationEffect->setUniformValue(
                    "dataField1", var->textureUnitDataField);
    }

    if (varDiff->grid->getLevelType() == SURFACE_2D)
    {
        // Texture bindings for data field (2D texture).
        varDiff->textureDataField->bindToTextureUnit(varDiff->textureUnitDataField);
        glVerticalInterpolationEffect->setUniformValue(
                    "dataField2D2", varDiff->textureUnitDataField);
    }
    else
    {
        // Texture bindings for data field (3D texture).
        varDiff->textureDataField->bindToTextureUnit(varDiff->textureUnitDataField);
        glVerticalInterpolationEffect->setUniformValue(
                    "dataField2", varDiff->textureUnitDataField);
    }

    // Vertical level type dependent arguments:
    glVerticalInterpolationEffect->setUniformValue(
                "levelType1", int(var->grid->getLevelType()));

    if (var->grid->getLevelType() == HYBRID_SIGMA_PRESSURE_3D)
    {
        // Texture bindings for surface pressure (2D texture) and model
        // level coefficients (1D texture).
        var->textureSurfacePressure->bindToTextureUnit(
                    var->textureUnitSurfacePressure);
        var->textureHybridCoefficients->bindToTextureUnit(
                    var->textureUnitHybridCoefficients);
        glVerticalInterpolationEffect->setUniformValue(
                    "surfacePressure1", var->textureUnitSurfacePressure);
        glVerticalInterpolationEffect->setUniformValue(
                    "hybridCoefficients1", var->textureUnitHybridCoefficients);
    }

    glVerticalInterpolationEffect->setUniformValue(
                "levelType2", int(varDiff->grid->getLevelType()));

    if (varDiff->grid->getLevelType() == HYBRID_SIGMA_PRESSURE_3D)
    {
        varDiff->textureSurfacePressure->bindToTextureUnit(
                    varDiff->textureUnitSurfacePressure);
        varDiff->textureHybridCoefficients->bindToTextureUnit(
                    varDiff->textureUnitHybridCoefficients);
        glVerticalInterpolationEffect->setUniformValue(
                    "surfacePressure2", varDiff->textureUnitSurfacePressure);
        glVerticalInterpolationEffect->setUniformValue(
                    "hybridCoefficients2", varDiff->textureUnitHybridCoefficients);
    }

    // Pressure value and world z coordinate of the slice.
    glVerticalInterpolationEffect->setUniformValue(
                "pressure_hPa", GLfloat(slicePosition_hPa));

    glVerticalInterpolationEffect->setUniformValue(
                "crossSectionGrid", var->imageUnitTargetGrid);
    glBindImageTexture(var->imageUnitTargetGrid,// image unit
                       var->textureTargetGrid->getTextureObject(),  // texture object
                       0,                        // level
                       GL_FALSE,                 // layered
                       0,                        // layer
                       GL_READ_WRITE,            // shader access
                       // GL_WRITE_ONLY,         // shader access
                       GL_R32F); CHECK_GL_ERROR; // format

    // Grid offsets to render only the requested subregion.
    glVerticalInterpolationEffect->setUniformValue("iOffset", GLint(var->i0)); CHECK_GL_ERROR;
    glVerticalInterpolationEffect->setUniformValue("jOffset", GLint(var->j0)); CHECK_GL_ERROR;

    glVerticalInterpolationEffect->setUniformValue("mode", differenceMode);

    glDrawArraysInstanced(GL_POINTS,
                          0, var->nlons, var->nlats); CHECK_GL_ERROR;
}


void MNWPHorizontalSectionActor::renderFilledContours(
        MSceneViewGLWidget *sceneView, MNWP2DHorizontalActorVariable *var)
{
    // Abort rendering if transfer function is not defined.
    if (var->transferFunction == nullptr) return;

    glFilledContoursShader->bind();

    // Model-view-projection matrix from the current scene view.
    glFilledContoursShader->setUniformValue(
                "mvpMatrix", *(sceneView->getModelViewProjectionMatrix())); CHECK_GL_ERROR;

    // Texture bindings for Lat/Lon axes (1D textures).
    var->textureLonLatLevAxes->bindToTextureUnit(var->textureUnitLonLatLevAxes); CHECK_GL_ERROR;
    glFilledContoursShader->setUniformValue(
                "latLonAxesData", var->textureUnitLonLatLevAxes); CHECK_GL_ERROR;
    glFilledContoursShader->setUniformValue(
                "latOffset", var->grid->nlons); CHECK_GL_ERROR;

    // Texture bindings for transfer function for data field (1D texture from
    // transfer function class). Variables that are only rendered as
    // contour lines might not provide a valid transfer function.
    if (var->transferFunction != 0)
    {
        var->transferFunction->getTexture()->bindToTextureUnit(
                    var->textureUnitTransferFunction);
        glFilledContoursShader->setUniformValue(
                    "transferFunction", var->textureUnitTransferFunction); CHECK_GL_ERROR;
        glFilledContoursShader->setUniformValue(
                    "scalarMinimum", var->transferFunction->getMinimumValue()); CHECK_GL_ERROR;
        glFilledContoursShader->setUniformValue(
                    "scalarMaximum", var->transferFunction->getMaximumValue()); CHECK_GL_ERROR;
    }

    glFilledContoursShader->setUniformValue(
                "worldZ", GLfloat(sceneView->worldZfromPressure(slicePosition_hPa))); CHECK_GL_ERROR;

    glFilledContoursShader->setUniformValue(
                "crossSectionGrid", GLint(var->imageUnitTargetGrid)); CHECK_GL_ERROR;
    glBindImageTexture(var->imageUnitTargetGrid, // image unit
                       var->textureTargetGrid->getTextureObject(),
                                                 // texture object
                       0,                        // level
                       GL_FALSE,                 // layered
                       0,                        // layer
                       GL_READ_WRITE,            // shader access
                       // GL_WRITE_ONLY,         // shader access
                       GL_R32F); CHECK_GL_ERROR; // format

    // Grid offsets to render only the requested subregion.
    glFilledContoursShader->setUniformValue(
                "iOffset", GLint(var->i0)); CHECK_GL_ERROR;
    glFilledContoursShader->setUniformValue(
                "jOffset", GLint(var->j0)); CHECK_GL_ERROR;
    glFilledContoursShader->setUniformValue(
                "bboxLons", QVector2D(llcrnrlon, urcrnrlon)); CHECK_GL_ERROR;

    // Use instanced rendering to avoid geometry upload (see notes 09Feb2012).
    glPolygonOffset(.8f, 1.0f); CHECK_GL_ERROR;
    glEnable(GL_POLYGON_OFFSET_FILL); CHECK_GL_ERROR;
    glPolygonMode(GL_FRONT_AND_BACK,
                  renderAsWireFrame ? GL_LINE : GL_FILL); CHECK_GL_ERROR;
    glDrawArraysInstanced(GL_TRIANGLE_STRIP,
                          0, var->nlons * 2, var->nlats - 1); CHECK_GL_ERROR;

    glDisable(GL_POLYGON_OFFSET_FILL);
}


void MNWPHorizontalSectionActor::renderPseudoColour(
        MSceneViewGLWidget *sceneView, MNWP2DHorizontalActorVariable *var)
{
    glPseudoColourShader->bind();

    // Model-view-projection matrix from the current scene view.
    glPseudoColourShader->setUniformValue(
                "mvpMatrix", *(sceneView->getModelViewProjectionMatrix())); CHECK_GL_ERROR;

    // Texture bindings for Lat/Lon axes (1D textures).
    var->textureLonLatLevAxes->bindToTextureUnit(
                var->textureUnitLonLatLevAxes); CHECK_GL_ERROR;
    glPseudoColourShader->setUniformValue(
                "latLonAxesData", var->textureUnitLonLatLevAxes); CHECK_GL_ERROR;
    glPseudoColourShader->setUniformValue(
                "latOffset", GLint(var->grid->nlons)); CHECK_GL_ERROR;
    glPseudoColourShader->setUniformValue(
                "iOffset", GLint(var->i0)); CHECK_GL_ERROR;
    glPseudoColourShader->setUniformValue(
                "jOffset", GLint(var->j0)); CHECK_GL_ERROR;

    glPseudoColourShader->setUniformValue(
                "worldZ", GLfloat(sceneView->worldZfromPressure(slicePosition_hPa)));

    // The 2D data grid that the contouring algorithm processes.
    glBindImageTexture(var->imageUnitTargetGrid,      // image unit
                       var->textureTargetGrid->getTextureObject(),  // texture object
                       0,                        // level
                       GL_FALSE,                 // layered
                       0,                        // layer
                       GL_READ_WRITE,            // shader access
                       // GL_WRITE_ONLY,            // shader access
                       GL_R32F); CHECK_GL_ERROR; // format
    glPseudoColourShader->setUniformValue("sectionGrid", var->imageUnitTargetGrid);

    if (var->transferFunction != 0)
    {
        var->transferFunction->getTexture()->bindToTextureUnit(
                    var->textureUnitTransferFunction);
        glPseudoColourShader->setUniformValue(
                    "transferFunction", var->textureUnitTransferFunction); CHECK_GL_ERROR;
        glPseudoColourShader->setUniformValue(
                    "scalarMinimum", var->transferFunction->getMinimumValue()); CHECK_GL_ERROR;
        glPseudoColourShader->setUniformValue(
                    "scalarMaximum", var->transferFunction->getMaximumValue()); CHECK_GL_ERROR;
    }

    glPolygonOffset(.8f, 1.0f); CHECK_GL_ERROR;
    glEnable(GL_POLYGON_OFFSET_FILL); CHECK_GL_ERROR;
    glPolygonMode(GL_FRONT_AND_BACK,
                  renderAsWireFrame ? GL_LINE : GL_FILL); CHECK_GL_ERROR;
    glLineWidth(1); CHECK_GL_ERROR;
    glDrawArraysInstanced(GL_POINTS,
                          0, var->nlons, var->nlats); CHECK_GL_ERROR;
    glDisable(GL_POLYGON_OFFSET_FILL);
}


void MNWPHorizontalSectionActor::renderLineCountours(
        MSceneViewGLWidget *sceneView, MNWP2DHorizontalActorVariable *var)
{
<<<<<<< HEAD
    if (var->renderSettings.contoursUseTF)
    {
        glMarchingSquaresShader->bindProgram("TransferFunction");

        // Texture bindings for transfer function for data field (1D texture from
        // transfer function class).
        if (var->transferFunction != 0)
        {
            var->transferFunction->getTexture()->bindToTextureUnit(
                        var->textureUnitTransferFunction);
            glMarchingSquaresShader->setUniformValue(
                        "transferFunction",
                        var->textureUnitTransferFunction); CHECK_GL_ERROR;
            glMarchingSquaresShader->setUniformValue(
                        "scalarMinimum",
                        var->transferFunction->getMinimumValue()); CHECK_GL_ERROR;
            glMarchingSquaresShader->setUniformValue(
                        "scalarMaximum",
                        var->transferFunction->getMaximumValue()); CHECK_GL_ERROR;
        }
        // Don't draw anything if no transfer function is present.
        else
        {
            return;
        }
    }
    else
    {
        glMarchingSquaresShader->bindProgram("Standard");
    }
=======
    glMarchingSquaresShader->bind();
>>>>>>> 1fc8dce1

    // Model-view-projection matrix from the current scene view.
    glMarchingSquaresShader->setUniformValue(
                "mvpMatrix", *(sceneView->getModelViewProjectionMatrix()));

    // Texture bindings for Lat/Lon axes (1D textures).
    var->textureLonLatLevAxes->bindToTextureUnit(
                var->textureUnitLonLatLevAxes); CHECK_GL_ERROR;
    glMarchingSquaresShader->setUniformValue(
                "latLonAxesData", var->textureUnitLonLatLevAxes); CHECK_GL_ERROR;
    glMarchingSquaresShader->setUniformValue(
                "latOffset", GLint(var->grid->nlons)); CHECK_GL_ERROR;
    glMarchingSquaresShader->setUniformValue(
                "iOffset", GLint(var->i0)); CHECK_GL_ERROR;
    glMarchingSquaresShader->setUniformValue(
                "jOffset", GLint(var->j0)); CHECK_GL_ERROR;
    glMarchingSquaresShader->setUniformValue(
                "bboxLons", QVector2D(llcrnrlon, urcrnrlon)); CHECK_GL_ERROR;

    glMarchingSquaresShader->setUniformValue(
                "worldZ", GLfloat(sceneView->worldZfromPressure(slicePosition_hPa)));

    // The 2D data grid that the contouring algorithm processes.
    glBindImageTexture(var->imageUnitTargetGrid,      // image unit
                       var->textureTargetGrid->getTextureObject(),  // texture object
                       0,                        // level
                       GL_FALSE,                 // layered
                       0,                        // layer
                       GL_READ_WRITE,            // shader access
                       // GL_WRITE_ONLY,            // shader access
                       GL_R32F); CHECK_GL_ERROR; // format
    glMarchingSquaresShader->setUniformValue("sectionGrid", var->imageUnitTargetGrid);

    // Draw individual line segments as output by the geometry shader (no
    // connected polygon is created).
    glPolygonMode(GL_FRONT_AND_BACK, GL_LINE); CHECK_GL_ERROR;

    // Loop over all contour sets.
    foreach (MNWP2DSectionActorVariable::ContourSettings contourSet,
             var->contourSetList)
    {
        if (contourSet.enabled)
        {
            glMarchingSquaresShader->setUniformValue(
                        "useTransferFunction",
                        GLboolean(var->renderSettings.contoursUseTF
                                  || contourSet.useTF)); CHECK_GL_ERROR;
            if (!(var->renderSettings.contoursUseTF || contourSet.useTF))
            {
                glMarchingSquaresShader->setUniformValue(
                            "colour", contourSet.colour); CHECK_GL_ERROR;
            }
            else
            {
                // Texture bindings for transfer function for data field
                // (1D texture from transfer function class).
                if (var->transferFunction != 0)
                {
                    var->transferFunction->getTexture()->bindToTextureUnit(
                                var->textureUnitTransferFunction);
                    glMarchingSquaresShader->setUniformValue(
                                "transferFunction",
                                var->textureUnitTransferFunction); CHECK_GL_ERROR;
                    glMarchingSquaresShader->setUniformValue(
                                "scalarMinimum",
                                GLfloat(var->transferFunction
                                        ->getMinimumValue())); CHECK_GL_ERROR;
                    glMarchingSquaresShader->setUniformValue(
                                "scalarMaximum",
                                GLfloat(var->transferFunction
                                        ->getMaximumValue())); CHECK_GL_ERROR;
                }
                // Don't draw contour set if transfer function is not present.
                else
                {
                    continue;
                }
            }
            glLineWidth(contourSet.thickness); CHECK_GL_ERROR;
            // Loop over all iso values for which contour lines should
            // be rendered -- one render pass per isovalue.
            for (int i = contourSet.startIndex; i < contourSet.stopIndex; i++)
            {
                glMarchingSquaresShader->setUniformValue(
                            "isoValue", GLfloat(contourSet.levels.at(i)));
                CHECK_GL_ERROR;
                glDrawArraysInstanced(GL_POINTS,
                                      0,
                                      var->nlons - 1,
                                      var->nlats - 1); CHECK_GL_ERROR;
            }
        }
    }
}


void MNWPHorizontalSectionActor::renderTexturedContours(
        MSceneViewGLWidget *sceneView, MNWP2DHorizontalActorVariable *var)
{
    // Abort rendering if transfer function is not defined.
    if (var->spatialTransferFunction == nullptr) return;
    if (var->spatialTransferFunction->getTexture() == nullptr) return;

//    glEnable(GL_DEPTH_TEST);
    glDepthFunc(GL_LEQUAL);

    glTexturedContoursShader->bind();

    // Model-view-projection matrix from the current scene view.
    glTexturedContoursShader->setUniformValue(
                "mvpMatrix", *(sceneView->getModelViewProjectionMatrix())); CHECK_GL_ERROR;

    // Texture bindings for Lat/Lon axes (1D textures).
    var->textureLonLatLevAxes->bindToTextureUnit(var->textureUnitLonLatLevAxes); CHECK_GL_ERROR;
    glTexturedContoursShader->setUniformValue(
                "latLonAxesData", var->textureUnitLonLatLevAxes); CHECK_GL_ERROR;
    glTexturedContoursShader->setUniformValue(
                "latOffset", var->grid->nlons); CHECK_GL_ERROR;

    glTexturedContoursShader->setUniformValue(
                "scalarMinimum",
                var->spatialTransferFunction->getMinimumValue()); CHECK_GL_ERROR;
    glTexturedContoursShader->setUniformValue(
                "scalarMaximum",
                var->spatialTransferFunction->getMaximumValue()); CHECK_GL_ERROR;

    var->spatialTransferFunction->getTexture()->bindToTextureUnit(
                var->textureUnitSpatialTransferFunction);
    glTexturedContoursShader->setUniformValue(
                "transferFunction",
                var->textureUnitSpatialTransferFunction); CHECK_GL_ERROR;

    glTexturedContoursShader->setUniformValue(
                "distInterp",
                GLfloat(var->spatialTransferFunction->getInterpolationRange()));

    glTexturedContoursShader->setUniformValue(
                "clampMaximum",
                GLboolean(var->spatialTransferFunction->getClampMaximum()));

    glTexturedContoursShader->setUniformValue(
                "numLevels",
                GLint(var->spatialTransferFunction->getNumLevels())); CHECK_GL_ERROR;

    glTexturedContoursShader->setUniformValue(
                "scaleWidth",
                GLfloat(var->spatialTransferFunction->getTextureScale()));

    glTexturedContoursShader->setUniformValue(
                "aspectRatio",
                GLfloat(var->spatialTransferFunction->getTextureAspectRatio()));

    glTexturedContoursShader->setUniformValue(
                "gridAspectRatio",
                GLfloat(var->grid->getDeltaLon() / var->grid->getDeltaLat()));

    glTexturedContoursShader->setUniformValue(
                "worldZ", GLfloat(sceneView->worldZfromPressure(
                                      slicePosition_hPa))); CHECK_GL_ERROR;

    glTexturedContoursShader->setUniformValue("alphaBlendingMode",
                                     GLenum(var->spatialTransferFunction
                                           ->getAlphaBlendingMode()));
    glTexturedContoursShader->setUniformValue("invertAlpha",
                                     GLboolean(var->spatialTransferFunction
                                               ->getInvertAlpha()));
    glTexturedContoursShader->setUniformValue("useConstantColour",
                                     GLboolean(var->spatialTransferFunction
                                               ->getUseConstantColour()));
    glTexturedContoursShader->setUniformValue("constantColour",
                                     var->spatialTransferFunction
                                     ->getConstantColour());

    glTexturedContoursShader->setUniformValue(
                "height", GLfloat(horizontalBBox.height())); CHECK_GL_ERROR;

    glBindImageTexture(var->imageUnitTargetGrid, // image unit
                       var->textureTargetGrid->getTextureObject(),
                                                 // texture object
                       0,                        // level
                       GL_FALSE,                 // layered
                       0,                        // layer
                       GL_READ_WRITE,            // shader access
                       GL_R32F); CHECK_GL_ERROR; // format
    // TODO:
//    glBindImageTexture(var->imageUnitTargetGrid, // image unit
//                       var->textureTargetGrid->getTextureObject(),
//                                                 // texture object
//                       0,                        // level
//                       GL_FALSE,                 // layered
//                       0,                        // layer
//                       GL_READ_WRITE,            // shader access
//                       // GL_WRITE_ONLY,         // shader access
//                       GL_RG32F); CHECK_GL_ERROR; // format

    glTexturedContoursShader->setUniformValue(
                "crossSectionGrid", GLint(var->imageUnitTargetGrid)); CHECK_GL_ERROR;

    // Grid offsets to render only the requested subregion.
    glTexturedContoursShader->setUniformValue(
                "iOffset", GLint(var->i0)); CHECK_GL_ERROR;
    glTexturedContoursShader->setUniformValue(
                "jOffset", GLint(var->j0)); CHECK_GL_ERROR;
    glTexturedContoursShader->setUniformValue(
                "bboxLons", QVector2D(llcrnrlon, urcrnrlon)); CHECK_GL_ERROR;

    // Use instanced rendering to avoid geometry upload (see notes 09Feb2012).
    glPolygonOffset(.8f, 1.0f); CHECK_GL_ERROR;

    glEnable(GL_POLYGON_OFFSET_FILL); CHECK_GL_ERROR;
    glPolygonMode(GL_FRONT_AND_BACK,
                  renderAsWireFrame ? GL_LINE : GL_FILL); CHECK_GL_ERROR;
    glDrawArraysInstanced(GL_TRIANGLE_STRIP,
                          0, var->nlons * 2, var->nlats - 1); CHECK_GL_ERROR;

    glDisable(GL_POLYGON_OFFSET_FILL);

//    glEnable(GL_DEPTH_TEST);
}


void MNWPHorizontalSectionActor::renderWindBarbs(MSceneViewGLWidget *sceneView)
{
    glWindBarbsShader->bind();

    if (windBarbsSettings->vComponentVarIndex >= variables.size() ||
        windBarbsSettings->vComponentVarIndex < 0 ||
        windBarbsSettings->uComponentVarIndex >= variables.size() ||
        windBarbsSettings->uComponentVarIndex < 0) { return; }

    // assume that the last two variables are the wind components
    MNWPActorVariable *windV = variables.at(windBarbsSettings->vComponentVarIndex);
    MNWPActorVariable *windU = variables.at(windBarbsSettings->uComponentVarIndex);

    if (windV->grid->getLevelType() != windU->grid->getLevelType())
    {
        LOG4CPLUS_WARN(mlog, "WARNING: Wind barbs u and v variables must have "
                       "the same vertical level type. Disabling wind barbs.");
        return;
    }

    if (windV->grid->getLevelType() == SURFACE_2D)
    {
        LOG4CPLUS_WARN(mlog, "WARNING: Wind barbs have not been implemented for "
                       "2D surface fields. Disabling wind barbs.");
        return;
    }

    // collect infos of data
    const int widthX = std::floor(std::abs(urcrnrlon - llcrnrlon) / windU->grid->getDeltaLon());
    const int widthY = std::floor(std::abs(urcrnrlat - llcrnrlat) / windU->grid->getDeltaLat());

    const int resLon = windU->grid->nlons;
    const int resLat = windU->grid->nlats;

    // compute current boundary indices in grid
    int minX = static_cast<int>((llcrnrlon - windU->grid->lons[0]) / windU->grid->getDeltaLon()) % 360;
    int maxX = minX + widthX;

    int minY = static_cast<int>((windU->grid->lats[0] - urcrnrlat) / windU->grid->getDeltaLat());
    int maxY = minY + widthY;

    minX = min(max(0, minX), resLon - 1);
    minY = min(max(0, minY), resLat - 1);
    maxX = max(min(maxX, resLon - 1), minX);
    maxY = max(min(maxY, resLat - 1), minY);

    const GLfloat worldZ = sceneView->worldZfromPressure(slicePosition_hPa) + 0.1;

    const GLfloat lowerX = windU->grid->lons[minX];
    const GLfloat lowerY = windU->grid->lats[maxY];


    // Reset optional required textures (to avoid draw errors).
    // ========================================================

    windU->textureDummy1D->bindToTextureUnit(windU->textureUnitUnusedTextures);
    glWindBarbsShader->setUniformValue(
                "hybridCoefficientsU", windU->textureUnitUnusedTextures); CHECK_GL_ERROR;
    windV->textureDummy1D->bindToTextureUnit(windV->textureUnitUnusedTextures);
    glWindBarbsShader->setUniformValue(
                "hybridCoefficientsV", windV->textureUnitUnusedTextures); CHECK_GL_ERROR;

    windU->textureDummy2D->bindToTextureUnit(windU->textureUnitUnusedTextures);
    glWindBarbsShader->setUniformValue(
                "surfacePressureU", windU->textureUnitUnusedTextures); CHECK_GL_ERROR;
    windV->textureDummy2D->bindToTextureUnit(windV->textureUnitUnusedTextures);
    glWindBarbsShader->setUniformValue(
                "surfacePressureV", windV->textureUnitUnusedTextures); CHECK_GL_ERROR;

    // Set shader variables.
    // =====================

    glWindBarbsShader->setUniformValue(
                "mvpMatrix",
                *(sceneView->getModelViewProjectionMatrix())); CHECK_GL_ERROR;

    glWindBarbsShader->setUniformValue(
                "worldZ", worldZ); CHECK_GL_ERROR;
    glWindBarbsShader->setUniformValue(
                "bboxll", QVector2D(lowerX, lowerY)); CHECK_GL_ERROR;

    windU->textureDataField->bindToTextureUnit(
                windU->textureUnitDataField);
    glWindBarbsShader->setUniformValue(
                "dataUComp",windU->textureUnitDataField); CHECK_GL_ERROR;
    windV->textureDataField->bindToTextureUnit(
                windV->textureUnitDataField);
    glWindBarbsShader->setUniformValue(
                "dataVComp",windV->textureUnitDataField); CHECK_GL_ERROR;

    if (windU->grid->getLevelType() == HYBRID_SIGMA_PRESSURE_3D)
    {
        windU->textureSurfacePressure->bindToTextureUnit(
                    windU->textureUnitSurfacePressure);
        glWindBarbsShader->setUniformValue(
                    "surfacePressureU",windU->textureUnitSurfacePressure); CHECK_GL_ERROR;
        windV->textureSurfacePressure->bindToTextureUnit(
                    windV->textureUnitSurfacePressure);
        glWindBarbsShader->setUniformValue(
                    "surfacePressureV",windV->textureUnitSurfacePressure); CHECK_GL_ERROR;
        windU->textureHybridCoefficients->bindToTextureUnit(
                    windU->textureUnitHybridCoefficients);
        glWindBarbsShader->setUniformValue(
                    "hybridCoefficientsU",windU->textureUnitHybridCoefficients); CHECK_GL_ERROR;
        windV->textureHybridCoefficients->bindToTextureUnit(
                    windV->textureUnitHybridCoefficients);
        glWindBarbsShader->setUniformValue(
                    "hybridCoefficientsV",windV->textureUnitHybridCoefficients);CHECK_GL_ERROR;
    }

    glWindBarbsShader->setUniformValue(
                "deltaLon", windU->grid->getDeltaLon()); CHECK_GL_ERROR;
    glWindBarbsShader->setUniformValue(
                "deltaLat", windU->grid->getDeltaLat()); CHECK_GL_ERROR;

    glWindBarbsShader->setUniformValue(
                "pToWorldZParams",
                sceneView->pressureToWorldZParameters()); CHECK_GL_ERROR;

    QVector3D cameraPos = sceneView->getCamera()->getOrigin();

    glWindBarbsShader->setUniformValue(
                "cameraPosition", cameraPos); CHECK_GL_ERROR;

    QVector2D dataSECrnr(windU->grid->lons[windU->grid->nlons - 1],
                         windU->grid->lats[windU->grid->nlats - 1]);

    glWindBarbsShader->setUniformValue(
                        "dataSECrnr", dataSECrnr); CHECK_GL_ERROR;

    QVector2D dataNWCrnr(windU->grid->lons[0],
                         windU->grid->lats[0]);

    glWindBarbsShader->setUniformValue(
                        "dataNWCrnr", dataNWCrnr); CHECK_GL_ERROR;

    // Texture bindings for Lat/Lon axes (1D textures).
    windU->textureLonLatLevAxes->bindToTextureUnit(
                windU->textureUnitLonLatLevAxes); CHECK_GL_ERROR;
    glWindBarbsShader->setUniformValue(
                "latLonAxesData", windU->textureUnitLonLatLevAxes); CHECK_GL_ERROR;
    glWindBarbsShader->setUniformValue(
                "latOffset", GLint(windU->grid->nlons)); CHECK_GL_ERROR;
    glWindBarbsShader->setUniformValue(
                "verticalOffset", GLint(windU->grid->nlons + windU->grid->nlats)); CHECK_GL_ERROR;
    glWindBarbsShader->setUniformValue(
                "levelType", static_cast<GLint>(windU->levelType)); CHECK_GL_ERROR;

    glWindBarbsShader->setUniformValue(
                "pressure_hPa", GLfloat(slicePosition_hPa)); CHECK_GL_ERROR;

    glWindBarbsShader->setUniformValue(
                "lineWidth", windBarbsSettings->lineWidth); CHECK_GL_ERROR;
    glWindBarbsShader->setUniformValue(
                "glyphColor", windBarbsSettings->color); CHECK_GL_ERROR;
    glWindBarbsShader->setUniformValue(
                "showCalmGlyph", windBarbsSettings->showCalmGlyphs); CHECK_GL_ERROR;
    glWindBarbsShader->setUniformValue(
                "numFlags", windBarbsSettings->numFlags); CHECK_GL_ERROR;

    float scale = 1;

    // handle automatic resolution adaption
    if (!windBarbsSettings->automaticEnabled && windBarbsSettings->oldScale > 0)
    {
        scale = windBarbsSettings->oldScale;
    }
    else
    {
        // ray definition
        const QVector3D rayDir = sceneView->getCamera()->getZAxis();
        const QVector3D rayOrig = sceneView->getCamera()->getOrigin();

        // plane definition
        const QVector3D planeNormal(0,0,1);
        const float D = -worldZ;

        // compute intersection point between ray and plane
        const float s = -(planeNormal.z() * rayOrig.z() + D) /
                (planeNormal.z() * rayDir.z());
        const QVector3D P = rayOrig + s * rayDir;
        float t = (P - rayOrig).length();

        // quantize distance
        const float step = windBarbsSettings->sensibility;
        t = step * std::floor(t / step);

        // try to handle camera distance to glyphs via logistical function
        const float c = windBarbsSettings->reduceFactor;
        const float b = windBarbsSettings->reduceSlope;
        const float a = c - 1;
        scale = c / (1.0f + a * std::exp(-b * (t)));

        // quantize scale to get only power-of-two scales
        scale = std::pow(2, std::floor(std::log2(scale) + 0.5));
        //scale = 2 * std::floor(scale / 2);
        scale = clamp(scale, 1.0f, 1024.0f);

        windBarbsSettings->oldScale = scale;
    }

    const float deltaGlyph = windU->grid->getDeltaLon() * scale;

    const int width = maxX - minX + 1;
    const int height = maxY - minY + 1;

    const int resLons = static_cast<int>(std::ceil(width / scale));
    const int resLats = static_cast<int>(std::ceil(height / scale));

    glWindBarbsShader->setUniformValue("deltaGridX", deltaGlyph); CHECK_GL_ERROR;
    glWindBarbsShader->setUniformValue("deltaGridY", deltaGlyph); CHECK_GL_ERROR;
    glWindBarbsShader->setUniformValue("width", resLons); CHECK_GL_ERROR;

    MGLResourcesManager* glRM = MGLResourcesManager::getInstance();
    const QString requestKey = QString("vbo_windbarbs_actor#%1").arg(myID);

    GL::MVertexBuffer* vb = static_cast<GL::MVertexBuffer*>(
                                            glRM->getGPUItem(requestKey));

    const GLuint NUM_VERTICES = resLons * resLats * 2;

    // create VBO if not existed
    if (!vb)
    {
        GL::MFloatVertexBuffer* newVB = nullptr;
        newVB = new GL::MFloatVertexBuffer(requestKey, NUM_VERTICES);
        if (glRM->tryStoreGPUItem(newVB))
        {
            newVB->upload(nullptr, NUM_VERTICES, sceneView);
        }
        else
        {
            delete newVB; return;
        }

        windBarbsVertexBuffer = static_cast<GL::MVertexBuffer*>(glRM->getGPUItem(requestKey));

    }
    else
    {
        windBarbsVertexBuffer = vb;
    }

    QVector<float> vertexData(NUM_VERTICES);

    // compute positions on CPU
    // as unfortunately on GPU some errors occured
    for(int i = 0; i < resLons * resLats; ++i)
    {
        const int idX = i % resLons;
        const int idY = i / resLons;

        vertexData[i * 2] = lowerX + idX * deltaGlyph;
        vertexData[i * 2 + 1] = lowerY + idY * deltaGlyph;
    }

    GL::MFloatVertexBuffer* buf =
            dynamic_cast<GL::MFloatVertexBuffer*>(windBarbsVertexBuffer);
    buf->reallocate(nullptr, NUM_VERTICES, 0, false, sceneView);
    buf->update(vertexData, 0, 0, sceneView);

    const int VERTEX_ATTRIBUTE = 0;
    windBarbsVertexBuffer->attachToVertexAttribute(VERTEX_ATTRIBUTE, 2);


    glPolygonOffset(.8f, 1.0f); CHECK_GL_ERROR;
    glEnable(GL_POLYGON_OFFSET_FILL); CHECK_GL_ERROR;
    glPolygonMode(GL_FRONT_AND_BACK,
                  renderAsWireFrame ? GL_LINE : GL_FILL); CHECK_GL_ERROR;
    //glLineWidth(1); CHECK_GL_ERROR;
    //glBindBuffer(GL_ARRAY_BUFFER, windBarbsVBO);
    //glBindBuffer(GL_ELEMENT_ARRAY_BUFFER, 0);

    glDrawArrays(GL_POINTS, 0, resLons * resLats); CHECK_GL_ERROR;

    glBindBuffer(GL_ARRAY_BUFFER, 0);
    glDisable(GL_POLYGON_OFFSET_FILL);
}


void MNWPHorizontalSectionActor::renderShadow(MSceneViewGLWidget* sceneView)
{
    glShadowQuad->bind();

    glShadowQuad->setUniformValue(
                "mvpMatrix", *(sceneView->getModelViewProjectionMatrix()));

    QVector4D corners(horizontalBBox.x(), horizontalBBox.y(),
                      horizontalBBox.width(), horizontalBBox.height());

    glShadowQuad->setUniformValue("cornersSection", corners);
    glShadowQuad->setUniformValue("colour", shadowColor);
    glShadowQuad->setUniformValue("height", shadowHeight);

    // Draw shadow quad.
    glPolygonMode(GL_FRONT_AND_BACK, GL_FILL);
    glDrawArrays(GL_TRIANGLE_STRIP, 0, 4); CHECK_GL_ERROR;

    // Unbind VBO.
    glBindBuffer(GL_ARRAY_BUFFER, 0); CHECK_GL_ERROR;
}


void MNWPHorizontalSectionActor::renderContourLabels(MSceneViewGLWidget *sceneView, MNWP2DHorizontalActorVariable *var)
{
//TODO (mr, Feb2015): Labels should not be rendered here but inserted into
//                    actor label pool -- however, that shouldn't be updated
//                    on each render cycle.
//                    This becomes important if global label collision detection
//                    is implemented.
    if (var->renderContourLabels && labelsAreEnabled)
    {
        MTextManager* tm = MGLResourcesManager::getInstance()->getTextManager();

        QList<MLabel*> renderLabels = var->getContourLabels(true, sceneView);
        tm->renderLabelList(sceneView, renderLabels);
    }
}


} // namespace Met3D<|MERGE_RESOLUTION|>--- conflicted
+++ resolved
@@ -1510,40 +1510,7 @@
 void MNWPHorizontalSectionActor::renderLineCountours(
         MSceneViewGLWidget *sceneView, MNWP2DHorizontalActorVariable *var)
 {
-<<<<<<< HEAD
-    if (var->renderSettings.contoursUseTF)
-    {
-        glMarchingSquaresShader->bindProgram("TransferFunction");
-
-        // Texture bindings for transfer function for data field (1D texture from
-        // transfer function class).
-        if (var->transferFunction != 0)
-        {
-            var->transferFunction->getTexture()->bindToTextureUnit(
-                        var->textureUnitTransferFunction);
-            glMarchingSquaresShader->setUniformValue(
-                        "transferFunction",
-                        var->textureUnitTransferFunction); CHECK_GL_ERROR;
-            glMarchingSquaresShader->setUniformValue(
-                        "scalarMinimum",
-                        var->transferFunction->getMinimumValue()); CHECK_GL_ERROR;
-            glMarchingSquaresShader->setUniformValue(
-                        "scalarMaximum",
-                        var->transferFunction->getMaximumValue()); CHECK_GL_ERROR;
-        }
-        // Don't draw anything if no transfer function is present.
-        else
-        {
-            return;
-        }
-    }
-    else
-    {
-        glMarchingSquaresShader->bindProgram("Standard");
-    }
-=======
     glMarchingSquaresShader->bind();
->>>>>>> 1fc8dce1
 
     // Model-view-projection matrix from the current scene view.
     glMarchingSquaresShader->setUniformValue(
