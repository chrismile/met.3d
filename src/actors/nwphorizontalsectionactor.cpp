--- conflicted
+++ resolved
@@ -345,7 +345,6 @@
     if (variables.size() == 0
             && MSystemManagerAndControl::getInstance()->isConnectedToMetview())
     {
-<<<<<<< HEAD
         MSelectDataSourceDialog dialog(this->supportedLevelTypes());
         bool ok = false;
 
@@ -364,26 +363,6 @@
             var->setRenderMode(
                         MNWP2DSectionActorVariable::RenderMode::FilledContours);
         }
-=======
-         MSelectDataSourceDialog dialog(this->supportedLevelTypes());
-         bool ok = false;
-
-         MSelectableDataSource dataSource =
-                 dialog.checkIfSingleDataSourceWithSingleVariableIsPresent(&ok);
-         if (ok)
-         {
-             // Create new actor variable.
-             MNWP2DHorizontalActorVariable *var =
-                     static_cast<MNWP2DHorizontalActorVariable*>(
-                         createActorVariable(dataSource));
-
-             // Add the variable to the actor.
-             addActorVariable(var, QString());
-             var->setTransferFunctionToFirstAvailable();
-             var->setRenderMode(
-                         MNWP2DSectionActorVariable::RenderMode::FilledContours);
-         }
->>>>>>> 41e52cee
     }
 
     settings->beginGroup(MNWPHorizontalSectionActor::getSettingsID());
@@ -1332,7 +1311,6 @@
     }
 
     mouseHandlePoints.append(
-<<<<<<< HEAD
                 QVector3D(bBoxConnection->westLon(),
                           bBoxConnection->southLat(),
                           slicePosition_hPa));
@@ -1348,23 +1326,6 @@
                 QVector3D(bBoxConnection->westLon(),
                           bBoxConnection->northLat(),
                           slicePosition_hPa));
-=======
-            QVector3D(bBoxConnection->westLon(),
-                      bBoxConnection->southLat(),
-                      slicePosition_hPa));
-    mouseHandlePoints.append(
-            QVector3D(bBoxConnection->eastLon(),
-                      bBoxConnection->southLat(),
-                      slicePosition_hPa));
-    mouseHandlePoints.append(
-            QVector3D(bBoxConnection->eastLon(),
-                      bBoxConnection->northLat(),
-                      slicePosition_hPa));
-    mouseHandlePoints.append(
-            QVector3D(bBoxConnection->westLon(),
-                      bBoxConnection->northLat(),
-                      slicePosition_hPa));
->>>>>>> 41e52cee
 
     // Send vertices of drag handle positions to video memory.
     if (!vbMouseHandlePoints)
