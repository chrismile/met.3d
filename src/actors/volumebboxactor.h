/******************************************************************************
**
**  This file is part of Met.3D -- a research environment for the
**  three-dimensional visual exploration of numerical ensemble weather
**  prediction data.
**
**  Copyright 2015-2017 Marc Rautenhaus
**  Copyright 2017      Bianca Tost
**
**  Computer Graphics and Visualization Group
**  Technische Universitaet Muenchen, Garching, Germany
**
**  Met.3D is free software: you can redistribute it and/or modify
**  it under the terms of the GNU General Public License as published by
**  the Free Software Foundation, either version 3 of the License, or
**  (at your option) any later version.
**
**  Met.3D is distributed in the hope that it will be useful,
**  but WITHOUT ANY WARRANTY; without even the implied warranty of
**  MERCHANTABILITY or FITNESS FOR A PARTICULAR PURPOSE.  See the
**  GNU General Public License for more details.
**
**  You should have received a copy of the GNU General Public License
**  along with Met.3D.  If not, see <http://www.gnu.org/licenses/>.
**
*******************************************************************************/
#ifndef VOLUMEBOXACTOR_H
#define VOLUMEBOXACTOR_H

// standard library imports
#include <memory>

// related third party imports
#include <GL/glew.h>
#include <QtCore>
#include <QtProperty>

// local application imports
#include "gxfw/mactor.h"
#include "gxfw/gl/shadereffect.h"
#include "gxfw/gl/vertexbuffer.h"
#include "gxfw/boundingbox/boundingbox.h"

class MGLResourcesManager;
class MSceneViewGLWidget;

namespace Met3D
{

/**
  @brief MVolumeBoundingBoxActor draws a bounding box into the scene that
  visualises the limits of a data volume.

  @todo button "get bounding box from actor XY" (checkbox that lists the other
  actors, if one is selected re-set to "choose" or something -- button is not
  possible in properties browser -- that is.. something similar to QtDesigner
  with the toolbuttons?).
  */
class MVolumeBoundingBoxActor : public MActor, public MBoundingBoxInterface
{
public:
    MVolumeBoundingBoxActor();

    ~MVolumeBoundingBoxActor();

    void reloadShaderEffects();

    /**
      Set the colour of the lines.
     */
    void setColour(QColor c);

    QString getSettingsID() override { return "VolumeBoundingBoxActor"; }

    void saveConfiguration(QSettings *settings);

    void loadConfiguration(QSettings *settings);

<<<<<<< HEAD
    QRectF getBBox();
    double getBottomPressure();
    double getTopPressure();
=======
    void onBoundingBoxChanged();
>>>>>>> c1c33182

protected:
    void initializeActorResources();

    void onQtPropertyChanged(QtProperty *property);

    void renderToCurrentContext(MSceneViewGLWidget *sceneView);

private:
    void generateGeometry();

    std::shared_ptr<GL::MShaderEffect> geometryEffect;

    QVector<QVector3D> coordinateSystemVertices;
    GL::MVertexBuffer* coordinateVertexBuffer;
    QVector<QVector3D> axisTicks;
    GL::MVertexBuffer* axisVertexBuffer;

    QtProperty *tickLengthProperty;
    float       tickLength;

    QtProperty *colourProperty;
    QColor      lineColour;
};


class MVolumeBoundingBoxActorFactory : public MAbstractActorFactory
{
public:
    MVolumeBoundingBoxActorFactory() : MAbstractActorFactory() {}

protected:
    MActor* createInstance() override { return new MVolumeBoundingBoxActor(); }
};


} // namespace Met3D
#endif // VOLUMEBOXACTOR_H<|MERGE_RESOLUTION|>--- conflicted
+++ resolved
@@ -76,13 +76,7 @@
 
     void loadConfiguration(QSettings *settings);
 
-<<<<<<< HEAD
-    QRectF getBBox();
-    double getBottomPressure();
-    double getTopPressure();
-=======
     void onBoundingBoxChanged();
->>>>>>> c1c33182
 
 protected:
     void initializeActorResources();
