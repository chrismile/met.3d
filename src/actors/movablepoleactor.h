/******************************************************************************
**
**  This file is part of Met.3D -- a research environment for the
**  three-dimensional visual exploration of numerical ensemble weather
**  prediction data.
**
**  Copyright 2015-2017 Marc Rautenhaus
**  Copyright 2017      Michael Kern
**
**  Computer Graphics and Visualization Group
**  Technische Universitaet Muenchen, Garching, Germany
**
**  Met.3D is free software: you can redistribute it and/or modify
**  it under the terms of the GNU General Public License as published by
**  the Free Software Foundation, either version 3 of the License, or
**  (at your option) any later version.
**
**  Met.3D is distributed in the hope that it will be useful,
**  but WITHOUT ANY WARRANTY; without even the implied warranty of
**  MERCHANTABILITY or FITNESS FOR A PARTICULAR PURPOSE.  See the
**  GNU General Public License for more details.
**
**  You should have received a copy of the GNU General Public License
**  along with Met.3D.  If not, see <http://www.gnu.org/licenses/>.
**
*******************************************************************************/
#ifndef PRESSUREPOLEACTOR_H
#define PRESSUREPOLEACTOR_H

// standard library imports
#include <memory>

// related third party imports
#include <GL/glew.h>
#include <QtCore>
#include <QVector2D>
#include <QtProperty>

// local application imports
#include "gxfw/mactor.h"
#include "gxfw/gl/shadereffect.h"
#include "gxfw/gl/vertexbuffer.h"

class MGLResourcesManager;

namespace Met3D
{
	class MSceneViewGLWidget;

class MovablePole
{
public:
    MovablePole(MActor *actor = nullptr);
    QtProperty *groupProperty;
    QtProperty *positionProperty;
    QtProperty *topPressureProperty;
    QtProperty *bottomPressureProperty;
    QtProperty *removePoleProperty;
};

/**
  @brief MMovablePoleActor implements vertical axes ("poles") that are labelled
  and can be interactively moved by the user in interaction mode.
  */
class MMovablePoleActor : public MActor
{
public:
    MMovablePoleActor();
    ~MMovablePoleActor();

    static QString staticActorType() { return "Movable poles"; }

    void reloadShaderEffects();

    void addPole(QPointF pos);
    void addPole(const QVector3D& lonlatP);

    void removeAllPoles();

    QString getSettingsID() override { return "PressurePoleActor"; }

    int checkIntersectionWithHandle(MSceneViewGLWidget *sceneView,
                                    float clipX, float clipY);

    void addPositionLabel(MSceneViewGLWidget *sceneView, int handleID,
                          float clipX, float clipY);

    /**
      @todo Currently uses the worldZ==0 plane, make this work with the
            worldZ==arbitrary.
     */
    void dragEvent(MSceneViewGLWidget *sceneView,
                   int handleID, float clipX, float clipY);

    void saveConfiguration(QSettings *settings);

    void loadConfiguration(QSettings *settings);

    const QVector<QVector3D>& getPoleVertices() const;

    void setMovement(bool enabled);

<<<<<<< HEAD
    void setIndividualPoleHeightsEnabled(bool enabled);
=======
    /**
      Programatically enable/disable the "add pole" property and the properties
      that control position and vertical extent of a pole. Used e.g. by the
      SkewT-Actor that keep a pole as a subactor that should only have exactly
      one pole.
     */
    void enablePoleProperties(bool enabled);

    void setTubeRadius(float radius);

    void setVerticalExtent(float pbot_hPa, float ptop_hPa);

    void setPolePosition(int index, QPointF lonlatPos);

    void setTicksOnRightSide(bool rightSide);

    const QVector<QVector3D>& getAxisTicks() { return axisTicks; }
>>>>>>> 5246a33e

protected:
    void initializeActorResources();

    void onQtPropertyChanged(QtProperty *property);

    void renderToCurrentContext(MSceneViewGLWidget *sceneView);

    void generatePole();

    void generateGeometry();

    std::shared_ptr<GL::MShaderEffect> simpleGeometryEffect;
    std::shared_ptr<GL::MShaderEffect> positionSpheresShader;

    QVector<QVector3D> axisTicks;
    GL::MVertexBuffer* axisVertexBuffer;

    // Contain the first and last indices of the values stored in axisTicks
    // respectively labels vector per pole (pole0First, pole0Last, pole1First,
    // pole1Last, ...).
    QVector<int> axisTicksFirstLastIndices;
    QVector<int> labelsFirstLastIndices;

    QtProperty *ticksGroupProperty;
    QtProperty *tickLengthProperty;
    float       tickLength;
    QtProperty *ticksOnRightSideProperty;
    bool        ticksOnRightSide;

    QtProperty *colourProperty;
    QColor      lineColour;

    QtProperty *addPoleProperty;

    QtProperty *tickIntervalAboveThreshold;
    QtProperty *tickIntervalBelowThreshold;
    QtProperty *tickPressureThresholdProperty;
    QtProperty *labelSpacingProperty;

    QtProperty *bottomPressureProperty;
    QtProperty *topPressureProperty;
    float       bottomPressure_hPa;
    float       topPressure_hPa;

    QtProperty *renderModeProperty;
    enum class RenderModes : uint8_t { TUBES = 0, LINES = 1 };
    RenderModes renderMode;

    QtProperty *tubeRadiusProperty;
    float       tubeRadius;

    QtProperty *individualPoleHeightsProperty;
    bool        individualPoleHeightsEnabled;

    bool        movementEnabled;

    QVector<std::shared_ptr<MovablePole>> poles;

    QVector<QVector3D> poleVertices;
    GL::MVertexBuffer* poleVertexBuffer;

    /** This variable stores the ID of a pole to be highlighted. If the value
        is -1, no waypoint will be highlighted. */
    int highlightPole;

    // If the user picks the handle not in its centre, we cannot move the handle
    // by setting the centre point to the mouse position so we need this offset
    // to place the handle relative to the mouse position.
    QVector2D offsetPickPositionToHandleCentre;
};


class MPressurePoleActorFactory : public MAbstractActorFactory
{
public:
    MPressurePoleActorFactory() : MAbstractActorFactory() {}

protected:
    MActor* createInstance() override { return new MMovablePoleActor(); }
};


} // namespace Met3D

#endif // PRESSUREPOLEACTOR_H<|MERGE_RESOLUTION|>--- conflicted
+++ resolved
@@ -100,9 +100,8 @@
 
     void setMovement(bool enabled);
 
-<<<<<<< HEAD
     void setIndividualPoleHeightsEnabled(bool enabled);
-=======
+
     /**
       Programatically enable/disable the "add pole" property and the properties
       that control position and vertical extent of a pole. Used e.g. by the
@@ -120,7 +119,6 @@
     void setTicksOnRightSide(bool rightSide);
 
     const QVector<QVector3D>& getAxisTicks() { return axisTicks; }
->>>>>>> 5246a33e
 
 protected:
     void initializeActorResources();
