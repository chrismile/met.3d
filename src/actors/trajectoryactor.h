--- conflicted
+++ resolved
@@ -194,11 +194,9 @@
 
     void registerScene(MSceneControl *scene) override;
 
-<<<<<<< HEAD
     bool isConnectedTo(MActor *actor) override;
-=======
+
     void onSeedActorChanged();
->>>>>>> 45f74e59
 
 protected:
     void initializeActorResources();
@@ -212,7 +210,6 @@
     void updateEnsembleProperties();
 
 private:
-
     void updateActorData();
 
     /**
