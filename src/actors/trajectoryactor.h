/******************************************************************************
**
**  This file is part of Met.3D -- a research environment for the
**  three-dimensional visual exploration of numerical ensemble weather
**  prediction data.
**
**  Copyright 2015-2017 Marc Rautenhaus
**  Copyright 2017      Bianca Tost
**
**  Computer Graphics and Visualization Group
**  Technische Universitaet Muenchen, Garching, Germany
**
**  Met.3D is free software: you can redistribute it and/or modify
**  it under the terms of the GNU General Public License as published by
**  the Free Software Foundation, either version 3 of the License, or
**  (at your option) any later version.
**
**  Met.3D is distributed in the hope that it will be useful,
**  but WITHOUT ANY WARRANTY; without even the implied warranty of
**  MERCHANTABILITY or FITNESS FOR A PARTICULAR PURPOSE.  See the
**  GNU General Public License for more details.
**
**  You should have received a copy of the GNU General Public License
**  along with Met.3D.  If not, see <http://www.gnu.org/licenses/>.
**
*******************************************************************************/
#ifndef TRAJECTORYACTOR_GS_H
#define TRAJECTORYACTOR_GS_H

// standard library imports
#include <memory>

// related third party imports
#include <GL/glew.h>
#include <QtProperty>

// local application imports
#include "gxfw/mactor.h"
#include "gxfw/synccontrol.h"
#include "gxfw/gl/texture.h"
#include "gxfw/gl/shadereffect.h"
#include "data/datarequest.h"
#include "actors/transferfunction1d.h"

#include "data/trajectorydatasource.h"
#include "data/trajectorynormalssource.h"
#include "data/pressuretimetrajectoryfilter.h"
#include "gxfw/boundingbox/boundingbox.h"
#include "data/trajectorycalculator.h"


class MGLResourcesManager;
class MSceneViewGLWidget;


namespace Met3D
{

/**
  @brief MTrajectoryActor renders trajectories of a single ensemble member at a
  single timestep. The trajectories can be rendered as tubes or as spheres
  marking the positions of the airparcels. Spheres can be restricted to a
  single time of the trajectory.
  */
class MTrajectoryActor : public MActor, public MBoundingBoxInterface,
        public MSynchronizedObject
{
    Q_OBJECT

public:
    MTrajectoryActor();

    ~MTrajectoryActor();

    void reloadShaderEffects();

    /**
      Set a transfer function to map vertical position (pressure) to colour.
      */
    void setTransferFunction(MTransferFunction1D *tf);    
    /**
      Set a transfer function by its name. Set to 'none' if @oaram tfName does
      not exit.
      */
    bool setTransferFunction(QString tfName);

    /**
     Synchronize this actor (time, ensemble) with the synchronization control
     @p sync.
     */
    void synchronizeWith(MSyncControl *sync, bool updateGUIProperties=true);

    bool synchronizationEvent(MSynchronizationType syncType, QVector<QVariant> data);

    /**
      Updates colour hints for synchronization (green property background
      for matching sync, red for not matching sync). If @p scene is specified,
      the colour hints are only updated for the specified scene (e.g. used
      when the variable's actor is added to a new scene).
     */
    void updateSyncPropertyColourHints(MSceneControl *scene = nullptr);

    void setPropertyColour(QtProperty *property, const QColor& colour,
                           bool resetColour, MSceneControl *scene = nullptr);

    /**
     */
    void setDataSourceID(const QString& id)
    { properties->mString()->setValue(utilizedDataSourceProperty, id); }

    void setDataSource(MTrajectoryDataSource* ds);

    void setDataSource(const QString& id);

    void setNormalsSource(MTrajectoryNormalsSource* s);

    void setNormalsSource(const QString& id);

    void setTrajectoryFilter(MTrajectoryFilter* f);

    void setTrajectoryFilter(const QString& id);

    void setSynchronizationControl(MSyncControl *synchronizationControl)
    { this->synchronizationControl = synchronizationControl; }

    QString getSettingsID() override { return "TrajectoryActor"; }

    void saveConfiguration(QSettings *settings) override;

    void loadConfiguration(QSettings *settings) override;

    void onBoundingBoxChanged() override;

public slots:
    /**
     Programatically change the current ensemble member. If @p member is -1,
     the ensemble mode will be changed to "all".
     */
    bool setEnsembleMember(int member);

    /**
      Set the current trajectory start time and update the scene.
      */
    bool setStartDateTime(const QDateTime& datetime);

    /**
      Set the current particle position time and update the scene.
      */
    bool setParticleDateTime(const QDateTime& datetime);

    /**
      Set the current forecast init time and update the scene.
      */
    bool setInitDateTime(const QDateTime& datetime);


    /**
     Called by the trajectory source when data request by @ref
     asynchronousDataRequest() is ready.
     */
    void asynchronousDataAvailable(MDataRequest request);

    /**
     Called by the normals source when requested normals are ready.
     */
    void asynchronousNormalsAvailable(MDataRequest request);

    /**
     Called by the trajectory filter when a requested filter computation is
     done.
     */
    void asynchronousSelectionAvailable(MDataRequest request);

    void asynchronousSingleTimeSelectionAvailable(MDataRequest request);

    void prepareAvailableDataForRendering(uint slot);

    /**
     Connects to the MGLResourcesManager::actorCreated() signal. If the new
     actor is a transfer function, it is added to the list of transfer
     functions displayed by the transferFunctionProperty.
     */
    void onActorCreated(MActor *actor);

    /**
     Connects to the MGLResourcesManager::actorDeleted() signal. If the deleted
     actor is a transfer function, update the list of transfer functions
     displayed by the transferFunctionProperty, possibly disconnect from the
     transfer function.
     */
    void onActorDeleted(MActor *actor);

    /**
     Connects to the MGLResourcesManager::actorRenamed() signal. If the renamed
     actor is a transfer function, it is renamed in the list of transfer
     functions displayed by the transferFunctionProperty.
     */
    void onActorRenamed(MActor *actor, QString oldName);

    void registerScene(MSceneControl *scene) override;

    /**
      Since normals of trajectories depend on the scene view the trajectory
      actor is rendered in, it is necessary to trigger a data request if a scene
      view is added to a scene the trajectory actor is connected to.
     */
    void onSceneViewAdded();

    bool isConnectedTo(MActor *actor) override;

    void onSeedActorChanged();

protected:
    void initializeActorResources();

    void onQtPropertyChanged(QtProperty *property);

    void renderToCurrentContext(MSceneViewGLWidget *sceneView);

    void updateTimeProperties();

    void updateEnsembleProperties();

private:
    void updateActorData();

    /**
      Determine the current time value of the given enum property.
     */
    QDateTime getPropertyTime(QtProperty *enumProperty);

    /** Returns the current ensemble member setting. */
    int getEnsembleMember();

    void setTransferFunctionFromProperty();

    /**
     Request trajectory data, normals and filter for current time and member
     from the data, normal, selection sources.
     */
    void asynchronousDataRequest(bool synchronizationRequest=false);

    /**
      Request a new filter selection.
     */
    void asynchronousSelectionRequest();

    /**
     Update the init time property (init time refers to the base time of the
     forecast on which the trajectory computations are based) from the current
     data source.
     */
    void updateInitTimeProperty();

    /**
     Update the start time property (listing the times at which trajectories
     have been started) from the current init time and the current data source.
     */
    void updateStartTimeProperty();

    /**
     Update the trajectory time property (available time steps for the current
     trajectory) from the loaded trajectory data. Does not use data from the
     data source.
     */
    void updateParticlePosTimeProperty();

    /**
     * Update the delta time property (listing all times that are available
     * for computation. Precomputed datasources do not support that property)
     */
    void updateDeltaTimeProperty();

    /**
      Internal function containing common code for @ref setStartDateTime() and
      @ref setInitDateTime().
      */
    bool internalSetDateTime(const QList<QDateTime>& availableTimes,
                             const QDateTime& datetime,
                             QtProperty* timeProperty);


    /** Request information */
    struct MRequestQueueInfo { MDataRequest request; bool available; };
    struct MTrajectoryRequestQueueInfo
    {
        MRequestQueueInfo dataRequest;
        QHash<MSceneViewGLWidget*, MRequestQueueInfo> normalsRequests;
        MRequestQueueInfo filterRequest;
        MRequestQueueInfo singleTimeFilterRequest;
        int numPendingRequests;
#ifdef DIRECT_SYNCHRONIZATION
        bool syncchronizationRequest;
#endif
    };

    /** Data sources and pointers to current data objects. */
    struct MTrajectoryRequestBuffer
    {
        MTrajectoryRequestBuffer()
                : trajectories(nullptr),
                  trajectorySelection(nullptr),
                  trajectorySingleTimeSelection(nullptr),
                  trajectoriesVertexBuffer(nullptr)
        { }

        MTrajectories* trajectories;
        MTrajectorySelection* trajectorySelection;
        MTrajectorySelection* trajectorySingleTimeSelection;
        GL::MVertexBuffer* trajectoriesVertexBuffer;

        QHash<MSceneViewGLWidget*, MTrajectoryNormals*> normals;
        QHash<MSceneViewGLWidget*, GL::MVertexBuffer*> normalsVertexBuffer;

        QQueue<MTrajectoryRequestQueueInfo> pendingRequestsQueue;
    };
    QVector<MTrajectoryRequestBuffer> trajectoryRequests;

    MTrajectoryDataSource *trajectorySource;
    MTrajectoryNormalsSource *normalsSource;
    MTrajectoryFilter *trajectoryFilter;

    QtProperty *selectDataSourceProperty;
    QtProperty *utilizedDataSourceProperty;
    QString dataSourceID;

<<<<<<< HEAD
    bool precomputedDataSource; // indicate whether a precomputed dataSource is used
=======
    bool initialDataRequest; // inidactor whether the actor loads for the
                                   // first time a data source.
>>>>>>> ebc42069

    bool suppressUpdate;
    bool normalsToBeComputed; // true if the z-scaling of the scene view has
                              // changed: normals need to be recomputed

    /** Render mode (tubes, spheres, etc.). */
    enum TrajectoryRenderType {
        TRAJECTORY_TUBES     = 0,
        ALL_POSITION_SPHERES = 1,
        SINGLETIME_POSITIONS = 2,
        TUBES_AND_SINGLETIME = 3,
        BACKWARDTUBES_AND_SINGLETIME = 4
    };

    TrajectoryRenderType renderMode;
    QtProperty *renderModeProperty;

    /** Synchronisation with MSyncControl. */
    MSyncControl *synchronizationControl;

    /** Synchronization properties */
    QtProperty *synchronizationPropertyGroup;
    QtProperty *synchronizationProperty;
    bool        synchronizeInitTime;
    QtProperty *synchronizeInitTimeProperty;
    bool        synchronizeStartTime;
    QtProperty *synchronizeStartTimeProperty;
    bool        synchronizeParticlePosTime;
    QtProperty *synchronizeParticlePosTimeProperty;
    bool        synchronizeEnsemble;
    QtProperty *synchronizeEnsembleProperty;

    /** Trajectory Calculation properties */
    QtProperty *calculationPropertyGroup;
    QtProperty *calculationDeltaTimeProperty;
    QtProperty *calculationInterpolationMethodProperty;
    QtProperty *calculationLineTypeProperty;
    QtProperty* calculationIterationMethodProperty;
    QtProperty *calculationIterationCountProperty;
    QtProperty* calculationSeedPropertyGroup;
    QtProperty* calculationSeedAddActorProperty;
    QtProperty* calculationSeedClearActorProperty;

    enum SeedActorType
    {
        POLE_ACTOR,
        HORIZONTAL_ACTOR,
        VERTICAL_ACTOR,
        BOX_ACTOR
    };

    struct SeedActorSettings
    {
        MActor* actor;
        SeedActorType type;
        QtProperty* propertyGroup;
        QtProperty *stepSizeLon;
        QtProperty *stepSizeLat;
        QtProperty *pressureLevels;
        QtProperty *removeProperty;

    };
    QList<SeedActorSettings> calculationSeedActorProperties;

    struct SeedActorData
    {
        QVector3D minPosition;
        QVector3D maxPosition;
        QVector2D stepSize;
        QVector<float> pressureLevels;
        TRAJ_CALC_SEED_TYPE type;
    };
    QVector<SeedActorData> seedActorData;

    /** Time management. */
    QList<QDateTime> availableStartTimes;
    QList<QDateTime> availableInitTimes;
    QList<QDateTime> availableParticlePosTimes;
    QtProperty *initTimeProperty;
    QtProperty *startTimeProperty;
    QtProperty *particlePosTimeProperty;
    int         particlePosTimeStep;

    /** Ensemble management. */
    QtProperty *ensembleModeProperty;
    QtProperty *ensembleMemberProperty;
    /** Trajectory filtering. */
    QtProperty *enableFilterProperty;
    QtProperty *deltaPressureFilterProperty; // filter trajectories according to this
                                       // criterion
    QtProperty *deltaTimeFilterProperty;

    /** GLSL shader objects. */
    std::shared_ptr<GL::MShaderEffect> tubeShader;
    std::shared_ptr<GL::MShaderEffect> tubeShadowShader;
    std::shared_ptr<GL::MShaderEffect> positionSphereShader;
    std::shared_ptr<GL::MShaderEffect> positionSphereShadowShader;

    QtProperty *transferFunctionProperty;
    /** Pointer to transfer function object and corresponding texture unit. */
    MTransferFunction1D *transferFunction;
    int                 textureUnitTransferFunction;

    /** Render properties: tube/sphere radius in world space */
    QtProperty *tubeRadiusProperty;
    float       tubeRadius;
    QtProperty *sphereRadiusProperty;
    float       sphereRadius;

    QtProperty *enableShadowProperty;
    bool        shadowEnabled;
    QtProperty *colourShadowProperty;
    bool        shadowColoured;

    void debugPrintPendingRequestsQueue();

    /**
      @brief selectDataSource calls a selection dialog to select the data source
      for this trajectory actor.

      Additionally, selectDataSource sets data source, normals source and
      trajectory filter to the selected one if one was selected.

      @return false if the user cancled the selection dialog, no data sources
      are available to select or the user selected no data source or the same
      as already selected, @return true otherwise.
     */
    bool selectDataSource();

    void openSeedActorDialog();

    void addSeedActor(QString name, double deltaLon, double deltaLat, QVector<float> presLvls);

    void clearSeedActor();

    void removeSeedActor(QString name);

    /**
      @brief enableProperties changes the enabled status of all properties to
      @p enable exept for @ref selectDataSourceProperty and
      @ref utilizedDataSourceProperty.

      enableProperties is used to disable all properties if the user selects no
      data source for the trajectory actor to avoid changes in properties to
      cause a program crash.
     */
    void enableProperties(bool enable);
    /**
      @brief releaseData releases all trajectory, normals, selection and single
      time selection data if present.

      releaseData is used to release all data before switching data sources.
     */
    void releaseData();

    /**
      @brief releaseData releases trajectories, normals, selection and single
      time selection data for given slot.
     */
    void releaseData(int slot);
};


class MTrajectoryActorFactory : public MAbstractActorFactory
{
public:
    MTrajectoryActorFactory() : MAbstractActorFactory() {}

protected:
    MActor* createInstance() override { return new MTrajectoryActor(); }
};


} // namespace Met3D

#endif // TRAJECTORYACTOR_GS_H<|MERGE_RESOLUTION|>--- conflicted
+++ resolved
@@ -317,23 +317,27 @@
     QVector<MTrajectoryRequestBuffer> trajectoryRequests;
 
     MTrajectoryDataSource *trajectorySource;
+    MTrajectories *trajectories;
+    GL::MVertexBuffer *trajectoriesVertexBuffer;
+
     MTrajectoryNormalsSource *normalsSource;
+    QHash<MSceneViewGLWidget*, MTrajectoryNormals*> normals;
+    QHash<MSceneViewGLWidget*, GL::MVertexBuffer*> normalsVertexBuffer;
+
     MTrajectoryFilter *trajectoryFilter;
+    MTrajectorySelection *trajectorySelection;
+    MTrajectorySelection *trajectorySingleTimeSelection;
 
     QtProperty *selectDataSourceProperty;
     QtProperty *utilizedDataSourceProperty;
     QString dataSourceID;
 
-<<<<<<< HEAD
     bool precomputedDataSource; // indicate whether a precomputed dataSource is used
-=======
+
     bool initialDataRequest; // inidactor whether the actor loads for the
-                                   // first time a data source.
->>>>>>> ebc42069
+                             // first time a data source.
 
     bool suppressUpdate;
-    bool normalsToBeComputed; // true if the z-scaling of the scene view has
-                              // changed: normals need to be recomputed
 
     /** Render mode (tubes, spheres, etc.). */
     enum TrajectoryRenderType {
