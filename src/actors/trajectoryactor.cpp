/******************************************************************************
**
**  This file is part of Met.3D -- a research environment for the
**  three-dimensional visual exploration of numerical ensemble weather
**  prediction data.
**
**  Copyright 2015-2017 Marc Rautenhaus
**  Copyright 2015-2017 Bianca Tost
**
**  Computer Graphics and Visualization Group
**  Technische Universitaet Muenchen, Garching, Germany
**
**  Met.3D is free software: you can redistribute it and/or modify
**  it under the terms of the GNU General Public License as published by
**  the Free Software Foundation, either version 3 of the License, or
**  (at your option) any later version.
**
**  Met.3D is distributed in the hope that it will be useful,
**  but WITHOUT ANY WARRANTY; without even the implied warranty of
**  MERCHANTABILITY or FITNESS FOR A PARTICULAR PURPOSE.  See the
**  GNU General Public License for more details.
**
**  You should have received a copy of the GNU General Public License
**  along with Met.3D.  If not, see <http://www.gnu.org/licenses/>.
**
*******************************************************************************/
#include "trajectoryactor.h"

// standard library imports
#include <iostream>
#include "math.h"

// related third party imports
#include <log4cplus/loggingmacros.h>

// local application imports
#include "util/mutil.h"
#include "util/mexception.h"
#include "gxfw/mglresourcesmanager.h"
#include "gxfw/msceneviewglwidget.h"
#include "gxfw/selectdatasourcedialog.h"
<<<<<<< HEAD
#include "mainwindow.h"
=======
#include "gxfw/selectactordialog.h"
#include "data/trajectoryreader.h"
#include "data/trajectorycalculator.h"
#include "actors/movablepoleactor.h"
#include "actors/nwphorizontalsectionactor.h"
#include "actors/nwpverticalsectionactor.h"
#include "actors/volumebboxactor.h"
>>>>>>> 45f74e59

using namespace std;

namespace Met3D
{

/******************************************************************************
***                     CONSTRUCTOR / DESTRUCTOR                            ***
*******************************************************************************/

MTrajectoryActor::MTrajectoryActor()
    : MActor(),
      trajectorySource(nullptr),
      normalsSource(nullptr),
      trajectoryFilter(nullptr),
      dataSourceID(""),
      precomputedDataSource(false),
      suppressUpdate(false),
      normalsToBeComputed(true),
      renderMode(TRAJECTORY_TUBES),
      synchronizationControl(nullptr),
      synchronizeInitTime(true),
      synchronizeStartTime(true),
      synchronizeParticlePosTime(true),
      synchronizeEnsemble(true),
      bbox(QRectF(-90., 0., 180., 90.)),
      transferFunction(nullptr),
      textureUnitTransferFunction(-1),
      tubeRadius(0.1),
      sphereRadius(0.2),
      shadowEnabled(true),
      shadowColoured(false)
{
    // Create and initialise QtProperties for the GUI.
    // ===============================================
    beginInitialiseQtProperties();

    setName("Trajectories");

    // Remove labels property group since it is not used for trajectory actors
    // yet.
    actorPropertiesSupGroup->removeSubProperty(labelPropertiesSupGroup);

    // Data source selection.
    selectDataSourceProperty = addProperty(CLICK_PROPERTY, "select data source",
                                           actorPropertiesSupGroup);
    utilizedDataSourceProperty = addProperty(STRING_PROPERTY,
                                             "data source",
                                             actorPropertiesSupGroup);
    utilizedDataSourceProperty->setEnabled(false);

    // Render mode.
    QStringList renderModeNames;
    renderModeNames << "tubes"
                    << "all positions"
                    << "positions"
                    << "positions and tubes"
                    << "positions and backward tubes";
    renderModeProperty = addProperty(ENUM_PROPERTY, "render mode",
                                     actorPropertiesSupGroup);
    properties->mEnum()->setEnumNames(renderModeProperty, renderModeNames);
    properties->mEnum()->setValue(renderModeProperty, renderMode);


    // Property: Synchronize time and ensemble with an MSyncControl instance?
    synchronizationPropertyGroup = addProperty(
                GROUP_PROPERTY, "synchronization", actorPropertiesSupGroup);

    MSystemManagerAndControl *sysMC = MSystemManagerAndControl::getInstance();
    synchronizationProperty = addProperty(
                ENUM_PROPERTY, "synchronize with", synchronizationPropertyGroup);
    properties->mEnum()->setEnumNames(
                synchronizationProperty, sysMC->getSyncControlIdentifiers());

    synchronizeInitTimeProperty = addProperty(
                BOOL_PROPERTY, "sync init time", synchronizationPropertyGroup);
    properties->mBool()->setValue(synchronizeInitTimeProperty,
                                  synchronizeInitTime);
    synchronizeStartTimeProperty = addProperty(
                BOOL_PROPERTY, "sync valid with start time",
                synchronizationPropertyGroup);
    properties->mBool()->setValue(synchronizeStartTimeProperty,
                                  synchronizeStartTime);
    synchronizeParticlePosTimeProperty = addProperty(
                BOOL_PROPERTY, "sync valid with particles",
                synchronizationPropertyGroup);
    properties->mBool()->setValue(synchronizeParticlePosTimeProperty,
                                  synchronizeParticlePosTime);
    synchronizeEnsembleProperty = addProperty(
                BOOL_PROPERTY, "sync ensemble", synchronizationPropertyGroup);
    properties->mBool()->setValue(synchronizeEnsembleProperty,
                                  synchronizeEnsemble);


    initTimeProperty = addProperty(ENUM_PROPERTY, "initialisation",
                                   actorPropertiesSupGroup);

    startTimeProperty = addProperty(ENUM_PROPERTY, "trajectory start",
                                    actorPropertiesSupGroup);

    particlePosTimeProperty = addProperty(ENUM_PROPERTY, "particle positions",
                                          actorPropertiesSupGroup);
    particlePosTimeProperty->setToolTip("Not selectable for 'tubes' and 'all"
                                        " positions' render mode");

    // Property: Trajectory calculation?
    calculationPropertyGroup = addProperty(GROUP_PROPERTY, "calculation", actorPropertiesSupGroup);
    calculationLineTypeProperty = addProperty(ENUM_PROPERTY, "line type", calculationPropertyGroup);
    properties->mEnum()->setEnumNames(calculationLineTypeProperty, QStringList() << "Path" << "Stream");

    calculationIterationMethodProperty = addProperty(ENUM_PROPERTY, "method", calculationPropertyGroup);
    properties->mEnum()->setEnumNames(calculationIterationMethodProperty, QStringList() << "Euler" << "Runge-Kutta");

    calculationInterpolationMethodProperty = addProperty(ENUM_PROPERTY, "interpolation", calculationPropertyGroup);
    properties->mEnum()->setEnumNames(calculationInterpolationMethodProperty, QStringList() << "Lagranto" << "Met3D");

    calculationIterationCountProperty = addProperty(INT_PROPERTY, "iteration per timestep", calculationPropertyGroup);
    properties->setInt(calculationIterationCountProperty, 5, 1, 1000);

    calculationDeltaTimeProperty = addProperty(ENUM_PROPERTY, "delta time", calculationPropertyGroup);
    calculationDeltaTimeProperty->setToolTip("Not selectable for precomputed datasource");

    calculationSeedPropertyGroup = addProperty(GROUP_PROPERTY, "seeding", calculationPropertyGroup);
    calculationSeedAddActorProperty = addProperty(CLICK_PROPERTY, "Add", calculationSeedPropertyGroup);
    calculationSeedClearActorProperty = addProperty(CLICK_PROPERTY, "Clear", calculationSeedPropertyGroup);


    // Ensemble.
    QStringList ensembleModeNames;
    ensembleModeNames << "member" << "all";
    ensembleModeProperty = addProperty(ENUM_PROPERTY, "ensemble mode",
                                       actorPropertiesSupGroup);
    properties->mEnum()->setEnumNames(ensembleModeProperty, ensembleModeNames);
    ensembleModeProperty->setEnabled(false);

    ensembleMemberProperty = addProperty(INT_PROPERTY, "ensemble member",
                                         actorPropertiesSupGroup);
    properties->setInt(ensembleMemberProperty, 0, 0, 50, 1);

    // Trajectory filtering.
    enableFilterProperty = addProperty(BOOL_PROPERTY, "filter trajectories",
                                       actorPropertiesSupGroup);
    properties->mBool()->setValue(enableFilterProperty, true);

    deltaPressureFilterProperty = addProperty(DECORATEDDOUBLE_PROPERTY,
                                        "pressure difference",
                                        actorPropertiesSupGroup);
    properties->setDDouble(deltaPressureFilterProperty, 500., 1., 1050., 2, 5.,
                           " hPa");

    deltaTimeFilterProperty = addProperty(DECORATEDDOUBLE_PROPERTY, "time interval",
                                    actorPropertiesSupGroup);
    properties->setDDouble(deltaTimeFilterProperty, 48, 1, 48, 0, 1, " hrs");

    bboxProperty = addProperty(RECTF_LONLAT_PROPERTY, "bounding box",
                               actorPropertiesSupGroup);
    properties->setRectF(bboxProperty, bbox, 2);

    // Transfer function.
    // Scan currently available actors for transfer functions. Add TFs to
    // the list displayed in the combo box of the transferFunctionProperty.
    QStringList availableTFs;
    availableTFs << "None";
    MGLResourcesManager *glRM = MGLResourcesManager::getInstance();
    foreach (MActor *mactor, glRM->getActors())
    {
        if (MTransferFunction1D *tf = dynamic_cast<MTransferFunction1D*>(mactor))
        {
            availableTFs << tf->transferFunctionName();
        }
    }
    transferFunctionProperty = addProperty(ENUM_PROPERTY, "transfer function",
                                           actorPropertiesSupGroup);
    properties->mEnum()->setEnumNames(transferFunctionProperty, availableTFs);

    // Render mode and parameters.
    tubeRadiusProperty = addProperty(DECORATEDDOUBLE_PROPERTY, "tube radius",
                                     actorPropertiesSupGroup);
    properties->setDDouble(tubeRadiusProperty, tubeRadius,
                           0.01, 1., 2, 0.1, " (world space)");

    sphereRadiusProperty = addProperty(DECORATEDDOUBLE_PROPERTY, "sphere radius",
                                       actorPropertiesSupGroup);
    properties->setDDouble(sphereRadiusProperty, sphereRadius,
                           0.01, 1., 2, 0.1, " (world space)");

    enableShadowProperty = addProperty(BOOL_PROPERTY, "render shadows",
                                       actorPropertiesSupGroup);
    properties->mBool()->setValue(enableShadowProperty, shadowEnabled);

    colourShadowProperty = addProperty(BOOL_PROPERTY, "colour shadows",
                                       actorPropertiesSupGroup);
    properties->mBool()->setValue(colourShadowProperty, shadowColoured);

    // Observe the creation/deletion of other actors
    // -- if these are transfer functions add to the list displayed in the transfer function property.
    // -- if these are used as seed actors, change corresponding properties
    connect(glRM, SIGNAL(actorCreated(MActor*)), SLOT(onActorCreated(MActor*)));
    connect(glRM, SIGNAL(actorDeleted(MActor*)), SLOT(onActorDeleted(MActor*)));
    connect(glRM, SIGNAL(actorRenamed(MActor*, QString)),
            SLOT(onActorRenamed(MActor*, QString)));

    endInitialiseQtProperties();
}


MTrajectoryActor::~MTrajectoryActor()
{
    // Delete synchronization links (don't update the already deleted GUI
    // properties anymore...).
    synchronizeWith(nullptr, false);

    if (textureUnitTransferFunction >=0)
        releaseTextureUnit(textureUnitTransferFunction);
}

/******************************************************************************
***                            PUBLIC METHODS                               ***
*******************************************************************************/

#define SHADER_VERTEX_ATTRIBUTE 0
#define SHADER_NORMAL_ATTRIBUTE 1

void MTrajectoryActor::reloadShaderEffects()
{
    LOG4CPLUS_DEBUG(mlog, "loading shader programs" << flush);

    beginCompileShaders(4);

    compileShadersFromFileWithProgressDialog(
                tubeShader,
                "src/glsl/trajectory_tubes.fx.glsl");
    compileShadersFromFileWithProgressDialog(
                tubeShadowShader,
                "src/glsl/trajectory_tubes_shadow.fx.glsl");
    compileShadersFromFileWithProgressDialog(
                positionSphereShader,
                "src/glsl/trajectory_positions.fx.glsl");
    compileShadersFromFileWithProgressDialog(
                positionSphereShadowShader,
                "src/glsl/trajectory_positions_shadow.fx.glsl");

    endCompileShaders();
}


void MTrajectoryActor::saveConfiguration(QSettings *settings)
{
    settings->beginGroup(MTrajectoryActor::getSettingsID());

    settings->setValue("dataSourceID", dataSourceID);

    settings->setValue("renderMode", static_cast<int>(renderMode));

    // Save synchronization properties.
    settings->setValue("synchronizationID",
                       (synchronizationControl != nullptr) ?
                           synchronizationControl->getID() : "");
    settings->setValue("synchronizeInitTime",
                       properties->mBool()->value(synchronizeInitTimeProperty));
    settings->setValue("synchronizeStartTime",
                       properties->mBool()->value(synchronizeStartTimeProperty));
    settings->setValue("synchronizeParticlePosTime",
                       properties->mBool()->value(
                           synchronizeParticlePosTimeProperty));
    settings->setValue("synchronizeEnsemble",
                       properties->mBool()->value(synchronizeEnsembleProperty));

    settings->setValue("enableFilter",
                       properties->mBool()->value(enableFilterProperty));

    settings->setValue("deltaPressure",
                       properties->mDDouble()->value(deltaPressureFilterProperty));
    settings->setValue("deltaTime",
                       properties->mDDouble()->value(deltaTimeFilterProperty));

    settings->setValue("boundingBox", bbox);

    settings->setValue("transferFunction",
                       properties->getEnumItem(transferFunctionProperty));

    settings->setValue("tubeRadius", tubeRadius);
    settings->setValue("sphereRadius", sphereRadius);
    settings->setValue("shadowEnabled", shadowEnabled);
    settings->setValue("shadowColoured", shadowColoured);

    // Save calculation properties.
    settings->setValue("calculationLineTypeProperty", properties->mEnum()->value(calculationLineTypeProperty));
    settings->setValue("calculationIterationMethodProperty", properties->mEnum()->value(calculationLineTypeProperty));
    settings->setValue("calculationInterpolationMethodProperty", properties->mEnum()->value(calculationInterpolationMethodProperty));
    settings->setValue("calculationIterationCountProperty", properties->mInt()->value(calculationIterationCountProperty));
    settings->setValue("calculationDeltaTimeProperty", properties->mEnum()->value(calculationDeltaTimeProperty));
    settings->setValue("calculationSeedActorSize", calculationSeedActorProperties.size());
    for(int i = 0; i <  calculationSeedActorProperties.size(); i++)
    {
        const SeedActorSettings& sas = calculationSeedActorProperties.at(i);
        settings->setValue(QString("calculationSeedActorName%1").arg(i), sas.propertyGroup->propertyName());
        settings->setValue(QString("calculationSeedActorStepSizeLon%1").arg(i), properties->mDouble()->value(sas.stepSizeLon));
        settings->setValue(QString("calculationSeedActorStepSizeLat%1").arg(i), properties->mDouble()->value(sas.stepSizeLat));
        settings->setValue(QString("calculationSeedActorPressureLevels%1").arg(i), properties->mString()->value(sas.pressureLevels));
    }

    settings->endGroup();
}


void MTrajectoryActor::loadConfiguration(QSettings *settings)
{
    settings->beginGroup(MTrajectoryActor::getSettingsID());

    QString dataSourceID = settings->value("dataSourceID", "").toString();

    releaseData();
    enableProperties(true);

    bool dataSourceAvailable = false;

    if ( !dataSourceID.isEmpty() )
    {
        dataSourceAvailable =
                MSelectDataSourceDialog::checkForTrajectoryDataSource(
                    dataSourceID);
        // The configuration file specifies a data source which does not exist.
        // Display warning and load rest of the configuration.
        if (!dataSourceAvailable)
        {

            QMessageBox msgBox;
            msgBox.setIcon(QMessageBox::Warning);
            msgBox.setText(QString("Trajectory actor '%1':\n"
                                   "Data source '%2' does not exist.\n"
                                   "Select a new one.")
                           .arg(getName()).arg(dataSourceID));
            msgBox.exec();
            if (isInitialized())
            {
                if (!selectDataSource())
                {
                    // User has selected no data source. Display a warning and
                    // disable all trajectory properties.
                    QMessageBox msgBox;
                    msgBox.setIcon(QMessageBox::Warning);
                    msgBox.setText("No data source selected. Disabling all"
                                   " properties.");
                    msgBox.exec();
                    enableActorUpdates(false);
                    properties->mString()->setValue(utilizedDataSourceProperty,
                                                    "");
                    properties->mInt()->setValue(ensembleMemberProperty, 0);
                    properties->mInt()->setMaximum(ensembleMemberProperty, 0);
                    enableActorUpdates(true);
                    enableProperties(false);
                }
                else
                {
                    dataSourceAvailable = true;
                }
            }
        }

        if (dataSourceAvailable)
        {
            properties->mString()->setValue(utilizedDataSourceProperty,
                                            dataSourceID);

            this->setDataSource(dataSourceID + QString(" Reader"));
            this->setNormalsSource(dataSourceID + QString(" Normals"));
            this->setTrajectoryFilter(dataSourceID + QString(" timestepFilter"));

            updateInitTimeProperty();
            updateStartTimeProperty();
            updateParticlePosTimeProperty();
        }
    }

    properties->mEnum()->setValue(
                renderModeProperty,
                settings->value("renderMode").toInt());

    // Load synchronization properties (AFTER the ensemble mode properties
    // have been loaded; sync may overwrite some settings).
    // ===================================================================
    properties->mBool()->setValue(
                synchronizeInitTimeProperty,
                settings->value("synchronizeInitTime", true).toBool());
    properties->mBool()->setValue(
                synchronizeStartTimeProperty,
                settings->value("synchronizeStartTime", true).toBool());
    properties->mBool()->setValue(
                synchronizeParticlePosTimeProperty,
                settings->value("synchronizeParticlePosTime", true).toBool());
    properties->mBool()->setValue(
                synchronizeEnsembleProperty,
                settings->value("synchronizeEnsemble", true).toBool());

    QString syncID = settings->value("synchronizationID", "").toString();

    if ( !syncID.isEmpty() )
    {
        MSystemManagerAndControl *sysMC = MSystemManagerAndControl::getInstance();
        if (sysMC->getSyncControlIdentifiers().contains(syncID))
        {
            synchronizeWith(sysMC->getSyncControl(syncID));
        }
        else
        {
            QMessageBox msgBox;
            msgBox.setIcon(QMessageBox::Warning);
            msgBox.setText(QString("Trajectory actor '%1':\n"
                                   "Synchronization control '%2' does not exist.\n"
                                   "Setting synchronization control to 'None'.")
                           .arg(getName()).arg(syncID));
            msgBox.exec();

            synchronizeWith(nullptr);
        }
    }

    properties->mBool()->setValue(
                enableFilterProperty,
                settings->value("enableFilter").toBool());

    properties->mDDouble()->setValue(
                deltaPressureFilterProperty,
                settings->value("deltaPressure").toFloat());

    properties->mDDouble()->setValue(
                deltaTimeFilterProperty,
                settings->value("deltaTime").toFloat());

    bbox = settings->value("boundingBox").toRectF();
    properties->mRectF()->setValue(bboxProperty, bbox);

    QString tfName = settings->value("transferFunction").toString();
    while (!setTransferFunction(tfName))
    {
        QMessageBox msgBox;
        msgBox.setIcon(QMessageBox::Warning);
        msgBox.setWindowTitle(this->getName());
        msgBox.setText(QString("Variable '%1' requires a transfer function "
                               "'%2' that does not exist.\n"
                               "Would you like to load the transfer function "
                               "from file?")
                       .arg(getName()).arg(tfName));
        msgBox.setStandardButtons(QMessageBox::Yes | QMessageBox::No);
        msgBox.button(QMessageBox::Yes)->setText("Load transfer function");
        msgBox.button(QMessageBox::No)->setText("Discard dependency");
        msgBox.exec();
        if (msgBox.clickedButton() == msgBox.button(QMessageBox::Yes))
        {
            MSystemManagerAndControl *sysMC =
                    MSystemManagerAndControl::getInstance();
            // Create default actor to get name of actor factory.
            MTransferFunction1D *defaultActor = new MTransferFunction1D();
            sysMC->getMainWindow()->getSceneManagementDialog()
                    ->loadRequiredActorFromFile(defaultActor->getName(),
                                                tfName,
                                                settings->fileName());
            delete defaultActor;
        }
        else
        {
            break;
        }
    }

    properties->mDDouble()->setValue(
                tubeRadiusProperty,
                settings->value("tubeRadius").toFloat());

    properties->mDDouble()->setValue(
                sphereRadiusProperty,
                settings->value("sphereRadius").toFloat());

    properties->mBool()->setValue(
                enableShadowProperty,
                settings->value("shadowEnabled").toBool());

    properties->mBool()->setValue(
                colourShadowProperty,
                settings->value("shadowColoured").toBool());


    // Load calculation properties (The saved actors should already be initialized)
    properties->mEnum()->setValue(calculationLineTypeProperty, settings->value("calculationLineTypeProperty").toInt());
    properties->mEnum()->setValue(calculationIterationMethodProperty, settings->value("calculationIterationMethodProperty").toInt());
    properties->mEnum()->setValue(calculationInterpolationMethodProperty, settings->value("calculationInterpolationMethodProperty").toInt());
    properties->mInt()->setValue(calculationIterationCountProperty, settings->value("calculationIterationCountProperty").toInt());
    properties->mEnum()->setValue(calculationDeltaTimeProperty, settings->value("calculationDeltaTimeProperty").toInt());

    const int actorCount = settings->value("calculationSeedActorSize").toInt();
    for(int i = 0; i < actorCount; i++)
    {
        QString actorName = settings->value(QString("calculationSeedActorName%1").arg(i)).toString();
        float deltaLon = settings->value(QString("calculationSeedActorStepSizeLon%1").arg(i)).toDouble();
        float deltaLat = settings->value(QString("calculationSeedActorStepSizeLat%1").arg(i)).toDouble();
        QString presLvls = settings->value(QString("calculationSeedActorPressureLevels%1").arg(i)).toString();
        addSeedActor(actorName, deltaLon, deltaLat, parsePressureLevelString(presLvls));
    }

    settings->endGroup();

    if (isInitialized() && dataSourceAvailable)
    {
        updateActorData();
        asynchronousSelectionRequest();
        asynchronousDataRequest();
    }
    enableProperties(dataSourceAvailable);
}


void MTrajectoryActor::setTransferFunction(MTransferFunction1D *tf)
{
    transferFunction = tf;
}


bool MTrajectoryActor::setTransferFunction(QString tfName)
{
    QStringList tfNames = properties->mEnum()->enumNames(
                transferFunctionProperty);
    int tfIndex = tfNames.indexOf(tfName);

    if (tfIndex >= 0)
    {
        properties->mEnum()->setValue(transferFunctionProperty, tfIndex);
        return true;
    }

    // Set transfer function property to "None".
    properties->mEnum()->setValue(transferFunctionProperty, 0);

    return false; // the given tf name could not be found
}


void MTrajectoryActor::synchronizeWith(
        MSyncControl *sync, bool updateGUIProperties)

{
    if (synchronizationControl == sync) return;

    // Reset connection to current synchronization control.
    // ====================================================

    // If the variable is currently connected to a sync control, reset the
    // background colours of the start and init time properties (they have
    // been set to red/green from this class to indicate time sync status,
    // see setStartDateTime()) and disconnect the signals.
    if (synchronizationControl != nullptr)
    {
        foreach (MSceneControl* scene, getScenes())
        {
            scene->variableDeletesSynchronizationWith(synchronizationControl);
        }

#ifdef DIRECT_SYNCHRONIZATION
        synchronizationControl->deregisterSynchronizedClass(this);
#else
        disconnect(synchronizationControl, SIGNAL(initDateTimeChanged(QDateTime)),
                   this, SLOT(setInitDateTime(QDateTime)));
        disconnect(synchronizationControl, SIGNAL(validDateTimeChanged(QDateTime)),
                   this, SLOT(setStartDateTime(QDateTime)));
        disconnect(synchronizationControl, SIGNAL(ensembleMemberChanged(int)),
                   this, SLOT(setEnsembleMember(int)));
#endif
    }
    // Connect to new sync control and try to switch to its current times.
    synchronizationControl = sync;

    // Update "synchronizationProperty".
    // =================================
    if (updateGUIProperties)
    {
        QString displayedSyncID =
                properties->getEnumItem(synchronizationProperty);
        QString newSyncID =
                (sync == nullptr) ? "None" : synchronizationControl->getID();
        if (displayedSyncID != newSyncID)
        {
            enableActorUpdates(false);
            properties->setEnumItem(synchronizationProperty, newSyncID);
            enableActorUpdates(true);
        }
    }

    // Connect to new sync control and synchronize.
    // ============================================
    if (sync != nullptr)
    {
        // Tell the actor's scenes that this variable synchronized with this
        // sync control.
        foreach (MSceneControl* scene, getScenes())
        {
            scene->variableSynchronizesWith(sync);
        }

#ifdef DIRECT_SYNCHRONIZATION
        synchronizationControl->registerSynchronizedClass(this);
#else
//TODO (mr, 01Dec2015) -- add checks for synchronizeInitTime etc..
        connect(sync, SIGNAL(initDateTimeChanged(QDateTime)),
                this, SLOT(setInitDateTime(QDateTime)));
        connect(sync, SIGNAL(validDateTimeChanged(QDateTime)),
                this, SLOT(setStartDateTime(QDateTime)));
        connect(sync, SIGNAL(ensembleMemberChanged(int)),
                this, SLOT(setEnsembleMember(int)));
#endif
        if (updateGUIProperties)
        {
            enableActorUpdates(false);
            synchronizeInitTimeProperty->setEnabled(true);
            synchronizeInitTime = properties->mBool()->value(
                        synchronizeInitTimeProperty);
            synchronizeStartTimeProperty->setEnabled(true);
            synchronizeStartTime = properties->mBool()->value(
                        synchronizeStartTimeProperty);
            synchronizeParticlePosTimeProperty->setEnabled(true);
            synchronizeParticlePosTime = properties->mBool()->value(
                        synchronizeParticlePosTimeProperty);
            synchronizeEnsembleProperty->setEnabled(true);
            synchronizeEnsemble = properties->mBool()->value(
                        synchronizeEnsembleProperty);
            enableActorUpdates(true);
        }

        if (synchronizeInitTime)
        {
            setInitDateTime(sync->initDateTime());
        }
        if (synchronizeStartTime)
        {
            setStartDateTime(sync->validDateTime());
        }
        if (synchronizeParticlePosTime)
        {
            setParticleDateTime(sync->validDateTime());
        }
        if (synchronizeEnsemble)
        {
            setEnsembleMember(sync->ensembleMember());
        }
    }
    else
    {
        // No synchronization. Reset property colours and disable sync
        // checkboxes.
        foreach (MSceneControl* scene, getScenes())
        {
            scene->resetPropertyColour(initTimeProperty);
            scene->resetPropertyColour(startTimeProperty);
            scene->resetPropertyColour(particlePosTimeProperty);
            scene->resetPropertyColour(ensembleMemberProperty);
        }

        if (updateGUIProperties)
        {
            enableActorUpdates(false);
            synchronizeInitTimeProperty->setEnabled(false);
            synchronizeInitTime = false;
            synchronizeStartTimeProperty->setEnabled(false);
            synchronizeStartTime = false;
            synchronizeParticlePosTimeProperty->setEnabled(false);
            synchronizeParticlePosTime = false;
            synchronizeEnsembleProperty->setEnabled(false);
            synchronizeEnsemble = false;
            enableActorUpdates(true);
        }
    }


    // Update "synchronize xyz" GUI properties.
    // ========================================
    if (updateGUIProperties && isInitialized())
    {
        updateTimeProperties();
        updateEnsembleProperties();
    }
}


bool MTrajectoryActor::synchronizationEvent(
        MSynchronizationType syncType, QVector<QVariant> data)
{
    switch (syncType)
    {
    case SYNC_INIT_TIME:
    {
        if (!synchronizeInitTime)
        {
            return false;
        }
        enableActorUpdates(false);
        bool newInitTimeSet = setInitDateTime(data.at(0).toDateTime());
        enableActorUpdates(true);
        if (newInitTimeSet)
        {
            asynchronousDataRequest(true);
        }
        return newInitTimeSet;
    }
    case SYNC_VALID_TIME:
    {
        if (!synchronizeStartTime && !synchronizeParticlePosTime)
        {
            return false;
        }
        enableActorUpdates(false);
        bool newStartTimeSet = false;
        bool newParticleTimeSet = false;
        if (synchronizeStartTime)
        {
            newStartTimeSet = setStartDateTime(data.at(0).toDateTime());
        }
        if (synchronizeParticlePosTime)
        {
            newParticleTimeSet = setParticleDateTime(data.at(0).toDateTime());
        }
        enableActorUpdates(true);
        if (newStartTimeSet || newParticleTimeSet)
        {
            asynchronousDataRequest(true);
        }
        return (newStartTimeSet || newParticleTimeSet);
    }
    case SYNC_INIT_VALID_TIME:
    {
        enableActorUpdates(false);
        bool newInitTimeSet = false;
        bool newStartTimeSet = false;
        bool newParticleTimeSet = false;
        if (synchronizeInitTime)
        {
            newInitTimeSet = setInitDateTime(data.at(0).toDateTime());
        }
        if (synchronizeStartTime)
        {
            newStartTimeSet = setStartDateTime(data.at(0).toDateTime());
        }
        if (synchronizeParticlePosTime)
        {
            newParticleTimeSet = setParticleDateTime(data.at(0).toDateTime());
        }
        enableActorUpdates(true);
        if (newInitTimeSet || newStartTimeSet || newParticleTimeSet)
        {
            asynchronousDataRequest(true);
        }
        return (newInitTimeSet || newStartTimeSet || newParticleTimeSet);
    }
    case SYNC_ENSEMBLE_MEMBER:
    {
        if (!synchronizeEnsemble)
        {
            return false;
        }
        enableActorUpdates(false);
        bool newEnsembleMemberSet = setEnsembleMember(data.at(0).toInt());
        enableActorUpdates(true);
        if (newEnsembleMemberSet)
        {
            asynchronousDataRequest(true);
        }
        return newEnsembleMemberSet;
    }
    default:
        break;
    }

    return false;
}


void MTrajectoryActor::updateSyncPropertyColourHints(MSceneControl *scene)
{
    if (synchronizationControl == nullptr)
    {
        // No synchronization -- reset all property colours.
        setPropertyColour(initTimeProperty, QColor(), true, scene);
        setPropertyColour(startTimeProperty, QColor(), true, scene);
        setPropertyColour(particlePosTimeProperty, QColor(), true, scene);
        setPropertyColour(ensembleMemberProperty, QColor(), true, scene);
    }
    else
    {
        // ( Also see internalSetDateTime() ).

        // Init time.
        // ==========
        bool match = (getPropertyTime(initTimeProperty)
                      == synchronizationControl->initDateTime());
        QColor colour = match ? QColor(0, 255, 0) : QColor(255, 0, 0);
        setPropertyColour(initTimeProperty, colour,
                          !synchronizeInitTime, scene);

        // Valid time.
        // ===========

        match = (getPropertyTime(startTimeProperty)
                 == synchronizationControl->validDateTime());
        colour = match ? QColor(0, 255, 0) : QColor(255, 0, 0);
        setPropertyColour(startTimeProperty, colour,
                          !synchronizeStartTime, scene);

        match = (getPropertyTime(particlePosTimeProperty)
                 == synchronizationControl->validDateTime());
        colour = match ? QColor(0, 255, 0) : QColor(255, 0, 0);
        setPropertyColour(particlePosTimeProperty, colour,
                          !synchronizeParticlePosTime, scene);

        // Ensemble.
        // =========
        match = (getEnsembleMember()
                 == synchronizationControl->ensembleMember());
        colour = match ? QColor(0, 255, 0) : QColor(255, 0, 0);
        setPropertyColour(ensembleMemberProperty, colour,
                          !synchronizeEnsemble, scene);
    }
}


void MTrajectoryActor::setPropertyColour(
        QtProperty* property, const QColor &colour, bool resetColour,
        MSceneControl *scene)
{
    if (resetColour)
    {
        if (scene == nullptr)
        {
            // Reset colour for all scenes in which the actor appears.
            foreach (MSceneControl* sc, getScenes())
            {
                sc->resetPropertyColour(property);
            }
        }
        else
        {
            // Reset colour only for the specifed scene.
            scene->resetPropertyColour(property);
        }
    }
    else
    {
        if (scene == nullptr)
        {
            // Set colour for all scenes in which the actor appears.
            foreach (MSceneControl* sc, getScenes())
            {
                sc->setPropertyColour(property, colour);
            }
        }
        else
        {
            // Set colour only for the specifed scene.
            scene->setPropertyColour(property, colour);
        }
    }
}


void MTrajectoryActor::setDataSource(MTrajectoryDataSource *ds)
{
    if (trajectorySource != nullptr)
    {
        disconnect(trajectorySource, SIGNAL(dataRequestCompleted(MDataRequest)),
                   this, SLOT(asynchronousDataAvailable(MDataRequest)));
    }

    trajectorySource = ds;
    if (trajectorySource != nullptr)
    {
        connect(trajectorySource, SIGNAL(dataRequestCompleted(MDataRequest)),
                this, SLOT(asynchronousDataAvailable(MDataRequest)));

        // check whether this datasource is precomputed
        precomputedDataSource = dynamic_cast<MTrajectoryCalculator*>(trajectorySource) == nullptr;
        updateActorData();
    }
}


void MTrajectoryActor::setDataSource(const QString& id)
{
   MAbstractDataSource* ds =
           MSystemManagerAndControl::getInstance()->getDataSource(id);
   setDataSource(dynamic_cast<MTrajectoryDataSource*>(ds));
}


void MTrajectoryActor::setNormalsSource(MTrajectoryNormalsSource *s)
{
    if (normalsSource != nullptr)
    {
        disconnect(normalsSource, SIGNAL(dataRequestCompleted(MDataRequest)),
                   this, SLOT(asynchronousNormalsAvailable(MDataRequest)));
    }

    normalsSource = s;
    if (normalsSource != nullptr)
    {
        connect(normalsSource, SIGNAL(dataRequestCompleted(MDataRequest)),
                this, SLOT(asynchronousNormalsAvailable(MDataRequest)));
    }
}


void MTrajectoryActor::setNormalsSource(const QString& id)
{
    MAbstractDataSource* ds =
            MSystemManagerAndControl::getInstance()->getDataSource(id);
    setNormalsSource(dynamic_cast<MTrajectoryNormalsSource*>(ds));
}


void MTrajectoryActor::setTrajectoryFilter(MTrajectoryFilter *f)
{
    if (trajectoryFilter != nullptr)
    {
        disconnect(trajectoryFilter, SIGNAL(dataRequestCompleted(MDataRequest)),
                   this, SLOT(asynchronousSelectionAvailable(MDataRequest)));
        disconnect(trajectoryFilter, SIGNAL(dataRequestCompleted(MDataRequest)),
                   this,
                   SLOT(asynchronousSingleTimeSelectionAvailable(MDataRequest)));
    }

    trajectoryFilter = f;
    if (trajectoryFilter != nullptr)
    {
        connect(trajectoryFilter, SIGNAL(dataRequestCompleted(MDataRequest)),
                this, SLOT(asynchronousSelectionAvailable(MDataRequest)));
        connect(trajectoryFilter, SIGNAL(dataRequestCompleted(MDataRequest)),
                this,
                SLOT(asynchronousSingleTimeSelectionAvailable(MDataRequest)));
    }
}


void MTrajectoryActor::setTrajectoryFilter(const QString& id)
{
    MAbstractDataSource* ds =
            MSystemManagerAndControl::getInstance()->getDataSource(id);
    setTrajectoryFilter(dynamic_cast<MTrajectoryFilter*>(ds));
}


/******************************************************************************
***                             PUBLIC SLOTS                                ***
*******************************************************************************/

bool MTrajectoryActor::setEnsembleMember(int member)
{
    // Don't change member if no data source is selected.
    if (dataSourceID == "")
    {
        return false;
    }

    int prevEnsembleMode = properties->mEnum()->value(ensembleModeProperty);

    if (member < 0)
    {
        // Ensemble mean: member == -1. As there are no "mean trajectories"
        // the ensemble mean is interpreted as "render all trajectories".

        // If the ensemble mode is already set to "ALL" return false; nothing
        // needs to be done.
        if (prevEnsembleMode == 1) return false;

        // Else set the property.
        properties->mEnum()->setValue(ensembleModeProperty, 1);
    }
    else
    {
#ifdef DIRECT_SYNCHRONIZATION
        int prevEnsembleMember = properties->mInt()->value(
                    ensembleMemberProperty);
#endif
        // Change ensemble member.
        properties->mInt()->setValue(ensembleMemberProperty, member);
        properties->mEnum()->setValue(ensembleModeProperty, 0);

        // Update background colour of the property in the connected
        // scene's property browser: green if "value" is an
        // exact match with one of the available values, red otherwise.
        if (synchronizeEnsemble)
        {
            bool exactMatch =
                    (member == properties->mInt()->value(ensembleMemberProperty));
            QColor colour = exactMatch ? QColor(0, 255, 0) : QColor(255, 0, 0);
            foreach (MSceneControl* scene, getScenes())
            {
                scene->setPropertyColour(ensembleMemberProperty, colour);
            }
        }


#ifdef DIRECT_SYNCHRONIZATION
        // Does a new data request need to be emitted?
        if (prevEnsembleMode == 1) return true;
        if (prevEnsembleMember != member) return true;
        return false;
#endif
    }

    return false;
}


bool MTrajectoryActor::setStartDateTime(const QDateTime& datetime)
{
    return internalSetDateTime(availableStartTimes, datetime,
                               startTimeProperty);
}


bool MTrajectoryActor::setParticleDateTime(const QDateTime& datetime)
{
    return internalSetDateTime(availableParticlePosTimes, datetime,
                               particlePosTimeProperty);
}


bool MTrajectoryActor::setInitDateTime(const QDateTime& datetime)
{
    return internalSetDateTime(availableInitTimes, datetime, initTimeProperty);
}


void MTrajectoryActor::asynchronousDataAvailable(MDataRequest request)
{
    // See NWPActorVariabe::asynchronousDataAvailable() for explanations
    // on request queue handling.
    // Iterate over all trajectory requests
    for(int t = 0; t < trajectoryRequests.size(); t++)
    {
        bool queueContainsEntryWithNoPendingRequests = false;
        for (int i = 0; i < trajectoryRequests[t].pendingRequestsQueue.size(); i++)
        {
            if (trajectoryRequests[t].pendingRequestsQueue[i].dataRequest.request == request)
            {
                // If this is the first time we are informed about the availability
                // of the request (available still == false) decrease number of
                // pending requests.
                if ( !trajectoryRequests[t].pendingRequestsQueue[i].dataRequest.available )
                    trajectoryRequests[t].pendingRequestsQueue[i].numPendingRequests--;

                trajectoryRequests[t].pendingRequestsQueue[i].dataRequest.available = true;

                if (trajectoryRequests[t].pendingRequestsQueue[i].numPendingRequests == 0)
                    queueContainsEntryWithNoPendingRequests = true;

                // Do NOT break the loop here; "request" might be relevant to
                // multiple entries in the queue.
            }
        }

        if (queueContainsEntryWithNoPendingRequests)
        {
            prepareAvailableDataForRendering(t);
        }
    }
}


void MTrajectoryActor::asynchronousNormalsAvailable(MDataRequest request)
{
    for(int t = 0; t < trajectoryRequests.size(); t++)
    {
        bool queueContainsEntryWithNoPendingRequests = false;
        for (int i = 0; i < trajectoryRequests[t].pendingRequestsQueue.size(); i++)
        {
            foreach (MSceneViewGLWidget *view, trajectoryRequests[t].pendingRequestsQueue[i].normalsRequests.keys())
            {
                if (trajectoryRequests[t].pendingRequestsQueue[i].normalsRequests[view].request == request)
                {
                    if ( !trajectoryRequests[t].pendingRequestsQueue[i].normalsRequests[view].available )
                        trajectoryRequests[t].pendingRequestsQueue[i].numPendingRequests--;

                    trajectoryRequests[t].pendingRequestsQueue[i].normalsRequests[view].available = true;

                    if (trajectoryRequests[t].pendingRequestsQueue[i].numPendingRequests == 0)
                        queueContainsEntryWithNoPendingRequests = true;

                    // Do NOT break the loop here; "request" might be relevant to
                    // multiple entries in the queue.
                }
            }
        }

        if (queueContainsEntryWithNoPendingRequests)
        {
            prepareAvailableDataForRendering(t);
        }
    }
}


void MTrajectoryActor::asynchronousSelectionAvailable(MDataRequest request)
{
    for(int t = 0; t < trajectoryRequests.size(); t++)
    {
        bool queueContainsEntryWithNoPendingRequests = false;
        for (int i = 0; i < trajectoryRequests[t].pendingRequestsQueue.size(); i++)
        {
            if (trajectoryRequests[t].pendingRequestsQueue[i].filterRequest.request == request)
            {
                if (!trajectoryRequests[t].pendingRequestsQueue[i].filterRequest.available)
                    trajectoryRequests[t].pendingRequestsQueue[i].numPendingRequests--;

                trajectoryRequests[t].pendingRequestsQueue[i].filterRequest.available = true;

                if (trajectoryRequests[t].pendingRequestsQueue[i].numPendingRequests == 0)
                    queueContainsEntryWithNoPendingRequests = true;

                // Do NOT break the loop here; "request" might be relevant to
                // multiple entries in the queue.
            }
        }

        if (queueContainsEntryWithNoPendingRequests)
        {
            prepareAvailableDataForRendering(t);
        }
    }
}


void MTrajectoryActor::asynchronousSingleTimeSelectionAvailable(MDataRequest request)
{
    for(int t = 0; t < trajectoryRequests.size(); t++)
    {
        bool queueContainsEntryWithNoPendingRequests = false;
        for (int i = 0; i < trajectoryRequests[t].pendingRequestsQueue.size(); i++)
        {
            if (trajectoryRequests[t].pendingRequestsQueue[i].singleTimeFilterRequest.request == request)
            {
                if (!trajectoryRequests[t].pendingRequestsQueue[i].singleTimeFilterRequest.available)
                    trajectoryRequests[t].pendingRequestsQueue[i].numPendingRequests--;

                trajectoryRequests[t].pendingRequestsQueue[i].singleTimeFilterRequest.available = true;

                if (trajectoryRequests[t].pendingRequestsQueue[i].numPendingRequests == 0)
                    queueContainsEntryWithNoPendingRequests = true;

                // Do NOT break the loop here; "request" might be relevant to
                // multiple entries in the queue.
            }
        }

        if (queueContainsEntryWithNoPendingRequests)
        {
            prepareAvailableDataForRendering(t);
        }
    }
}


void MTrajectoryActor::prepareAvailableDataForRendering(uint slot)
{
    // Prepare datafields for rendering as long as they are available in
    // the order in which they were requested.
    while ( ( !trajectoryRequests[slot].pendingRequestsQueue.isEmpty() ) &&
            ( trajectoryRequests[slot].pendingRequestsQueue.head().numPendingRequests == 0 ) )
    {
        MTrajectoryRequestQueueInfo trqi = trajectoryRequests[slot].pendingRequestsQueue.dequeue();

        // 1. Trajectory data.
        // ===================

        if (trqi.dataRequest.available)
        {
            // Release current and get new trajectories.
            if (trajectoryRequests[slot].trajectories)
            {
                trajectoryRequests[slot].trajectories->releaseVertexBuffer();
                trajectorySource->releaseData(trajectoryRequests[slot].trajectories);
            }
            trajectoryRequests[slot].trajectories = trajectorySource->getData(trqi.dataRequest.request);
            trajectoryRequests[slot].trajectoriesVertexBuffer = trajectoryRequests[slot].trajectories->getVertexBuffer();

            // Update displayed information about timestep length.
            float timeStepLength_hours = trajectoryRequests[slot].trajectories->getTimeStepLength_sec() / 3600.;

            properties->mDDouble()->setSingleStep(
                        deltaTimeFilterProperty, timeStepLength_hours);
            properties->mDDouble()->setRange(
                        deltaTimeFilterProperty, timeStepLength_hours,
                        (trajectoryRequests[slot].trajectories->getNumTimeStepsPerTrajectory() - 1)
                        * timeStepLength_hours);

            updateParticlePosTimeProperty();
        }

        // 2. Normals.
        // ===========

        foreach (MSceneViewGLWidget *view, trqi.normalsRequests.keys())
        {
            if (trqi.normalsRequests[view].available)
            {
                if (trajectoryRequests[slot].normals.value(view, nullptr))
                {
                    trajectoryRequests[slot].normals[view]->releaseVertexBuffer();
                    normalsSource->releaseData(trajectoryRequests[slot].normals[view]);
                }
                trajectoryRequests[slot].normals[view] = normalsSource->getData(
                            trqi.normalsRequests[view].request);
                trajectoryRequests[slot].normalsVertexBuffer[view] = trajectoryRequests[slot].normals[view]->getVertexBuffer();
            }
        }

        // 3. Selection.
        // =============

        if (trqi.filterRequest.available)
        {
            if (trajectoryRequests[slot].trajectorySelection)
                trajectoryFilter->releaseData(trajectoryRequests[slot].trajectorySelection);
            trajectoryRequests[slot].trajectorySelection = trajectoryFilter->getData(trqi.filterRequest.request);
        }

        // 4. Single time selection.
        // =========================

        if (trqi.singleTimeFilterRequest.available)
        {
            if (trajectoryRequests[slot].trajectorySingleTimeSelection)
                trajectoryFilter->releaseData(trajectoryRequests[slot].trajectorySingleTimeSelection);
            trajectoryRequests[slot].trajectorySingleTimeSelection = trajectoryFilter->getData(trqi.singleTimeFilterRequest.request);
        }

#ifdef DIRECT_SYNCHRONIZATION
        // If this was a synchronization request signal to the sync control
        // that it has been completed.
        if (trqi.syncchronizationRequest)
            synchronizationControl->synchronizationCompleted(this);
#endif

        emitActorChangedSignal();
        updateSyncPropertyColourHints();
    }
}


void MTrajectoryActor::onActorCreated(MActor *actor)
{
    // If the new actor is a transfer function, add it to the list of
    // available transfer functions.
    if (MTransferFunction1D *tf = dynamic_cast<MTransferFunction1D*>(actor))
    {
        // Don't render while the properties are being updated.
        enableEmissionOfActorChangedSignal(false);

        int index = properties->mEnum()->value(transferFunctionProperty);
        QStringList availableTFs = properties->mEnum()->enumNames(
                    transferFunctionProperty);
        availableTFs << tf->transferFunctionName();
        properties->mEnum()->setEnumNames(transferFunctionProperty,
                                          availableTFs);
        properties->mEnum()->setValue(transferFunctionProperty, index);

        enableEmissionOfActorChangedSignal(true);
    }
}


void MTrajectoryActor::onActorDeleted(MActor *actor)
{
    // If the deleted actor is a transfer function, remove it from the list of
    // available transfer functions.
    if (MTransferFunction1D *tf = dynamic_cast<MTransferFunction1D*>(actor))
    {
        enableEmissionOfActorChangedSignal(false);

        int index = properties->mEnum()->value(transferFunctionProperty);
        QStringList availableTFs = properties->mEnum()->enumNames(
                    transferFunctionProperty);

        // If the deleted transfer function is currently connected to this
        // variable, set current transfer function to "None" (index 0).
        if (availableTFs.at(index) == tf->getName()) index = 0;

        availableTFs.removeOne(tf->getName());
        properties->mEnum()->setEnumNames(transferFunctionProperty,
                                          availableTFs);
        properties->mEnum()->setValue(transferFunctionProperty, index);

        enableEmissionOfActorChangedSignal(true);
    }

    // check wheather the actor is in our seed list
    else
    {
        for(SeedActorSettings& sas : calculationSeedActorProperties)
        {
            if(sas.actor == actor)
            {
                removeSeedActor(sas.actor->getName());
            }
        }
    }
}


void MTrajectoryActor::onActorRenamed(MActor *actor, QString oldName)
{
    // If the renamed actor is a transfer function, change its name in the list
    // of available transfer functions.
    if (MTransferFunction1D *tf = dynamic_cast<MTransferFunction1D*>(actor))
    {
        // Don't render while the properties are being updated.
        enableEmissionOfActorChangedSignal(false);

        int index = properties->mEnum()->value(transferFunctionProperty);
        QStringList availableTFs = properties->mEnum()->enumNames(
                    transferFunctionProperty);

        // Replace affected entry.
        availableTFs[availableTFs.indexOf(oldName)] = tf->getName();

        properties->mEnum()->setEnumNames(transferFunctionProperty,
                                          availableTFs);
        properties->mEnum()->setValue(transferFunctionProperty, index);

        enableEmissionOfActorChangedSignal(true);
    }

    // check wheather the actor is in our seed list
    else
    {
        for(SeedActorSettings& sas : calculationSeedActorProperties)
        {
            if(sas.actor == actor)
            {
                sas.propertyGroup->setPropertyName(sas.actor->getName());
            }
        }
    }
}


void MTrajectoryActor::registerScene(MSceneControl *scene)
{
    MActor::registerScene(scene);
    // Only send data request if data source exists, but for each scene since
    // they have different scene views and thus different normals.
    if (dataSourceID != "")
    {
        asynchronousDataRequest();
    }
}


<<<<<<< HEAD
bool MTrajectoryActor::isConnectedTo(MActor *actor)
{
    if (MActor::isConnectedTo(actor))
    {
        return true;
    }

    // This actor is connected to the argument actor if the argument actor is
    // the transfer function this actor.
    if (transferFunction == actor)
    {
        return true;
    }

    return false;
}


=======
void MTrajectoryActor::onSeedActorChanged()
{
    if(suppressActorUpdates()) return;

    releaseData();
    updateActorData();

    asynchronousDataRequest();
    emitActorChangedSignal();
}

>>>>>>> 45f74e59
/******************************************************************************
***                          PROTECTED METHODS                              ***
*******************************************************************************/

void MTrajectoryActor::initializeActorResources()
{
    // Since no data source was selected disable actor properties since they
    // have no use without a data source.
    if (dataSourceID == "" && !selectDataSource())
    {
        // User has selected no data source. Display a warning and disable
        // all trajectory properties.
        QMessageBox msgBox;
        msgBox.setIcon(QMessageBox::Warning);
        msgBox.setText("No data source selected. Disabling all properties.");
        msgBox.exec();
        enableProperties(false);
    }
    else
    {
        enableProperties(true);

        if (textureUnitTransferFunction >= 0)
        {
            releaseTextureUnit(textureUnitTransferFunction);
        }
        textureUnitTransferFunction = assignImageUnit();

        updateInitTimeProperty();
        updateStartTimeProperty();

        // Get values from sync control, if connected to one.
        if (synchronizationControl == nullptr)
        {
            synchronizeInitTimeProperty->setEnabled(false);
            synchronizeInitTime = false;
            synchronizeStartTimeProperty->setEnabled(false);
            synchronizeStartTime = false;
            synchronizeParticlePosTimeProperty->setEnabled(false);
            synchronizeParticlePosTime = false;
            synchronizeEnsembleProperty->setEnabled(false);
            synchronizeEnsemble = false;
        }
        else
        {
            // Set synchronizationControl to nullptr and sync with its
            // original value since otherwise the synchronisation won't
            // be executed.
            MSyncControl *temp = synchronizationControl;
            synchronizationControl = nullptr;
            synchronizeWith(temp);
        }

        //update actor data
        updateActorData();

        asynchronousDataRequest();
    }

    // Load shader program if the returned program is new.
    bool loadShaders = false;
    MGLResourcesManager* glRM = MGLResourcesManager::getInstance();

    loadShaders |= glRM->generateEffectProgram("trajectory_tube",
                                               tubeShader);
    loadShaders |= glRM->generateEffectProgram("trajectory_tubeshadow",
                                               tubeShadowShader);
    loadShaders |= glRM->generateEffectProgram("trajectory_spheres",
                                               positionSphereShader);
    loadShaders |= glRM->generateEffectProgram("trajectory_spheresshadow",
                                               positionSphereShadowShader);

    if (loadShaders) reloadShaderEffects();
}


void MTrajectoryActor::onQtPropertyChanged(QtProperty *property)
{
    if (property == selectDataSourceProperty)
    {
        if (suppressActorUpdates()) return;

        if (selectDataSource())
        {
            enableProperties(true);
            updateInitTimeProperty();
            updateStartTimeProperty();
            // Synchronise with synchronisation control if available.
            if (synchronizationControl != nullptr)
            {
                // Set synchronizationControl to nullptr and sync with its
                // original value since otherwise the synchronisation won't
                // be executed.
                MSyncControl *temp = synchronizationControl;
                synchronizationControl = nullptr;
                synchronizeWith(temp);
            }
            asynchronousDataRequest();
        }
    }

    else if (property == utilizedDataSourceProperty)
    {
        dataSourceID = properties->mString()->value(utilizedDataSourceProperty);
        return;
    }

    // Connect to the time signals of the selected scene.
    else if (property == synchronizationProperty)
    {
        if (suppressActorUpdates()) return;

        MSystemManagerAndControl *sysMC =
                MSystemManagerAndControl::getInstance();
        QString syncID = properties->getEnumItem(synchronizationProperty);
        synchronizeWith(sysMC->getSyncControl(syncID));

        return;
    }

    else if (property == synchronizeInitTimeProperty)
    {
        synchronizeInitTime = properties->mBool()->value(
                    synchronizeInitTimeProperty);
        updateTimeProperties();

        if (suppressActorUpdates()) return;

        if (synchronizeInitTime)
        {
            if (setInitDateTime(synchronizationControl->initDateTime()))
            {
                asynchronousDataRequest();
            }
        }

        return;
    }

    else if (property == synchronizeStartTimeProperty)
    {
        synchronizeStartTime = properties->mBool()->value(
                    synchronizeStartTimeProperty);
        updateTimeProperties();

        if (suppressActorUpdates()) return;

        if (synchronizeStartTime)
        {
            if (setStartDateTime(synchronizationControl->validDateTime()))
            {
                asynchronousDataRequest();
            }
        }

        return;
    }

    else if (property == synchronizeParticlePosTimeProperty)
    {
        synchronizeParticlePosTime = properties->mBool()->value(
                    synchronizeParticlePosTimeProperty);
        updateTimeProperties();

        if (suppressActorUpdates()) return;

        if (synchronizeParticlePosTime)
        {
            if (setParticleDateTime(synchronizationControl->validDateTime()))
            {
                asynchronousDataRequest();
            }
        }

        return;
    }

    else if (property == synchronizeEnsembleProperty)
    {
        synchronizeEnsemble = properties->mBool()->value(
                    synchronizeEnsembleProperty);
        updateEnsembleProperties();
        updateSyncPropertyColourHints();

        if (suppressActorUpdates()) return;

        if (synchronizeEnsemble)
        {
            if (setEnsembleMember(synchronizationControl->ensembleMember()))
            {
                asynchronousDataRequest();
            }
        }

        return;
    }

    else if (property == ensembleMemberProperty)
    {
//        updateSyncPropertyColourHints();
        if (suppressActorUpdates()) return;
        asynchronousDataRequest();
    }

    else if (property == enableFilterProperty)
    {
        if (suppressActorUpdates()) return;
        asynchronousSelectionRequest();
    }

    else if (property == deltaPressureFilterProperty)
    {
        if (suppressActorUpdates()) return;
        asynchronousSelectionRequest();
    }

    else if (property == deltaTimeFilterProperty)
    {
        if (suppressActorUpdates()) return;
        asynchronousSelectionRequest();
    }

    else if (property == renderModeProperty)
    {
        renderMode = TrajectoryRenderType(
                    properties->mEnum()->value(renderModeProperty));

        // The trajectory time property is not needed when the entire
        // trajectories are rendered.
        switch (renderMode)
        {
        case TRAJECTORY_TUBES:
        case ALL_POSITION_SPHERES:
            particlePosTimeProperty->setEnabled(false);
            break;
        case SINGLETIME_POSITIONS:
        case TUBES_AND_SINGLETIME:
        case BACKWARDTUBES_AND_SINGLETIME:
            particlePosTimeProperty->setEnabled(!synchronizeParticlePosTime);
            break;
        }

        if (suppressActorUpdates()) return;
        asynchronousSelectionRequest();
    }

    else if (property == transferFunctionProperty)
    {
        setTransferFunctionFromProperty();
        if (suppressActorUpdates()) return;
        emitActorChangedSignal();
    }

    else if (property == tubeRadiusProperty)
    {
        tubeRadius = properties->mDDouble()->value(tubeRadiusProperty);
        if (suppressActorUpdates()) return;
        emitActorChangedSignal();
    }

    else if (property == sphereRadiusProperty)
    {
        sphereRadius = properties->mDDouble()->value(sphereRadiusProperty);
        if (suppressActorUpdates()) return;
        emitActorChangedSignal();
    }

    else if (property == enableShadowProperty)
    {
        shadowEnabled = properties->mBool()->value(enableShadowProperty);
        if (suppressActorUpdates()) return;
        emitActorChangedSignal();
    }

    else if (property == colourShadowProperty)
    {
        shadowColoured = properties->mBool()->value(colourShadowProperty);
        if (suppressActorUpdates()) return;
        emitActorChangedSignal();
    }

    // The init time has been changed. Reload start times.
    else if (property == initTimeProperty)
    {
        if (suppressActorUpdates()) return;
        updateStartTimeProperty();

        asynchronousDataRequest();
    }

    else if (property == startTimeProperty)
    {
        if (suppressUpdate) return; // ignore if init times are being updated
        if (suppressActorUpdates()) return;
        updateDeltaTimeProperty();
        asynchronousDataRequest();
    }

    else if (property == particlePosTimeProperty)
    {
        particlePosTimeStep = properties->mEnum()->value(
                    particlePosTimeProperty);

        if (suppressUpdate) return;
        if (suppressActorUpdates()) return;
        asynchronousSelectionRequest();
    }

    else if (property == bboxProperty)
    {
        bbox = properties->mRectF()->value(bboxProperty);
        if (suppressActorUpdates()) return;
        asynchronousSelectionRequest();
    }

    else if (property == calculationLineTypeProperty)
    {
        TRAJ_CALC_LINE_TYPE lineType = TRAJ_CALC_LINE_TYPE(properties->mEnum()->value(calculationLineTypeProperty));
        switch (lineType)
        {
            case PATH_LINE:
                calculationDeltaTimeProperty->setEnabled(true);
                break;
            case STREAM_LINE:
                calculationDeltaTimeProperty->setEnabled(false);
                break;
        }
        if (suppressActorUpdates()) return;
        asynchronousDataRequest();
    }

    else if (property == calculationDeltaTimeProperty)
    {
        if (suppressUpdate) return; // ignore if init times are being updated
        if (suppressActorUpdates()) return;
        asynchronousDataRequest();
    }

    else if (property == calculationIterationCountProperty)
    {
        if (suppressActorUpdates()) return;
        asynchronousDataRequest();
    }

    else if (property == calculationIterationMethodProperty)
    {
        if (suppressActorUpdates()) return;
        asynchronousDataRequest();
    }

    else if (property == calculationInterpolationMethodProperty)
    {
        if (suppressActorUpdates()) return;
        asynchronousDataRequest();
    }

    else if (property == calculationSeedAddActorProperty)
    {
        if (suppressActorUpdates()) return;
        openSeedActorDialog();

        releaseData();
        updateActorData();

        asynchronousDataRequest();
        emitActorChangedSignal();
    }
    else if (property == calculationSeedClearActorProperty)
    {
        if (suppressActorUpdates()) return;
        clearSeedActor();

        releaseData();
        updateActorData();

        asynchronousDataRequest();
        emitActorChangedSignal();
    }
    else
    {
        for(SeedActorSettings& sas : calculationSeedActorProperties)
        {
            if( property == sas.removeProperty)
            {
                if (suppressActorUpdates()) return;
                removeSeedActor(sas.actor->getName());

                releaseData();
                updateActorData();

                asynchronousDataRequest();
                emitActorChangedSignal();
            }
            else if (property == sas.stepSizeLon || property == sas.stepSizeLat || property == sas.pressureLevels)
            {
                if(suppressActorUpdates()) return;

                updateActorData();

                asynchronousDataRequest();
            }
        }
    }
}


void MTrajectoryActor::renderToCurrentContext(MSceneViewGLWidget *sceneView)
{    
    // Only render if transfer function is available.
    if (transferFunction == nullptr)
    {
        return;
    }

    if ( (renderMode == TRAJECTORY_TUBES)
         || (renderMode == TUBES_AND_SINGLETIME)
         || (renderMode == BACKWARDTUBES_AND_SINGLETIME))
    {
        for(int t = 0; t < (precomputedDataSource ? 1 : seedActorData.size()); t++)
        {
            // If any required data item is missing we cannot render.
            if ( (trajectoryRequests[t].trajectories == nullptr)
                 || (trajectoryRequests[t].normals[sceneView] == nullptr)
                 || (trajectoryRequests[t].trajectorySelection == nullptr) ) continue;

            // If the vertical scaling of the view has changed, a recomputation of
            // the normals is necessary, as they are based on worldZ coordinates.
            if (sceneView->visualisationParametersHaveChanged())
            {
                // Discard old normals.
                if (trajectoryRequests[t].normals.value(sceneView, nullptr))
                    normalsSource->releaseData(trajectoryRequests[t].normals[sceneView]);

                trajectoryRequests[t].normals[sceneView] = nullptr;
                continue;
            }

            tubeShader->bind();

            tubeShader->setUniformValue(
                    "mvpMatrix",
                    *(sceneView->getModelViewProjectionMatrix()));
            tubeShader->setUniformValue(
                    "pToWorldZParams",
                    sceneView->pressureToWorldZParameters());
            tubeShader->setUniformValue(
                    "lightDirection",
                    sceneView->getLightDirection());
            tubeShader->setUniformValue(
                    "cameraPosition",
                    sceneView->getCamera()->getOrigin());
            tubeShader->setUniformValue(
                    "radius",
                    GLfloat(tubeRadius));
            tubeShader->setUniformValue(
                    "numObsPerTrajectory",
                    trajectoryRequests[t].trajectories->getNumTimeStepsPerTrajectory());

            if (renderMode == BACKWARDTUBES_AND_SINGLETIME)
            {
                tubeShader->setUniformValue(
                        "renderTubesUpToIndex",
                        particlePosTimeStep);
            }
            else
            {
                tubeShader->setUniformValue(
                        "renderTubesUpToIndex",
                        trajectoryRequests[t].trajectories->getNumTimeStepsPerTrajectory());
            }

            // Texture bindings for transfer function for data scalar (1D texture
            // from transfer function class). The data scalar is stored in the
            // vertex.w component passed to the vertex shader.
            transferFunction->getTexture()->bindToTextureUnit(
                    textureUnitTransferFunction);
            tubeShader->setUniformValue(
                    "transferFunction", textureUnitTransferFunction);
            tubeShader->setUniformValue(
                    "scalarMinimum", transferFunction->getMinimumValue());
<<<<<<< HEAD
        tubeShader->setUniformValue(
                    "scalarMaximum", transferFunction->getMaximumValue());
=======
            tubeShader->setUniformValue(
                    "scalarMaximum", transferFunction->getMaximimValue());
>>>>>>> 45f74e59

            // Bind trajectories and normals vertex buffer objects.
            trajectoryRequests[t].trajectoriesVertexBuffer->attachToVertexAttribute(SHADER_VERTEX_ATTRIBUTE);

            trajectoryRequests[t].normalsVertexBuffer[sceneView]->attachToVertexAttribute(SHADER_NORMAL_ATTRIBUTE);

            glPolygonMode(GL_FRONT_AND_BACK,
                          renderAsWireFrame ? GL_LINE : GL_FILL); CHECK_GL_ERROR;
            glLineWidth(1); CHECK_GL_ERROR;

            glMultiDrawArrays(GL_LINE_STRIP_ADJACENCY,
                              trajectoryRequests[t].trajectorySelection->getStartIndices(),
                              trajectoryRequests[t].trajectorySelection->getIndexCount(),
                              trajectoryRequests[t].trajectorySelection->getNumTrajectories());
            CHECK_GL_ERROR;


            if (shadowEnabled)
            {

                tubeShadowShader->bind();

                tubeShadowShader->setUniformValue(
                        "mvpMatrix",
                        *(sceneView->getModelViewProjectionMatrix()));
                tubeShadowShader->setUniformValue(
                        "pToWorldZParams",
                        sceneView->pressureToWorldZParameters());
                tubeShadowShader->setUniformValue(
                        "lightDirection",
                        sceneView->getLightDirection());
                tubeShadowShader->setUniformValue(
                        "cameraPosition",
                        sceneView->getCamera()->getOrigin());
                tubeShadowShader->setUniformValue(
                        "radius",
                        GLfloat(tubeRadius));
                tubeShadowShader->setUniformValue(
                        "numObsPerTrajectory",
                        trajectoryRequests[t].trajectories->getNumTimeStepsPerTrajectory());

                if (renderMode == BACKWARDTUBES_AND_SINGLETIME)
                {
                    tubeShadowShader->setUniformValue(
                            "renderTubesUpToIndex",
                            particlePosTimeStep);
                }
                else
                {
                    tubeShadowShader->setUniformValue(
                            "renderTubesUpToIndex",
                            trajectoryRequests[t].trajectories->getNumTimeStepsPerTrajectory());
                }

                tubeShadowShader->setUniformValue(
                        "useTransferFunction", GLboolean(shadowColoured));

                if (shadowColoured)
                {
                    tubeShadowShader->setUniformValue(
                            "transferFunction", textureUnitTransferFunction);
                    tubeShadowShader->setUniformValue(
                            "scalarMinimum",
                            transferFunction->getMinimumValue());
                    tubeShadowShader->setUniformValue(
                            "scalarMaximum",
<<<<<<< HEAD
                            transferFunction->getMaximumValue());
            }
            else
                tubeShadowShader->setUniformValue(
=======
                            transferFunction->getMaximimValue());
                }
                else
                    tubeShadowShader->setUniformValue(
>>>>>>> 45f74e59
                            "constColour", QColor(20, 20, 20, 155));

                glMultiDrawArrays(GL_LINE_STRIP_ADJACENCY,
                                  trajectoryRequests[t].trajectorySelection->getStartIndices(),
                                  trajectoryRequests[t].trajectorySelection->getIndexCount(),
                                  trajectoryRequests[t].trajectorySelection->getNumTrajectories());
                CHECK_GL_ERROR;
            }

            // Unbind VBO.
            glBindBuffer(GL_ARRAY_BUFFER, 0); CHECK_GL_ERROR;
        }
    }


    if ( (renderMode == ALL_POSITION_SPHERES)
         || (renderMode == SINGLETIME_POSITIONS)
         || (renderMode == TUBES_AND_SINGLETIME)
         || (renderMode == BACKWARDTUBES_AND_SINGLETIME))
    {
        for(int t = 0; t < (precomputedDataSource ? 1 : seedActorData.size()); t++)
        {
            if (trajectoryRequests[t].trajectories == nullptr) continue;

            if (renderMode == ALL_POSITION_SPHERES)
            {
                if (trajectoryRequests[t].trajectorySelection == nullptr) continue;
            }
            else
            {
                if (trajectoryRequests[t].trajectorySingleTimeSelection == nullptr) continue;
            }

            positionSphereShader->bindProgram("Normal");

            // Set MVP-matrix and parameters to map pressure to world space in the
            // vertex shader.
            positionSphereShader->setUniformValue(
                    "mvpMatrix",
                    *(sceneView->getModelViewProjectionMatrix()));
            positionSphereShader->setUniformValue(
                    "pToWorldZParams",
                    sceneView->pressureToWorldZParameters());
            positionSphereShader->setUniformValue(
                    "lightDirection",
                    sceneView->getLightDirection());
            positionSphereShader->setUniformValue(
                    "cameraPosition",
                    sceneView->getCamera()->getOrigin());
            positionSphereShader->setUniformValue(
                    "cameraUpDir",
                    sceneView->getCamera()->getYAxis());
            positionSphereShader->setUniformValue(
                    "radius",
                    GLfloat(sphereRadius));
            positionSphereShader->setUniformValue(
                    "scaleRadius",
                    GLboolean(false));


            // Texture bindings for transfer function for data scalar (1D texture
            // from transfer function class). The data scalar is stored in the
            // vertex.w component passed to the vertex shader.
            transferFunction->getTexture()->bindToTextureUnit(
                    textureUnitTransferFunction);
            positionSphereShader->setUniformValue(
                    "useTransferFunction", GLboolean(true));
            positionSphereShader->setUniformValue(
                    "transferFunction", textureUnitTransferFunction);
            positionSphereShader->setUniformValue(
                    "scalarMinimum", transferFunction->getMinimumValue());
<<<<<<< HEAD
        positionSphereShader->setUniformValue(
                    "scalarMaximum", transferFunction->getMaximumValue());
=======
            positionSphereShader->setUniformValue(
                    "scalarMaximum", transferFunction->getMaximimValue());
>>>>>>> 45f74e59

            // Bind vertex buffer object.
            trajectoryRequests[t].trajectoriesVertexBuffer
                    ->attachToVertexAttribute(SHADER_VERTEX_ATTRIBUTE);

            glPolygonMode(GL_FRONT_AND_BACK,
                          renderAsWireFrame ? GL_LINE : GL_FILL); CHECK_GL_ERROR;
            glLineWidth(1); CHECK_GL_ERROR;

            if (renderMode == ALL_POSITION_SPHERES)
                glMultiDrawArrays(GL_POINTS,
                                  trajectoryRequests[t].trajectorySelection->getStartIndices(),
                                  trajectoryRequests[t].trajectorySelection->getIndexCount(),
                                  trajectoryRequests[t].trajectorySelection->getNumTrajectories());
            else
                glMultiDrawArrays(GL_POINTS,
                                  trajectoryRequests[t].trajectorySingleTimeSelection->getStartIndices(),
                                  trajectoryRequests[t].trajectorySingleTimeSelection->getIndexCount(),
                                  trajectoryRequests[t].trajectorySingleTimeSelection->getNumTrajectories());
            CHECK_GL_ERROR;


            if (shadowEnabled)
            {
                positionSphereShadowShader->bind();

                positionSphereShadowShader->setUniformValue(
                        "mvpMatrix",
                        *(sceneView->getModelViewProjectionMatrix()));
                CHECK_GL_ERROR;
                positionSphereShadowShader->setUniformValue(
                        "pToWorldZParams",
                        sceneView->pressureToWorldZParameters()); CHECK_GL_ERROR;
                positionSphereShadowShader->setUniformValue(
                        "lightDirection",
                        sceneView->getLightDirection());
                positionSphereShadowShader->setUniformValue(
                        "cameraPosition",
                        sceneView->getCamera()->getOrigin()); CHECK_GL_ERROR;
                positionSphereShadowShader->setUniformValue(
                        "radius",
                        GLfloat(sphereRadius)); CHECK_GL_ERROR;
                positionSphereShadowShader->setUniformValue(
                        "scaleRadius",
                        GLboolean(false)); CHECK_GL_ERROR;

                positionSphereShadowShader->setUniformValue(
                        "useTransferFunction",
                        GLboolean(shadowColoured)); CHECK_GL_ERROR;

                if (shadowColoured)
                {
                    // Transfer function texture is still bound from the sphere
                    // shader.
                    positionSphereShadowShader->setUniformValue(
                            "transferFunction",
                            textureUnitTransferFunction); CHECK_GL_ERROR;
                    positionSphereShadowShader->setUniformValue(
                            "scalarMinimum",
                            transferFunction->getMinimumValue()); CHECK_GL_ERROR;
                    positionSphereShadowShader->setUniformValue(
                            "scalarMaximum",
                            transferFunction->getMaximumValue()); CHECK_GL_ERROR;

                }
                else
                    positionSphereShadowShader->setUniformValue(
                            "constColour", QColor(20, 20, 20, 155)); CHECK_GL_ERROR;

                if (renderMode == ALL_POSITION_SPHERES)
                    glMultiDrawArrays(GL_POINTS,
                                      trajectoryRequests[t].trajectorySelection->getStartIndices(),
                                      trajectoryRequests[t].trajectorySelection->getIndexCount(),
                                      trajectoryRequests[t].trajectorySelection->getNumTrajectories());
                else
                    glMultiDrawArrays(GL_POINTS,
                                      trajectoryRequests[t].trajectorySingleTimeSelection->getStartIndices(),
                                      trajectoryRequests[t].trajectorySingleTimeSelection->getIndexCount(),
                                      trajectoryRequests[t].trajectorySingleTimeSelection->getNumTrajectories());
                CHECK_GL_ERROR;
            }

            // Unbind VBO.
            glBindBuffer(GL_ARRAY_BUFFER, 0); CHECK_GL_ERROR;
        }
    }
}


void MTrajectoryActor::updateTimeProperties()
{
    enableActorUpdates(false);

    bool enableSync = synchronizationControl != nullptr;

    initTimeProperty->setEnabled(!(enableSync && synchronizeInitTime));
<<<<<<< HEAD
    startTimeProperty->setEnabled(!(enableSync && synchronizeStartTime));
    particlePosTimeProperty->setEnabled(!(enableSync && synchronizeParticlePosTime));
=======
    startTimeProperty->setEnabled(!(enableSync && synchronizeInitTime));
    particlePosTimeProperty->setEnabled(!(enableSync && synchronizeInitTime));
>>>>>>> 45f74e59

    updateSyncPropertyColourHints();

    enableActorUpdates(true);
}


void MTrajectoryActor::updateEnsembleProperties()
{
    enableActorUpdates(false);

    // If the ensemble is synchronized, disable all properties (they are set
    // via the synchronization control).
    ensembleMemberProperty->setEnabled(!synchronizeEnsemble);

    enableActorUpdates(true);
}


/******************************************************************************
***                           PRIVATE METHODS                               ***
*******************************************************************************/

void MTrajectoryActor::updateActorData()
{
    seedActorData.clear();
    for(SeedActorSettings& sas : calculationSeedActorProperties)
    {
        if(!sas.actor->isEnabled())
            continue;

        double stepSizeLon = properties->mDouble()->value(sas.stepSizeLon);
        double stepSizeLat = properties->mDouble()->value(sas.stepSizeLat);
        QVector<float> pressureLevels = parsePressureLevelString(properties->mString()->value(sas.pressureLevels));

        switch (sas.type)
        {
            case POLE_ACTOR:
            {
                MMovablePoleActor *actor = dynamic_cast<MMovablePoleActor *>(sas.actor);

                // every pole has 2 vertices for bot and top
                for(int i = 0; i < actor->getPoleVertices().size(); i += 2)
                {
                    QVector3D bot = actor->getPoleVertices().at(i);
                    QVector3D top = actor->getPoleVertices().at(i + 1);

                    SeedActorData data;
                    data.type = POLE;
                    data.minPosition = QVector3D(top.x(), top.y(), top.z());
                    data.maxPosition = QVector3D(bot.x(), bot.y(), bot.z());
                    data.stepSize = QVector2D(stepSizeLon, stepSizeLat);
                    data.pressureLevels.clear();
                    for(float f : pressureLevels)
                    {
                        if(bot.z() >= f && f >= top.z())
                            data.pressureLevels << f;
                    }
                    seedActorData.push_back(data);
                }
                break;
            }
            case HORIZONTAL_ACTOR:
            {
                MNWPHorizontalSectionActor *actor = dynamic_cast<MNWPHorizontalSectionActor *>(sas.actor);

                QRectF hor = actor->getHorizontalBBox();
                double p = actor->getSlicePosition();

                SeedActorData data;
                data.type = HORIZONTAL;
                data.minPosition = QVector3D(hor.x(), hor.y(), p);
                data.maxPosition = QVector3D(hor.x() + hor.width(), hor.y() + hor.width(), p);
                data.stepSize = QVector2D(stepSizeLon, stepSizeLat);
                data.pressureLevels.clear();
                data.pressureLevels << p;
                seedActorData.push_back(data);
                break;
            }
            case VERTICAL_ACTOR:
            {
                MNWPVerticalSectionActor *actor = dynamic_cast<MNWPVerticalSectionActor *>(sas.actor);

                if(!actor->getWaypointsModel())
                    continue;

                for(int i = 0; i < actor->getWaypointsModel()->size() - 1; i++)
                {
                    QVector2D point1 = actor->getWaypointsModel()->positionLonLat(i);
                    QVector2D point2 = actor->getWaypointsModel()->positionLonLat(i + 1);
                    double pbot = actor->getBottomPressure();
                    double ptop = actor->getTopPressure();

                    SeedActorData data;
                    data.type = VERTICAL;
                    data.minPosition = QVector3D(point1.x(), point1.y(), ptop);
                    data.maxPosition = QVector3D(point2.x(), point2.y(), pbot);
                    data.stepSize = QVector2D(stepSizeLon, stepSizeLat);
                    data.pressureLevels.clear();
                    for(float f : pressureLevels)
                    {
                        if(pbot >= f && f >= ptop)
                            data.pressureLevels << f;
                    }

                    seedActorData.push_back(data);
                }
                break;
            }
            case BOX_ACTOR:
            {
                MVolumeBoundingBoxActor *actor = dynamic_cast<MVolumeBoundingBoxActor *>(sas.actor);

                QRectF hor = actor->getBBox();
                double pbot = actor->getBottomPressure();
                double ptop = actor->getTopPressure();

                SeedActorData data;
                data.type = BOX;
                data.minPosition = QVector3D(hor.x(), hor.y(), ptop);
                data.maxPosition = QVector3D(hor.x() + hor.width(), hor.y() + hor.width(), pbot);
                data.stepSize = QVector2D(stepSizeLon, stepSizeLat);
                data.pressureLevels.clear();
                for(float f : pressureLevels)
                {
                    if(pbot >= f && f >= ptop)
                        data.pressureLevels << f;
                }
                seedActorData.push_back(data);
                break;
            }
        }
    }

    int size = precomputedDataSource ? 1 : seedActorData.size();

    // resize trajectory Request vector containing all buffers
    trajectoryRequests.resize(size);
}


QDateTime MTrajectoryActor::getPropertyTime(QtProperty *enumProperty)
{
    QStringList dateStrings = properties->mEnum()->enumNames(enumProperty);

    // If the list of date strings is empty return an invalid null time.
    if (dateStrings.empty())
    {
        return QDateTime();
    }

    int index = properties->mEnum()->value(enumProperty);
    return QDateTime::fromString(dateStrings.at(index), Qt::ISODate);
}


int MTrajectoryActor::getEnsembleMember()
{
    return properties->mInt()->value(ensembleMemberProperty);
//    QString memberString =
//            getQtProperties()->getEnumItem(ensembleMemberProperty);

//    bool ok = true;
//    int member = memberString.toInt(&ok);

//    if (ok) return member; else return -99999;
}


void MTrajectoryActor::setTransferFunctionFromProperty()
{
    MGLResourcesManager *glRM = MGLResourcesManager::getInstance();

    QString tfName = properties->getEnumItem(transferFunctionProperty);

    if (tfName == "None")
    {
        transferFunction = nullptr;
        return;
    }

    // Find the selected transfer function in the list of actors from the
    // resources manager. Not very efficient, but works well enough for the
    // small number of actors at the moment..
    foreach (MActor *actor, glRM->getActors())
    {
        if (MTransferFunction1D *tf = dynamic_cast<MTransferFunction1D*>(actor))
        {
            if (tf->transferFunctionName() == tfName)
            {
                transferFunction = tf;
                return;
            }
        }
    }
}


void MTrajectoryActor::asynchronousDataRequest(bool synchronizationRequest)
{
    // No calculations necessary if trajectories are not displayed. (Besides
    // data requests not needed lead to predefined trajectory actor not being
    // displayed and system crash due to waiting for a unfinished thread at
    // program end.)
    if (getViews().size() == 0)
    {
        return;
    }

#ifndef DIRECT_SYNCHRONIZATION
    Q_UNUSED(synchronizationRequest);
#endif

    for(int t = 0; t < (precomputedDataSource ? 1 : seedActorData.size()); t++)
    {
        // Initialize empty MTrajectoryRequestQueueInfo.
        MTrajectoryRequestQueueInfo trqi;
        trqi.dataRequest.request = "NULL";
        trqi.dataRequest.available = false;
        trqi.singleTimeFilterRequest.request = "NULL";
        trqi.singleTimeFilterRequest.available = false;
        trqi.filterRequest.request = "NULL";
        trqi.filterRequest.available = false;
        trqi.numPendingRequests = 0;
#ifdef DIRECT_SYNCHRONIZATION
        trqi.syncchronizationRequest = synchronizationRequest;
#endif

        // Request 1: Trajectories for the current time and ensemble settings.
        // ===================================================================
        QDateTime initTime  = getPropertyTime(initTimeProperty);
        QDateTime validTime = getPropertyTime(startTimeProperty);
        unsigned int member = properties->mInt()->value(ensembleMemberProperty);

        MDataRequestHelper rh;
        rh.insert("INIT_TIME", initTime);
        rh.insert("VALID_TIME", validTime);
        rh.insert("MEMBER", member);
        rh.insert("TIME_SPAN", "ALL");

        // if computed dataSource is used, additional information is needed
        if(!precomputedDataSource)
        {
            QDateTime endTime = availableStartTimes.at(properties->mEnum()->value(calculationDeltaTimeProperty));
            unsigned int lineType = properties->mEnum()->value(calculationLineTypeProperty);
            unsigned int iterationMethod = properties->mEnum()->value(calculationIterationMethodProperty);
            unsigned int interpolationMethod = properties->mEnum()->value(calculationInterpolationMethodProperty);
            unsigned int iterationCount = properties->mInt()->value(calculationIterationCountProperty);
            unsigned int seedType = seedActorData[t].type;
            QString seedMinPosition = QString("%1/%2/%3")
                    .arg(seedActorData[t].minPosition.x())
                    .arg(seedActorData[t].minPosition.y())
                    .arg(seedActorData[t].minPosition.z());
            QString seedMaxPosition = QString("%1/%2/%3")
                    .arg(seedActorData[t].maxPosition.x())
                    .arg(seedActorData[t].maxPosition.y())
                    .arg(seedActorData[t].maxPosition.z());
            QString seedStepSize = QString("%1/%2")
                    .arg(seedActorData[t].stepSize.x())
                    .arg(seedActorData[t].stepSize.y());
            QString seedPressureLevels = encodePressureLevels(seedActorData[t].pressureLevels, QString("/"));

            // insert additional infos to request
            rh.insert("END_TIME", endTime);
            rh.insert("LINE_TYPE", lineType);
            rh.insert("ITERATION_PER_TIMESTEP", iterationCount);
            rh.insert("ITERATION_METHOD", iterationMethod);
            rh.insert("INTERPOLATION_METHOD", interpolationMethod);
            rh.insert("SEED_TYPE", seedType);
            rh.insert("SEED_MIN_POSITION", seedMinPosition);
            rh.insert("SEED_MAX_POSITION", seedMaxPosition);
            rh.insert("SEED_STEP_SIZE_LON_LAT", seedStepSize);
            rh.insert("SEED_PRESSURE_LEVELS", seedPressureLevels);
        }

        trqi.dataRequest.request = rh.request();
        trqi.numPendingRequests++;

        // Request 2: Normals for all scene views that display the trajectories.
        // =====================================================================
        foreach (MSceneViewGLWidget* view, getViews())
        {
            QVector2D params = view->pressureToWorldZParameters();
            QString query = QString("%1/%2").arg(params.x()).arg(params.y());
            LOG4CPLUS_DEBUG(mlog, "NORMALS: " << query.toStdString());

            rh.insert("NORMALS_LOGP_SCALED", query);
            MRequestQueueInfo rqi;
            rqi.request = rh.request();
            rqi.available = false;
            trqi.normalsRequests.insert(view, rqi);
            trqi.numPendingRequests++;
        }
        rh.remove("NORMALS_LOGP_SCALED");

<<<<<<< HEAD
    bool filteringEnabled = properties->mBool()->value(enableFilterProperty);
    if (filteringEnabled)
    {
        float deltaPressure_hPa = properties->mDDouble()->value(
                    deltaPressureProperty);
        int deltaTime_hrs = properties->mDDouble()->value(deltaTimeProperty);
        // Request is e.g. 500/48 for 500 hPa in 48 hours.
        rh.insert("FILTER_PRESSURE_TIME",
                  QString("%1/%2").arg(deltaPressure_hPa).arg(deltaTime_hrs));
        // Request bounding box filtering.
        rh.insert("FILTER_BBOX", QString("%1/%2/%3/%4")
                  .arg(bbox.x()).arg(bbox.y())
                  .arg(bbox.width() + bbox.x()).arg(bbox.height() + bbox.y()));
    }
    else
    {
        rh.insert("FILTER_PRESSURE_TIME", "ALL");
    }
=======
        // Request 3: Pressure/Time selection filter.
        // ==========================================

        //TODO: add property
        rh.insert("TRY_PRECOMPUTED", 1);

        bool filteringEnabled = properties->mBool()->value(enableFilterProperty);
        if (filteringEnabled)
        {
            float deltaPressure_hPa = properties->mDDouble()->value(
                    deltaPressureFilterProperty);
            int deltaTime_hrs = properties->mDDouble()->value(deltaTimeFilterProperty);
            // Request is e.g. 500/48 for 500 hPa in 48 hours.
            rh.insert("FILTER_PRESSURE_TIME",
                      QString("%1/%2").arg(deltaPressure_hPa).arg(deltaTime_hrs));
            // Request bounding box filtering.
            rh.insert("FILTER_BBOX", QString("%1/%2/%3/%4")
                    .arg(bbox.x()).arg(bbox.y())
                    .arg(bbox.width() + bbox.x()).arg(bbox.height() + bbox.y()));
        }
        else
        {
            rh.insert("FILTER_PRESSURE_TIME", "ALL");
            rh.insert("FILTER_BBOX", "ALL");
        }
>>>>>>> 45f74e59

        if ((renderMode == SINGLETIME_POSITIONS)
            || (renderMode == TUBES_AND_SINGLETIME)
            || (renderMode == BACKWARDTUBES_AND_SINGLETIME))
        {
            rh.insert("FILTER_TIMESTEP", QString("%1").arg(particlePosTimeStep));
            trqi.singleTimeFilterRequest.request = rh.request();
            trqi.numPendingRequests++;
        }

        if (renderMode != SINGLETIME_POSITIONS)
        {
            rh.insert("FILTER_TIMESTEP", "ALL");
            trqi.filterRequest.request = rh.request();
            trqi.numPendingRequests++;
        }

        LOG4CPLUS_DEBUG(mlog, "Enqueuing with [" << trqi.numPendingRequests
                                                 << "] pending requests.");
        trajectoryRequests[t].pendingRequestsQueue.enqueue(trqi);
//        debugPrintPendingRequestsQueue();

        // Emit requests AFTER its information has been posted to the queue.
        // (Otherwise requestData() may trigger a call to asynchronous...Available()
        // before the request information has been posted; then the incoming
        // request is not accepted).

        trajectorySource->requestData(trqi.dataRequest.request);

        foreach (MSceneViewGLWidget* view, getViews())
        {
            normalsSource->requestData(trqi.normalsRequests[view].request);
        }

        if ((renderMode == SINGLETIME_POSITIONS)
            || (renderMode == TUBES_AND_SINGLETIME)
            || (renderMode == BACKWARDTUBES_AND_SINGLETIME))
        {
            trajectoryFilter->requestData(trqi.singleTimeFilterRequest.request);
        }

        if (renderMode != SINGLETIME_POSITIONS)
        {
            trajectoryFilter->requestData(trqi.filterRequest.request);
        }
    }
}


void MTrajectoryActor::asynchronousSelectionRequest()
{
    for(int t = 0; t < (precomputedDataSource ? 1 : seedActorData.size()); t++)
    {
        MTrajectoryRequestQueueInfo trqi;
        trqi.dataRequest.request = "NULL";
        trqi.dataRequest.available = false;
        trqi.singleTimeFilterRequest.request = "NULL";
        trqi.singleTimeFilterRequest.available = false;
        trqi.filterRequest.request = "NULL";
        trqi.filterRequest.available = false;
        trqi.numPendingRequests = 0;
#ifdef DIRECT_SYNCHRONIZATION
        // Selection requests currently are not synchronized.
        trqi.syncchronizationRequest = false;
#endif

<<<<<<< HEAD
    // Get the current init and valid (= trajectory start) time.
    QDateTime initTime  = getPropertyTime(initTimeProperty);
    QDateTime validTime = getPropertyTime(startTimeProperty);
    unsigned int member = properties->mInt()->value(ensembleMemberProperty);

    MDataRequestHelper rh;
    rh.insert("INIT_TIME", initTime);
    rh.insert("VALID_TIME", validTime);
    rh.insert("MEMBER", member);
    rh.insert("TIME_SPAN", "ALL");
//TODO: add property
    rh.insert("TRY_PRECOMPUTED", 1);

    // Filter the trajectories of this member according to the specified
    // pressure interval (xx hPa over the "lifetime" of the trajectories;
    // e.g. for T-NAWDEX over 48 hours).

    bool filteringEnabled = properties->mBool()->value(enableFilterProperty);
    if (filteringEnabled)
    {
        float deltaPressure_hPa = properties->mDDouble()->value(
                    deltaPressureProperty);
        int deltaTime_hrs = properties->mDDouble()->value(deltaTimeProperty);
        // Request is e.g. 500/48 for 500 hPa in 48 hours.
        rh.insert("FILTER_PRESSURE_TIME",
                  QString("%1/%2").arg(deltaPressure_hPa).arg(deltaTime_hrs));
        // Request bounding box filtering.
        rh.insert("FILTER_BBOX", QString("%1/%2/%3/%4")
                  .arg(bbox.x()).arg(bbox.y())
                  .arg(bbox.width() + bbox.x()).arg(bbox.height() + bbox.y()));
    }
    else
    {
        rh.insert("FILTER_PRESSURE_TIME", "ALL");
    }
=======
        // Get the current init and valid (= trajectory start) time.
        QDateTime initTime  = getPropertyTime(initTimeProperty);
        QDateTime validTime = getPropertyTime(startTimeProperty);
        unsigned int member = properties->mInt()->value(ensembleMemberProperty);

        MDataRequestHelper rh;
        rh.insert("INIT_TIME", initTime);
        rh.insert("VALID_TIME", validTime);
        rh.insert("MEMBER", member);
        rh.insert("TIME_SPAN", "ALL");
        //TODO: add property
        rh.insert("TRY_PRECOMPUTED", 1);

        // if computed dataSource is used, additional information is needed
        if(!precomputedDataSource)
        {
            QDateTime endTime = availableStartTimes.at(properties->mEnum()->value(calculationDeltaTimeProperty));
            unsigned int lineType = properties->mEnum()->value(calculationLineTypeProperty);
            unsigned int iterationMethod = properties->mEnum()->value(calculationIterationMethodProperty);
            unsigned int interpolatonMethod = properties->mEnum()->value(calculationInterpolationMethodProperty);
            unsigned int iterationCount = properties->mInt()->value(calculationIterationCountProperty);
            unsigned int seedType = seedActorData[t].type;
            QString seedMinPosition = QString("%1/%2/%3")
                    .arg(seedActorData[t].minPosition.x())
                    .arg(seedActorData[t].minPosition.y())
                    .arg(seedActorData[t].minPosition.z());
            QString seedMaxPosition = QString("%1/%2/%3")
                    .arg(seedActorData[t].maxPosition.x())
                    .arg(seedActorData[t].maxPosition.y())
                    .arg(seedActorData[t].maxPosition.z());
            QString seedStepSize = QString("%1/%2")
                    .arg(seedActorData[t].stepSize.x())
                    .arg(seedActorData[t].stepSize.y());
            QString seedPressureLevels = encodePressureLevels(seedActorData[t].pressureLevels, QString("/"));

            // insert additional infos to request
            rh.insert("END_TIME", endTime);
            rh.insert("LINE_TYPE", lineType);
            rh.insert("ITERATION_PER_TIMESTEP", iterationCount);
            rh.insert("ITERATION_METHOD", iterationMethod);
            rh.insert("INTERPOLATION_METHOD", interpolatonMethod);
            rh.insert("SEED_TYPE", seedType);
            rh.insert("SEED_MIN_POSITION", seedMinPosition);
            rh.insert("SEED_MAX_POSITION", seedMaxPosition);
            rh.insert("SEED_STEP_SIZE_LON_LAT", seedStepSize);
            rh.insert("SEED_PRESSURE_LEVELS", seedPressureLevels);
        }

        // Filter the trajectories of this member according to the specified
        // pressure interval (xx hPa over the "lifetime" of the trajectories;
        // e.g. for T-NAWDEX over 48 hours).

        bool filteringEnabled = properties->mBool()->value(enableFilterProperty);
        if (filteringEnabled)
        {
            float deltaPressure_hPa = properties->mDDouble()->value(
                    deltaPressureFilterProperty);
            int deltaTime_hrs = properties->mDDouble()->value(deltaTimeFilterProperty);
            // Request is e.g. 500/48 for 500 hPa in 48 hours.
            rh.insert("FILTER_PRESSURE_TIME",
                      QString("%1/%2").arg(deltaPressure_hPa).arg(deltaTime_hrs));
            // Request bounding box filtering.
            rh.insert("FILTER_BBOX", QString("%1/%2/%3/%4")
                    .arg(bbox.x()).arg(bbox.y())
                    .arg(bbox.width() + bbox.x()).arg(bbox.height() + bbox.y()));
        }
        else
        {
            rh.insert("FILTER_PRESSURE_TIME", "ALL");
            rh.insert("FILTER_BBOX", "ALL");
        }
>>>>>>> 45f74e59

        if ((renderMode == SINGLETIME_POSITIONS)
            || (renderMode == TUBES_AND_SINGLETIME)
            || (renderMode == BACKWARDTUBES_AND_SINGLETIME))
        {
            rh.insert("FILTER_TIMESTEP", QString("%1").arg(particlePosTimeStep));
            trqi.singleTimeFilterRequest.request = rh.request();
            trqi.numPendingRequests++;
        }

        if (renderMode != SINGLETIME_POSITIONS)
        {
            rh.insert("FILTER_TIMESTEP", "ALL");
            trqi.filterRequest.request = rh.request();
            trqi.numPendingRequests++;
        }

        trajectoryRequests[t].pendingRequestsQueue.enqueue(trqi);

        if ((renderMode == SINGLETIME_POSITIONS)
            || (renderMode == TUBES_AND_SINGLETIME)
            || (renderMode == BACKWARDTUBES_AND_SINGLETIME))
        {
            trajectoryFilter->requestData(trqi.singleTimeFilterRequest.request);
        }

        if (renderMode != SINGLETIME_POSITIONS)
        {
            trajectoryFilter->requestData(trqi.filterRequest.request);
        }
    }
}


void MTrajectoryActor::updateInitTimeProperty()
{
    suppressUpdate = true;

    if (trajectorySource == nullptr)
    {
        properties->mEnum()->setEnumNames(initTimeProperty, QStringList());
    }
    else
    {
        // Get the current init time value.
        QDateTime initTime  = getPropertyTime(initTimeProperty);

        // Get available init times from the data loader. Convert the QDateTime
        // objects to strings for the enum manager.
        availableInitTimes = trajectorySource->availableInitTimes();
        QStringList timeStrings;
        for (int i = 0; i < availableInitTimes.size(); i++)
        {
            timeStrings << availableInitTimes.at(i).toString(Qt::ISODate);
        }

        properties->mEnum()->setEnumNames(initTimeProperty, timeStrings);

        int newIndex = max(0, availableInitTimes.indexOf(initTime));
        properties->mEnum()->setValue(initTimeProperty, newIndex);
    }

    suppressUpdate = false;
}


void MTrajectoryActor::updateStartTimeProperty()
{
    suppressUpdate = true;

    if (trajectorySource == nullptr)
    {
        properties->mEnum()->setEnumNames(startTimeProperty, QStringList());
    }
    else
    {
        // Get the current time values.
        QDateTime initTime  = getPropertyTime(initTimeProperty);
        QDateTime startTime = getPropertyTime(startTimeProperty);

        // Get a list of the available start times for the new init time,
        // convert the QDateTime objects to strings for the enum manager.
        availableStartTimes = trajectorySource->availableValidTimes(initTime);
        QStringList startTimeStrings;
        for (int i = 0; i < availableStartTimes.size(); i++)
            startTimeStrings << availableStartTimes.at(i).toString(Qt::ISODate);

        properties->mEnum()->setEnumNames(startTimeProperty, startTimeStrings);

        int newIndex = max(0, availableStartTimes.indexOf(startTime));
        properties->mEnum()->setValue(startTimeProperty, newIndex);
    }

    updateDeltaTimeProperty();

    suppressUpdate = false;
}


void MTrajectoryActor::updateParticlePosTimeProperty()
{
    suppressUpdate = true;

    // all trajectories have the exact same type, find any initialized source
    int index = -1;
    for(int t = 0; t < (precomputedDataSource ? 1 : seedActorData.size()); t++)
    {
        if(trajectoryRequests[t].trajectories != nullptr)
        {
            index = t;
            break;
        }
    }

    // no initialized trajectory found
    if (index < 0)
    {
        properties->mEnum()->setEnumNames(particlePosTimeProperty, QStringList());
    }
    else
    {
        QDateTime currentValue = getPropertyTime(particlePosTimeProperty);

        availableParticlePosTimes = trajectoryRequests[index].trajectories->getTimes().toList();
        QStringList particlePosTimeStrings;
        for (int i = 0; i < trajectoryRequests[index].trajectories->getTimes().size(); i++)
        {
            particlePosTimeStrings
                    << trajectoryRequests[index].trajectories->getTimes().at(i).toString(Qt::ISODate);
        }

        properties->mEnum()->setEnumNames(particlePosTimeProperty,
                                          particlePosTimeStrings);

        // Try to restore previous time value. If the previous value is not
        // available for the new trajectories, indexOf() returns -1. This is
        // changed to 0, i.e. the first available time value is selected.
        int newIndex = max(0, trajectoryRequests[index].trajectories->getTimes().indexOf(currentValue));
        properties->mEnum()->setValue(particlePosTimeProperty, newIndex);

        // The trajectory time property is not needed when the entire
        // trajectories are rendered.
        switch (renderMode)
        {
        case TRAJECTORY_TUBES:
        case ALL_POSITION_SPHERES:
            particlePosTimeProperty->setEnabled(false);
            break;
        case SINGLETIME_POSITIONS:
        case TUBES_AND_SINGLETIME:
        case BACKWARDTUBES_AND_SINGLETIME:
            particlePosTimeProperty->setEnabled(!synchronizeParticlePosTime);
            break;
        }
    }

    suppressUpdate = false;
}

void MTrajectoryActor::updateDeltaTimeProperty()
{
    suppressUpdate = true;

    if(trajectorySource == nullptr || precomputedDataSource)
    {
        properties->mEnum()->setEnumNames(calculationDeltaTimeProperty, QStringList());
    }
    else
    {
        // Get the current time values.
        QDateTime initTime  = getPropertyTime(initTimeProperty);
        QDateTime startTime = getPropertyTime(startTimeProperty);

        // get available timesteps and add time delta to list (ignore currently selected start Time)
        QStringList endTimes;
        for(QDateTime& time : availableStartTimes)
        {
           endTimes << QString("%1 hrs").arg(startTime.secsTo(time) / 3600.0);
        }

        // set new list to property
        int currentIndex = properties->mEnum()->value(calculationDeltaTimeProperty);
        properties->mEnum()->setEnumNames(calculationDeltaTimeProperty, endTimes);

        currentIndex = currentIndex < 0 ? (availableStartTimes.size() - 1) : currentIndex;
        properties->mEnum()->setValue(calculationDeltaTimeProperty, currentIndex);
    }

    suppressUpdate = false;
}

bool MTrajectoryActor::internalSetDateTime(
        const QList<QDateTime>& availableTimes,
        const QDateTime&        datetime,
        QtProperty*             timeProperty)
{
    // Find the time closest to "datetime" in the list of available valid
    // times.
    int i = -1; // use of "++i" below
    bool exactMatch = false;
    while (i < availableTimes.size() - 1)
    {
        // Loop as long as datetime is larger that the currently inspected
        // element (use "++i" to have the same i available for the remaining
        // statements in this block).
        if (datetime > availableTimes.at(++i)) continue;

        // We'll only get here if datetime <= availableTimes.at(i). If we
        // have an exact match, break the loop. This is our time.
        if (availableTimes.at(i) == datetime)
        {
            exactMatch = true;
            break;
        }

        // If datetime cannot be exactly matched it lies between indices i-1
        // and i in availableTimes. Determine which is closer.
        if (i == 0) break; // if there's no i-1 we're done
        if ( abs(datetime.secsTo(availableTimes.at(i-1)))
             <= abs(datetime.secsTo(availableTimes.at(i))) ) i--;
        // "i" now contains the index of the closest available valid time.
        break;
    }

    if (i > -1)
    {
        // Update background colour of the valid time property in the connected
        // scene's property browser: green if the scene's valid time is an
        // exact match with one of the available valid time, red otherwise.
        if (synchronizationControl != nullptr)
        {
            QColor colour = exactMatch ? QColor(0, 255, 0) : QColor(255, 0, 0);
            for (int i = 0; i < getScenes().size(); i++)
            {
                getScenes().at(i)->setPropertyColour(timeProperty, colour);
            }
        }

        // Get the currently selected index.
        int currentIndex = static_cast<QtEnumPropertyManager*> (
                    timeProperty->propertyManager())->value(timeProperty);

        if (i == currentIndex)
        {
            // Index i is already the current one. Nothing needs to be done.
            return false;
        }
        else
        {
            // Set the new valid time.
            static_cast<QtEnumPropertyManager*> (timeProperty->propertyManager())
                    ->setValue(timeProperty, i);
            // A new index was set. Return true.
            return true;
        }
    }

    return false;
}


void MTrajectoryActor::debugPrintPendingRequestsQueue()
{
    // Debug: Output content of request queue.

    QString str = QString("\n==================\nPending requests queue:\n");

    for(int t = 0; t < (precomputedDataSource ? 1 : seedActorData.size()); t++)
    {
        if(!precomputedDataSource)
            str += QString("Seed position #%1").arg(t);

        for (int i = 0; i < trajectoryRequests[t].pendingRequestsQueue.size(); i++)
        {
            str += QString("Entry #%1 [%2]\n[%3] %4\n[%5] %6\n[%7] %8\n")
                    .arg(i).arg(trajectoryRequests[t].pendingRequestsQueue[i].numPendingRequests)
                    .arg(trajectoryRequests[t].pendingRequestsQueue[i].dataRequest.available)
                    .arg(trajectoryRequests[t].pendingRequestsQueue[i].dataRequest.request)
                    .arg(trajectoryRequests[t].pendingRequestsQueue[i].filterRequest.available)
                    .arg(trajectoryRequests[t].pendingRequestsQueue[i].filterRequest.request)
                    .arg(trajectoryRequests[t].pendingRequestsQueue[i].singleTimeFilterRequest.available)
                    .arg(trajectoryRequests[t].pendingRequestsQueue[i].singleTimeFilterRequest.request);

                    foreach (MSceneViewGLWidget *view,
                             trajectoryRequests[t].pendingRequestsQueue[i].normalsRequests.keys())
                {
                    str += QString("[%1] %2\n")
                            .arg(trajectoryRequests[t].pendingRequestsQueue[i].normalsRequests[view].available)
                            .arg(trajectoryRequests[t].pendingRequestsQueue[i].normalsRequests[view].request);
                }
        }
    }


    str += QString("\n==================\n");

    LOG4CPLUS_DEBUG(mlog, str.toStdString());
}


bool MTrajectoryActor::selectDataSource()
{
    // Ask the user for data sources to which times and ensemble members the
    // sync control should be restricted to.
    MSelectDataSourceDialog dialog(MSelectDataSourceDialogType::TRAJECTORIES, 0);
    if (dialog.exec() == QDialog::Rejected)
    {
        return false;
    }

    QString dataSourceID = dialog.getSelectedDataSourceID();

    if (dataSourceID == "")
    {
        return false;
    }

    // Only change data sources if necessary.
    if (this->dataSourceID != dataSourceID)
    {
        properties->mString()->setValue(utilizedDataSourceProperty,
                                        dataSourceID);

        // Release data from old data sources before switching to new data
        // sources.
        releaseData();

        this->setDataSource(dataSourceID + QString(" Reader"));
        this->setNormalsSource(dataSourceID + QString(" Normals"));
        this->setTrajectoryFilter(dataSourceID + QString(" timestepFilter"));

        return true;
    }

    return false;
}


void MTrajectoryActor::openSeedActorDialog()
{
    const QList<MSelectActorType> types = {MSelectActorType::POLE_ACTOR, MSelectActorType::HORIZONTAL_ACTOR, MSelectActorType::VERTICAL_ACTOR, MSelectActorType::BOX_ACTOR};
    MSelectActorDialog dialog(types, 0);
    if (dialog.exec() == QDialog::Rejected)
    {
        return;
    }

    QString actorName = dialog.getSelectedActor().actorName;
    QVector<float> defaultPressureLvls = {1000, 800, 400, 200, 100, 50, 25};
    addSeedActor(actorName, 10.0, 10.0, defaultPressureLvls);
}


void MTrajectoryActor::addSeedActor(QString actorName, float lon, float lat, QVector<float> levels)
{
    MGLResourcesManager *glRM = MGLResourcesManager::getInstance();
    MActor* actor = glRM->getActorByName(actorName);

    // actor does not exist
    if(!actor)
    {
        return;
    }

    // check if entry already exists
    for(SeedActorSettings& sas : calculationSeedActorProperties)
    {
        if(sas.actor->getName().compare(actorName) == 0)
            return;
    }

    // connect to actor changed signal
    connect(actor, SIGNAL(actorChanged()), this, SLOT(onSeedActorChanged()));

    // create property section
    SeedActorSettings actorSettings;
    actorSettings.actor = actor;
    actorSettings.propertyGroup = addProperty(GROUP_PROPERTY, actorName, calculationSeedPropertyGroup);
    actorSettings.removeProperty = addProperty(CLICK_PROPERTY, "remove", actorSettings.propertyGroup);

    actorSettings.stepSizeLon = addProperty(DOUBLE_PROPERTY, "lon", actorSettings.propertyGroup);
    actorSettings.stepSizeLat = addProperty(DOUBLE_PROPERTY, "lat", actorSettings.propertyGroup);
    actorSettings.pressureLevels = addProperty(STRING_PROPERTY, "pressures", actorSettings.propertyGroup);

    // fill data with corresponding
    bool enableX = false, enableY = false, enableZ = false;
    if(dynamic_cast<MMovablePoleActor*>(actor))
    {
        actorSettings.type = POLE_ACTOR;
        enableX = false;
        enableY = false;
        enableZ = true;
    }
    else if(dynamic_cast<MNWPHorizontalSectionActor*>(actor))
    {
        actorSettings.type = HORIZONTAL_ACTOR;
        enableX = true;
        enableY = true;
        enableZ = false;
    }
    else if(dynamic_cast<MNWPVerticalSectionActor*>(actor))
    {
        actorSettings.type = VERTICAL_ACTOR;
        enableX = true;
        enableY = false;
        enableZ = true;
    }
    else if(dynamic_cast<MVolumeBoundingBoxActor*>(actor))
    {
        actorSettings.type = BOX_ACTOR;
        enableX = true;
        enableY = true;
        enableZ = true;
    }

    // fill property
    properties->setDouble(actorSettings.stepSizeLon, enableX ? lon : NC_MAX_DOUBLE, 0.01, 999999.99, 2, 1.0);
    properties->setDouble(actorSettings.stepSizeLat, enableY ? lat : NC_MAX_DOUBLE, 0.01, 999999.99, 2, 1.0);
    properties->mString()->setValue(actorSettings.pressureLevels, encodePressureLevels(levels, QString(",")));
    actorSettings.stepSizeLon->setEnabled(enableX);
    actorSettings.stepSizeLat->setEnabled(enableY);
    actorSettings.pressureLevels->setEnabled(enableZ);

    // store settings to list
    calculationSeedActorProperties.push_back(actorSettings);
}


void MTrajectoryActor::clearSeedActor()
{
    for(SeedActorSettings& sas : calculationSeedActorProperties)
    {
        // disconnect signal before deletion
        disconnect(sas.actor, SIGNAL(actorChanged()), this, SLOT(onSeedActorChanged()));

        // delete property
        calculationSeedPropertyGroup->removeSubProperty(sas.propertyGroup);
    }

    // clear list
    calculationSeedActorProperties.clear();
}


void MTrajectoryActor::removeSeedActor(QString name)
{
    // delete actor with given name
    for(int i = 0; i < calculationSeedActorProperties.size(); i++)
    {
        if(calculationSeedActorProperties.at(i).actor->getName().compare(name) == 0)
        {
            // disconnect signal before deletion
            disconnect(calculationSeedActorProperties.at(i).actor, SIGNAL(actorChanged()), this, SLOT(onSeedActorChanged()));

            // remove from properties and list
            calculationSeedPropertyGroup->removeSubProperty(calculationSeedActorProperties.at(i).propertyGroup);
            calculationSeedActorProperties.removeAt(i);
            break;
        }
    }
}


void MTrajectoryActor::enableProperties(bool enable)
{
    enableActorUpdates(false);
    enableFilterProperty->setEnabled(enable);
    deltaPressureFilterProperty->setEnabled(enable);
    deltaTimeFilterProperty->setEnabled(enable);
    renderModeProperty->setEnabled(enable);

    // Synchronisation properties should only be enabled if actor is connected
    // to a sync control.
    bool enableSync = (enable && (synchronizationControl != nullptr));
    synchronizationProperty->setEnabled(enable);
    synchronizeInitTimeProperty->setEnabled(enableSync);
    synchronizeStartTimeProperty->setEnabled(enableSync);
    synchronizeParticlePosTimeProperty->setEnabled(enableSync);
    synchronizeEnsembleProperty->setEnabled(enableSync);

    transferFunctionProperty->setEnabled(enable);
    tubeRadiusProperty->setEnabled(enable);
    sphereRadiusProperty->setEnabled(enable);
    enableShadowProperty->setEnabled(enable);
    colourShadowProperty->setEnabled(enable);

    initTimeProperty->setEnabled(enable && !(enableSync && synchronizeInitTime));
<<<<<<< HEAD
    startTimeProperty->setEnabled(enable && !(enableSync && synchronizeStartTime));
    particlePosTimeProperty->setEnabled(enable && !(enableSync && synchronizeParticlePosTime));
=======
    startTimeProperty->setEnabled(enable && !(enableSync && synchronizeInitTime));
    particlePosTimeProperty->setEnabled(enable && !(enableSync && synchronizeInitTime));
>>>>>>> 45f74e59

    bboxProperty->setEnabled(enable);
    ensembleMemberProperty->setEnabled(enable && !synchronizeEnsemble);

    // Calculation Properties
    bool enableCalc = enable && !precomputedDataSource;
    calculationPropertyGroup->setEnabled(enableCalc);

    enableActorUpdates(true);
}


void MTrajectoryActor::releaseData()
{
    // Release for all seed points or for single precomputed trajectories
    for(int t = 0; t < (precomputedDataSource ? 1 : seedActorData.size()); t++)
    {
        releaseData(t);
    }
}

void MTrajectoryActor::releaseData(int slot)
{
    // 1. Trajectory data.
    // ===================
    if (trajectoryRequests[slot].trajectories)
    {
        trajectoryRequests[slot].trajectories->releaseVertexBuffer();
        trajectorySource->releaseData(trajectoryRequests[slot].trajectories);
        trajectoryRequests[slot].trajectories = nullptr;
    }

    // 2. Normals.
    // ===========
            foreach (MSceneViewGLWidget *view,
                     MSystemManagerAndControl::getInstance()->getRegisteredViews())
        {
            if (trajectoryRequests[slot].normals.value(view, nullptr))
            {
                trajectoryRequests[slot].normals[view]->releaseVertexBuffer();
                normalsSource->releaseData(trajectoryRequests[slot].normals[view]);
                trajectoryRequests[slot].normals[view] = nullptr;
            }
        }

    // 3. Selection.
    // =============
    if (trajectoryRequests[slot].trajectorySelection)
    {
        trajectoryFilter->releaseData(trajectoryRequests[slot].trajectorySelection);
        trajectoryRequests[slot].trajectorySelection = nullptr;
    }

    // 4. Single time selection.
    // =========================
    if (trajectoryRequests[slot].trajectorySingleTimeSelection)
    {
        trajectoryFilter->releaseData(trajectoryRequests[slot].trajectorySingleTimeSelection);
        trajectoryRequests[slot].trajectorySingleTimeSelection = nullptr;
    }
}


} // namespace Met3D<|MERGE_RESOLUTION|>--- conflicted
+++ resolved
@@ -6,6 +6,7 @@
 **
 **  Copyright 2015-2017 Marc Rautenhaus
 **  Copyright 2015-2017 Bianca Tost
+**  Copyright 2015-2017 Philipp Kaiser
 **
 **  Computer Graphics and Visualization Group
 **  Technische Universitaet Muenchen, Garching, Germany
@@ -39,9 +40,7 @@
 #include "gxfw/mglresourcesmanager.h"
 #include "gxfw/msceneviewglwidget.h"
 #include "gxfw/selectdatasourcedialog.h"
-<<<<<<< HEAD
 #include "mainwindow.h"
-=======
 #include "gxfw/selectactordialog.h"
 #include "data/trajectoryreader.h"
 #include "data/trajectorycalculator.h"
@@ -49,7 +48,6 @@
 #include "actors/nwphorizontalsectionactor.h"
 #include "actors/nwpverticalsectionactor.h"
 #include "actors/volumebboxactor.h"
->>>>>>> 45f74e59
 
 using namespace std;
 
@@ -266,6 +264,7 @@
         releaseTextureUnit(textureUnitTransferFunction);
 }
 
+
 /******************************************************************************
 ***                            PUBLIC METHODS                               ***
 *******************************************************************************/
@@ -1341,7 +1340,7 @@
         enableEmissionOfActorChangedSignal(true);
     }
 
-    // check wheather the actor is in our seed list
+    // check whether the actor is in our seed list
     else
     {
         for(SeedActorSettings& sas : calculationSeedActorProperties)
@@ -1378,7 +1377,7 @@
         enableEmissionOfActorChangedSignal(true);
     }
 
-    // check wheather the actor is in our seed list
+    // check whether the actor is in our seed list
     else
     {
         for(SeedActorSettings& sas : calculationSeedActorProperties)
@@ -1404,7 +1403,6 @@
 }
 
 
-<<<<<<< HEAD
 bool MTrajectoryActor::isConnectedTo(MActor *actor)
 {
     if (MActor::isConnectedTo(actor))
@@ -1423,7 +1421,6 @@
 }
 
 
-=======
 void MTrajectoryActor::onSeedActorChanged()
 {
     if(suppressActorUpdates()) return;
@@ -1435,7 +1432,7 @@
     emitActorChangedSignal();
 }
 
->>>>>>> 45f74e59
+
 /******************************************************************************
 ***                          PROTECTED METHODS                              ***
 *******************************************************************************/
@@ -1916,13 +1913,8 @@
                     "transferFunction", textureUnitTransferFunction);
             tubeShader->setUniformValue(
                     "scalarMinimum", transferFunction->getMinimumValue());
-<<<<<<< HEAD
-        tubeShader->setUniformValue(
-                    "scalarMaximum", transferFunction->getMaximumValue());
-=======
             tubeShader->setUniformValue(
                     "scalarMaximum", transferFunction->getMaximimValue());
->>>>>>> 45f74e59
 
             // Bind trajectories and normals vertex buffer objects.
             trajectoryRequests[t].trajectoriesVertexBuffer->attachToVertexAttribute(SHADER_VERTEX_ATTRIBUTE);
@@ -1989,17 +1981,10 @@
                             transferFunction->getMinimumValue());
                     tubeShadowShader->setUniformValue(
                             "scalarMaximum",
-<<<<<<< HEAD
-                            transferFunction->getMaximumValue());
-            }
-            else
-                tubeShadowShader->setUniformValue(
-=======
                             transferFunction->getMaximimValue());
                 }
                 else
                     tubeShadowShader->setUniformValue(
->>>>>>> 45f74e59
                             "constColour", QColor(20, 20, 20, 155));
 
                 glMultiDrawArrays(GL_LINE_STRIP_ADJACENCY,
@@ -2071,13 +2056,8 @@
                     "transferFunction", textureUnitTransferFunction);
             positionSphereShader->setUniformValue(
                     "scalarMinimum", transferFunction->getMinimumValue());
-<<<<<<< HEAD
-        positionSphereShader->setUniformValue(
-                    "scalarMaximum", transferFunction->getMaximumValue());
-=======
             positionSphereShader->setUniformValue(
                     "scalarMaximum", transferFunction->getMaximimValue());
->>>>>>> 45f74e59
 
             // Bind vertex buffer object.
             trajectoryRequests[t].trajectoriesVertexBuffer
@@ -2140,7 +2120,7 @@
                             transferFunction->getMinimumValue()); CHECK_GL_ERROR;
                     positionSphereShadowShader->setUniformValue(
                             "scalarMaximum",
-                            transferFunction->getMaximumValue()); CHECK_GL_ERROR;
+                            transferFunction->getMaximimValue()); CHECK_GL_ERROR;
 
                 }
                 else
@@ -2174,13 +2154,8 @@
     bool enableSync = synchronizationControl != nullptr;
 
     initTimeProperty->setEnabled(!(enableSync && synchronizeInitTime));
-<<<<<<< HEAD
     startTimeProperty->setEnabled(!(enableSync && synchronizeStartTime));
     particlePosTimeProperty->setEnabled(!(enableSync && synchronizeParticlePosTime));
-=======
-    startTimeProperty->setEnabled(!(enableSync && synchronizeInitTime));
-    particlePosTimeProperty->setEnabled(!(enableSync && synchronizeInitTime));
->>>>>>> 45f74e59
 
     updateSyncPropertyColourHints();
 
@@ -2476,26 +2451,6 @@
         }
         rh.remove("NORMALS_LOGP_SCALED");
 
-<<<<<<< HEAD
-    bool filteringEnabled = properties->mBool()->value(enableFilterProperty);
-    if (filteringEnabled)
-    {
-        float deltaPressure_hPa = properties->mDDouble()->value(
-                    deltaPressureProperty);
-        int deltaTime_hrs = properties->mDDouble()->value(deltaTimeProperty);
-        // Request is e.g. 500/48 for 500 hPa in 48 hours.
-        rh.insert("FILTER_PRESSURE_TIME",
-                  QString("%1/%2").arg(deltaPressure_hPa).arg(deltaTime_hrs));
-        // Request bounding box filtering.
-        rh.insert("FILTER_BBOX", QString("%1/%2/%3/%4")
-                  .arg(bbox.x()).arg(bbox.y())
-                  .arg(bbox.width() + bbox.x()).arg(bbox.height() + bbox.y()));
-    }
-    else
-    {
-        rh.insert("FILTER_PRESSURE_TIME", "ALL");
-    }
-=======
         // Request 3: Pressure/Time selection filter.
         // ==========================================
 
@@ -2521,7 +2476,6 @@
             rh.insert("FILTER_PRESSURE_TIME", "ALL");
             rh.insert("FILTER_BBOX", "ALL");
         }
->>>>>>> 45f74e59
 
         if ((renderMode == SINGLETIME_POSITIONS)
             || (renderMode == TUBES_AND_SINGLETIME)
@@ -2573,22 +2527,19 @@
 
 void MTrajectoryActor::asynchronousSelectionRequest()
 {
-    for(int t = 0; t < (precomputedDataSource ? 1 : seedActorData.size()); t++)
-    {
-        MTrajectoryRequestQueueInfo trqi;
-        trqi.dataRequest.request = "NULL";
-        trqi.dataRequest.available = false;
-        trqi.singleTimeFilterRequest.request = "NULL";
-        trqi.singleTimeFilterRequest.available = false;
-        trqi.filterRequest.request = "NULL";
-        trqi.filterRequest.available = false;
-        trqi.numPendingRequests = 0;
+    MTrajectoryRequestQueueInfo trqi;
+    trqi.dataRequest.request = "NULL";
+    trqi.dataRequest.available = false;
+    trqi.singleTimeFilterRequest.request = "NULL";
+    trqi.singleTimeFilterRequest.available = false;
+    trqi.filterRequest.request = "NULL";
+    trqi.filterRequest.available = false;
+    trqi.numPendingRequests = 0;
 #ifdef DIRECT_SYNCHRONIZATION
-        // Selection requests currently are not synchronized.
-        trqi.syncchronizationRequest = false;
+    // Selection requests currently are not synchronized.
+    trqi.syncchronizationRequest = false;
 #endif
 
-<<<<<<< HEAD
     // Get the current init and valid (= trajectory start) time.
     QDateTime initTime  = getPropertyTime(initTimeProperty);
     QDateTime validTime = getPropertyTime(startTimeProperty);
@@ -2610,8 +2561,8 @@
     if (filteringEnabled)
     {
         float deltaPressure_hPa = properties->mDDouble()->value(
-                    deltaPressureProperty);
-        int deltaTime_hrs = properties->mDDouble()->value(deltaTimeProperty);
+                    deltaPressureFilterProperty);
+        int deltaTime_hrs = properties->mDDouble()->value(deltaTimeFilterProperty);
         // Request is e.g. 500/48 for 500 hPa in 48 hours.
         rh.insert("FILTER_PRESSURE_TIME",
                   QString("%1/%2").arg(deltaPressure_hPa).arg(deltaTime_hrs));
@@ -2624,109 +2575,35 @@
     {
         rh.insert("FILTER_PRESSURE_TIME", "ALL");
     }
-=======
-        // Get the current init and valid (= trajectory start) time.
-        QDateTime initTime  = getPropertyTime(initTimeProperty);
-        QDateTime validTime = getPropertyTime(startTimeProperty);
-        unsigned int member = properties->mInt()->value(ensembleMemberProperty);
-
-        MDataRequestHelper rh;
-        rh.insert("INIT_TIME", initTime);
-        rh.insert("VALID_TIME", validTime);
-        rh.insert("MEMBER", member);
-        rh.insert("TIME_SPAN", "ALL");
-        //TODO: add property
-        rh.insert("TRY_PRECOMPUTED", 1);
-
-        // if computed dataSource is used, additional information is needed
-        if(!precomputedDataSource)
-        {
-            QDateTime endTime = availableStartTimes.at(properties->mEnum()->value(calculationDeltaTimeProperty));
-            unsigned int lineType = properties->mEnum()->value(calculationLineTypeProperty);
-            unsigned int iterationMethod = properties->mEnum()->value(calculationIterationMethodProperty);
-            unsigned int interpolatonMethod = properties->mEnum()->value(calculationInterpolationMethodProperty);
-            unsigned int iterationCount = properties->mInt()->value(calculationIterationCountProperty);
-            unsigned int seedType = seedActorData[t].type;
-            QString seedMinPosition = QString("%1/%2/%3")
-                    .arg(seedActorData[t].minPosition.x())
-                    .arg(seedActorData[t].minPosition.y())
-                    .arg(seedActorData[t].minPosition.z());
-            QString seedMaxPosition = QString("%1/%2/%3")
-                    .arg(seedActorData[t].maxPosition.x())
-                    .arg(seedActorData[t].maxPosition.y())
-                    .arg(seedActorData[t].maxPosition.z());
-            QString seedStepSize = QString("%1/%2")
-                    .arg(seedActorData[t].stepSize.x())
-                    .arg(seedActorData[t].stepSize.y());
-            QString seedPressureLevels = encodePressureLevels(seedActorData[t].pressureLevels, QString("/"));
-
-            // insert additional infos to request
-            rh.insert("END_TIME", endTime);
-            rh.insert("LINE_TYPE", lineType);
-            rh.insert("ITERATION_PER_TIMESTEP", iterationCount);
-            rh.insert("ITERATION_METHOD", iterationMethod);
-            rh.insert("INTERPOLATION_METHOD", interpolatonMethod);
-            rh.insert("SEED_TYPE", seedType);
-            rh.insert("SEED_MIN_POSITION", seedMinPosition);
-            rh.insert("SEED_MAX_POSITION", seedMaxPosition);
-            rh.insert("SEED_STEP_SIZE_LON_LAT", seedStepSize);
-            rh.insert("SEED_PRESSURE_LEVELS", seedPressureLevels);
-        }
-
-        // Filter the trajectories of this member according to the specified
-        // pressure interval (xx hPa over the "lifetime" of the trajectories;
-        // e.g. for T-NAWDEX over 48 hours).
-
-        bool filteringEnabled = properties->mBool()->value(enableFilterProperty);
-        if (filteringEnabled)
-        {
-            float deltaPressure_hPa = properties->mDDouble()->value(
-                    deltaPressureFilterProperty);
-            int deltaTime_hrs = properties->mDDouble()->value(deltaTimeFilterProperty);
-            // Request is e.g. 500/48 for 500 hPa in 48 hours.
-            rh.insert("FILTER_PRESSURE_TIME",
-                      QString("%1/%2").arg(deltaPressure_hPa).arg(deltaTime_hrs));
-            // Request bounding box filtering.
-            rh.insert("FILTER_BBOX", QString("%1/%2/%3/%4")
-                    .arg(bbox.x()).arg(bbox.y())
-                    .arg(bbox.width() + bbox.x()).arg(bbox.height() + bbox.y()));
-        }
-        else
-        {
-            rh.insert("FILTER_PRESSURE_TIME", "ALL");
-            rh.insert("FILTER_BBOX", "ALL");
-        }
->>>>>>> 45f74e59
-
-        if ((renderMode == SINGLETIME_POSITIONS)
+
+    if ((renderMode == SINGLETIME_POSITIONS)
             || (renderMode == TUBES_AND_SINGLETIME)
             || (renderMode == BACKWARDTUBES_AND_SINGLETIME))
-        {
-            rh.insert("FILTER_TIMESTEP", QString("%1").arg(particlePosTimeStep));
-            trqi.singleTimeFilterRequest.request = rh.request();
-            trqi.numPendingRequests++;
-        }
-
-        if (renderMode != SINGLETIME_POSITIONS)
-        {
-            rh.insert("FILTER_TIMESTEP", "ALL");
-            trqi.filterRequest.request = rh.request();
-            trqi.numPendingRequests++;
-        }
-
-        trajectoryRequests[t].pendingRequestsQueue.enqueue(trqi);
-
-        if ((renderMode == SINGLETIME_POSITIONS)
+    {
+        rh.insert("FILTER_TIMESTEP", QString("%1").arg(particlePosTimeStep));
+        trqi.singleTimeFilterRequest.request = rh.request();
+        trqi.numPendingRequests++;
+    }
+
+    if (renderMode != SINGLETIME_POSITIONS)
+    {
+        rh.insert("FILTER_TIMESTEP", "ALL");
+        trqi.filterRequest.request = rh.request();
+        trqi.numPendingRequests++;
+    }
+
+    pendingRequestsQueue.enqueue(trqi);
+
+    if ((renderMode == SINGLETIME_POSITIONS)
             || (renderMode == TUBES_AND_SINGLETIME)
             || (renderMode == BACKWARDTUBES_AND_SINGLETIME))
-        {
-            trajectoryFilter->requestData(trqi.singleTimeFilterRequest.request);
-        }
-
-        if (renderMode != SINGLETIME_POSITIONS)
-        {
-            trajectoryFilter->requestData(trqi.filterRequest.request);
-        }
+    {
+        trajectoryFilter->requestData(trqi.singleTimeFilterRequest.request);
+    }
+
+    if (renderMode != SINGLETIME_POSITIONS)
+    {
+        trajectoryFilter->requestData(trqi.filterRequest.request);
     }
 }
 
@@ -2856,6 +2733,7 @@
     suppressUpdate = false;
 }
 
+
 void MTrajectoryActor::updateDeltaTimeProperty()
 {
     suppressUpdate = true;
@@ -2887,6 +2765,7 @@
 
     suppressUpdate = false;
 }
+
 
 bool MTrajectoryActor::internalSetDateTime(
         const QList<QDateTime>& availableTimes,
@@ -2969,7 +2848,8 @@
         if(!precomputedDataSource)
             str += QString("Seed position #%1").arg(t);
 
-        for (int i = 0; i < trajectoryRequests[t].pendingRequestsQueue.size(); i++)
+        foreach (MSceneViewGLWidget *view,
+                 pendingRequestsQueue[i].normalsRequests.keys())
         {
             str += QString("Entry #%1 [%2]\n[%3] %4\n[%5] %6\n[%7] %8\n")
                     .arg(i).arg(trajectoryRequests[t].pendingRequestsQueue[i].numPendingRequests)
@@ -2990,7 +2870,6 @@
         }
     }
 
-
     str += QString("\n==================\n");
 
     LOG4CPLUS_DEBUG(mlog, str.toStdString());
@@ -3163,6 +3042,7 @@
 void MTrajectoryActor::enableProperties(bool enable)
 {
     enableActorUpdates(false);
+//    ensembleModeProperty->setEnabled(enable);
     enableFilterProperty->setEnabled(enable);
     deltaPressureFilterProperty->setEnabled(enable);
     deltaTimeFilterProperty->setEnabled(enable);
@@ -3184,13 +3064,8 @@
     colourShadowProperty->setEnabled(enable);
 
     initTimeProperty->setEnabled(enable && !(enableSync && synchronizeInitTime));
-<<<<<<< HEAD
     startTimeProperty->setEnabled(enable && !(enableSync && synchronizeStartTime));
     particlePosTimeProperty->setEnabled(enable && !(enableSync && synchronizeParticlePosTime));
-=======
-    startTimeProperty->setEnabled(enable && !(enableSync && synchronizeInitTime));
-    particlePosTimeProperty->setEnabled(enable && !(enableSync && synchronizeInitTime));
->>>>>>> 45f74e59
 
     bboxProperty->setEnabled(enable);
     ensembleMemberProperty->setEnabled(enable && !synchronizeEnsemble);
