--- conflicted
+++ resolved
@@ -1049,15 +1049,6 @@
                                MNaturalEarthDataLoader::COASTLINES,
                                cornerRect, &verticesCoastlines,
                                &coastlineStartIndices, &coastlineVertexCount);
-
-<<<<<<< HEAD
-=======
-        // As long as there exists a group with max. distance between two
-        // successive points greater than 10.0 (delta lon in graticule)
-        // keep subdividing the group and adding new groups.
-        // This check was neeeded to avoid large jumps
-        checkDistanceViolationInPointSpacing(verticesCoastlines);
->>>>>>> 240da3d3
     }
 
 
